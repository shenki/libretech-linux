/*
 * Copyright (C) 2001 Momchil Velikov
 * Portions Copyright (C) 2001 Christoph Hellwig
 * Copyright (C) 2005 SGI, Christoph Lameter
 * Copyright (C) 2006 Nick Piggin
 * Copyright (C) 2012 Konstantin Khlebnikov
 * Copyright (C) 2016 Intel, Matthew Wilcox
 * Copyright (C) 2016 Intel, Ross Zwisler
 *
 * This program is free software; you can redistribute it and/or
 * modify it under the terms of the GNU General Public License as
 * published by the Free Software Foundation; either version 2, or (at
 * your option) any later version.
 *
 * This program is distributed in the hope that it will be useful, but
 * WITHOUT ANY WARRANTY; without even the implied warranty of
 * MERCHANTABILITY or FITNESS FOR A PARTICULAR PURPOSE.  See the GNU
 * General Public License for more details.
 *
 * You should have received a copy of the GNU General Public License
 * along with this program; if not, write to the Free Software
 * Foundation, Inc., 675 Mass Ave, Cambridge, MA 02139, USA.
 */

#include <linux/cpu.h>
#include <linux/errno.h>
#include <linux/init.h>
#include <linux/kernel.h>
#include <linux/export.h>
#include <linux/radix-tree.h>
#include <linux/percpu.h>
#include <linux/slab.h>
#include <linux/kmemleak.h>
#include <linux/cpu.h>
#include <linux/string.h>
#include <linux/bitops.h>
#include <linux/rcupdate.h>
#include <linux/preempt.h>		/* in_interrupt() */


/* Number of nodes in fully populated tree of given height */
static unsigned long height_to_maxnodes[RADIX_TREE_MAX_PATH + 1] __read_mostly;

/*
 * Radix tree node cache.
 */
static struct kmem_cache *radix_tree_node_cachep;

/*
 * The radix tree is variable-height, so an insert operation not only has
 * to build the branch to its corresponding item, it also has to build the
 * branch to existing items if the size has to be increased (by
 * radix_tree_extend).
 *
 * The worst case is a zero height tree with just a single item at index 0,
 * and then inserting an item at index ULONG_MAX. This requires 2 new branches
 * of RADIX_TREE_MAX_PATH size to be created, with only the root node shared.
 * Hence:
 */
#define RADIX_TREE_PRELOAD_SIZE (RADIX_TREE_MAX_PATH * 2 - 1)

/*
 * Per-cpu pool of preloaded nodes
 */
struct radix_tree_preload {
	unsigned nr;
	/* nodes->private_data points to next preallocated node */
	struct radix_tree_node *nodes;
};
static DEFINE_PER_CPU(struct radix_tree_preload, radix_tree_preloads) = { 0, };

static inline struct radix_tree_node *entry_to_node(void *ptr)
{
	return (void *)((unsigned long)ptr & ~RADIX_TREE_INTERNAL_NODE);
}

static inline void *node_to_entry(void *ptr)
{
	return (void *)((unsigned long)ptr | RADIX_TREE_INTERNAL_NODE);
}

#define RADIX_TREE_RETRY	node_to_entry(NULL)

#ifdef CONFIG_RADIX_TREE_MULTIORDER
/* Sibling slots point directly to another slot in the same node */
static inline bool is_sibling_entry(struct radix_tree_node *parent, void *node)
{
	void **ptr = node;
	return (parent->slots <= ptr) &&
			(ptr < parent->slots + RADIX_TREE_MAP_SIZE);
}
#else
static inline bool is_sibling_entry(struct radix_tree_node *parent, void *node)
{
	return false;
}
#endif

static inline unsigned long get_slot_offset(struct radix_tree_node *parent,
						 void **slot)
{
	return slot - parent->slots;
}

static unsigned int radix_tree_descend(struct radix_tree_node *parent,
			struct radix_tree_node **nodep, unsigned long index)
{
	unsigned int offset = (index >> parent->shift) & RADIX_TREE_MAP_MASK;
	void **entry = rcu_dereference_raw(parent->slots[offset]);

#ifdef CONFIG_RADIX_TREE_MULTIORDER
	if (radix_tree_is_internal_node(entry)) {
		if (is_sibling_entry(parent, entry)) {
			void **sibentry = (void **) entry_to_node(entry);
			offset = get_slot_offset(parent, sibentry);
			entry = rcu_dereference_raw(*sibentry);
		}
	}
#endif

	*nodep = (void *)entry;
	return offset;
}

static inline gfp_t root_gfp_mask(struct radix_tree_root *root)
{
	return root->gfp_mask & __GFP_BITS_MASK;
}

static inline void tag_set(struct radix_tree_node *node, unsigned int tag,
		int offset)
{
	__set_bit(offset, node->tags[tag]);
}

static inline void tag_clear(struct radix_tree_node *node, unsigned int tag,
		int offset)
{
	__clear_bit(offset, node->tags[tag]);
}

static inline int tag_get(struct radix_tree_node *node, unsigned int tag,
		int offset)
{
	return test_bit(offset, node->tags[tag]);
}

static inline void root_tag_set(struct radix_tree_root *root, unsigned int tag)
{
	root->gfp_mask |= (__force gfp_t)(1 << (tag + __GFP_BITS_SHIFT));
}

static inline void root_tag_clear(struct radix_tree_root *root, unsigned tag)
{
	root->gfp_mask &= (__force gfp_t)~(1 << (tag + __GFP_BITS_SHIFT));
}

static inline void root_tag_clear_all(struct radix_tree_root *root)
{
	root->gfp_mask &= __GFP_BITS_MASK;
}

static inline int root_tag_get(struct radix_tree_root *root, unsigned int tag)
{
	return (__force int)root->gfp_mask & (1 << (tag + __GFP_BITS_SHIFT));
}

static inline unsigned root_tags_get(struct radix_tree_root *root)
{
	return (__force unsigned)root->gfp_mask >> __GFP_BITS_SHIFT;
}

/*
 * Returns 1 if any slot in the node has this tag set.
 * Otherwise returns 0.
 */
static inline int any_tag_set(struct radix_tree_node *node, unsigned int tag)
{
	unsigned idx;
	for (idx = 0; idx < RADIX_TREE_TAG_LONGS; idx++) {
		if (node->tags[tag][idx])
			return 1;
	}
	return 0;
}

/**
 * radix_tree_find_next_bit - find the next set bit in a memory region
 *
 * @addr: The address to base the search on
 * @size: The bitmap size in bits
 * @offset: The bitnumber to start searching at
 *
 * Unrollable variant of find_next_bit() for constant size arrays.
 * Tail bits starting from size to roundup(size, BITS_PER_LONG) must be zero.
 * Returns next bit offset, or size if nothing found.
 */
static __always_inline unsigned long
radix_tree_find_next_bit(struct radix_tree_node *node, unsigned int tag,
			 unsigned long offset)
{
	const unsigned long *addr = node->tags[tag];

	if (offset < RADIX_TREE_MAP_SIZE) {
		unsigned long tmp;

		addr += offset / BITS_PER_LONG;
		tmp = *addr >> (offset % BITS_PER_LONG);
		if (tmp)
			return __ffs(tmp) + offset;
		offset = (offset + BITS_PER_LONG) & ~(BITS_PER_LONG - 1);
		while (offset < RADIX_TREE_MAP_SIZE) {
			tmp = *++addr;
			if (tmp)
				return __ffs(tmp) + offset;
			offset += BITS_PER_LONG;
		}
	}
	return RADIX_TREE_MAP_SIZE;
}

static unsigned int iter_offset(const struct radix_tree_iter *iter)
{
	return (iter->index >> iter_shift(iter)) & RADIX_TREE_MAP_MASK;
}

/*
 * The maximum index which can be stored in a radix tree
 */
static inline unsigned long shift_maxindex(unsigned int shift)
{
	return (RADIX_TREE_MAP_SIZE << shift) - 1;
}

static inline unsigned long node_maxindex(struct radix_tree_node *node)
{
	return shift_maxindex(node->shift);
}

#ifndef __KERNEL__
static void dump_node(struct radix_tree_node *node, unsigned long index)
{
	unsigned long i;

	pr_debug("radix node: %p offset %d indices %lu-%lu parent %p tags %lx %lx %lx shift %d count %d exceptional %d\n",
		node, node->offset, index, index | node_maxindex(node),
		node->parent,
		node->tags[0][0], node->tags[1][0], node->tags[2][0],
		node->shift, node->count, node->exceptional);

	for (i = 0; i < RADIX_TREE_MAP_SIZE; i++) {
		unsigned long first = index | (i << node->shift);
		unsigned long last = first | ((1UL << node->shift) - 1);
		void *entry = node->slots[i];
		if (!entry)
			continue;
		if (entry == RADIX_TREE_RETRY) {
			pr_debug("radix retry offset %ld indices %lu-%lu parent %p\n",
					i, first, last, node);
		} else if (!radix_tree_is_internal_node(entry)) {
			pr_debug("radix entry %p offset %ld indices %lu-%lu parent %p\n",
					entry, i, first, last, node);
		} else if (is_sibling_entry(node, entry)) {
			pr_debug("radix sblng %p offset %ld indices %lu-%lu parent %p val %p\n",
					entry, i, first, last, node,
					*(void **)entry_to_node(entry));
		} else {
			dump_node(entry_to_node(entry), first);
		}
	}
}

/* For debug */
static void radix_tree_dump(struct radix_tree_root *root)
{
	pr_debug("radix root: %p rnode %p tags %x\n",
			root, root->rnode,
			root->gfp_mask >> __GFP_BITS_SHIFT);
	if (!radix_tree_is_internal_node(root->rnode))
		return;
	dump_node(entry_to_node(root->rnode), 0);
}
#endif

/*
 * This assumes that the caller has performed appropriate preallocation, and
 * that the caller has pinned this thread of control to the current CPU.
 */
static struct radix_tree_node *
radix_tree_node_alloc(struct radix_tree_root *root,
			struct radix_tree_node *parent,
			unsigned int shift, unsigned int offset,
			unsigned int count, unsigned int exceptional)
{
	struct radix_tree_node *ret = NULL;
	gfp_t gfp_mask = root_gfp_mask(root);

	/*
	 * Preload code isn't irq safe and it doesn't make sense to use
	 * preloading during an interrupt anyway as all the allocations have
	 * to be atomic. So just do normal allocation when in interrupt.
	 */
	if (!gfpflags_allow_blocking(gfp_mask) && !in_interrupt()) {
		struct radix_tree_preload *rtp;

		/*
		 * Even if the caller has preloaded, try to allocate from the
		 * cache first for the new node to get accounted to the memory
		 * cgroup.
		 */
		ret = kmem_cache_alloc(radix_tree_node_cachep,
				       gfp_mask | __GFP_NOWARN);
		if (ret)
			goto out;

		/*
		 * Provided the caller has preloaded here, we will always
		 * succeed in getting a node here (and never reach
		 * kmem_cache_alloc)
		 */
		rtp = this_cpu_ptr(&radix_tree_preloads);
		if (rtp->nr) {
			ret = rtp->nodes;
			rtp->nodes = ret->private_data;
			ret->private_data = NULL;
			rtp->nr--;
		}
		/*
		 * Update the allocation stack trace as this is more useful
		 * for debugging.
		 */
		kmemleak_update_trace(ret);
		goto out;
	}
	ret = kmem_cache_alloc(radix_tree_node_cachep, gfp_mask);
out:
	BUG_ON(radix_tree_is_internal_node(ret));
	if (ret) {
		ret->parent = parent;
		ret->shift = shift;
		ret->offset = offset;
		ret->count = count;
		ret->exceptional = exceptional;
	}
	return ret;
}

static void radix_tree_node_rcu_free(struct rcu_head *head)
{
	struct radix_tree_node *node =
			container_of(head, struct radix_tree_node, rcu_head);

	/*
	 * Must only free zeroed nodes into the slab.  We can be left with
	 * non-NULL entries by radix_tree_free_nodes, so clear the entries
	 * and tags here.
	 */
	memset(node->slots, 0, sizeof(node->slots));
	memset(node->tags, 0, sizeof(node->tags));
	INIT_LIST_HEAD(&node->private_list);

	kmem_cache_free(radix_tree_node_cachep, node);
}

static inline void
radix_tree_node_free(struct radix_tree_node *node)
{
	call_rcu(&node->rcu_head, radix_tree_node_rcu_free);
}

/*
 * Load up this CPU's radix_tree_node buffer with sufficient objects to
 * ensure that the addition of a single element in the tree cannot fail.  On
 * success, return zero, with preemption disabled.  On error, return -ENOMEM
 * with preemption not disabled.
 *
 * To make use of this facility, the radix tree must be initialised without
 * __GFP_DIRECT_RECLAIM being passed to INIT_RADIX_TREE().
 */
static int __radix_tree_preload(gfp_t gfp_mask, unsigned nr)
{
	struct radix_tree_preload *rtp;
	struct radix_tree_node *node;
	int ret = -ENOMEM;

	/*
	 * Nodes preloaded by one cgroup can be be used by another cgroup, so
	 * they should never be accounted to any particular memory cgroup.
	 */
	gfp_mask &= ~__GFP_ACCOUNT;

	preempt_disable();
	rtp = this_cpu_ptr(&radix_tree_preloads);
	while (rtp->nr < nr) {
		preempt_enable();
		node = kmem_cache_alloc(radix_tree_node_cachep, gfp_mask);
		if (node == NULL)
			goto out;
		preempt_disable();
		rtp = this_cpu_ptr(&radix_tree_preloads);
		if (rtp->nr < nr) {
			node->private_data = rtp->nodes;
			rtp->nodes = node;
			rtp->nr++;
		} else {
			kmem_cache_free(radix_tree_node_cachep, node);
		}
	}
	ret = 0;
out:
	return ret;
}

/*
 * Load up this CPU's radix_tree_node buffer with sufficient objects to
 * ensure that the addition of a single element in the tree cannot fail.  On
 * success, return zero, with preemption disabled.  On error, return -ENOMEM
 * with preemption not disabled.
 *
 * To make use of this facility, the radix tree must be initialised without
 * __GFP_DIRECT_RECLAIM being passed to INIT_RADIX_TREE().
 */
int radix_tree_preload(gfp_t gfp_mask)
{
	/* Warn on non-sensical use... */
	WARN_ON_ONCE(!gfpflags_allow_blocking(gfp_mask));
	return __radix_tree_preload(gfp_mask, RADIX_TREE_PRELOAD_SIZE);
}
EXPORT_SYMBOL(radix_tree_preload);

/*
 * The same as above function, except we don't guarantee preloading happens.
 * We do it, if we decide it helps. On success, return zero with preemption
 * disabled. On error, return -ENOMEM with preemption not disabled.
 */
int radix_tree_maybe_preload(gfp_t gfp_mask)
{
	if (gfpflags_allow_blocking(gfp_mask))
		return __radix_tree_preload(gfp_mask, RADIX_TREE_PRELOAD_SIZE);
	/* Preloading doesn't help anything with this gfp mask, skip it */
	preempt_disable();
	return 0;
}
EXPORT_SYMBOL(radix_tree_maybe_preload);

#ifdef CONFIG_RADIX_TREE_MULTIORDER
/*
 * Preload with enough objects to ensure that we can split a single entry
 * of order @old_order into many entries of size @new_order
 */
int radix_tree_split_preload(unsigned int old_order, unsigned int new_order,
							gfp_t gfp_mask)
{
	unsigned top = 1 << (old_order % RADIX_TREE_MAP_SHIFT);
	unsigned layers = (old_order / RADIX_TREE_MAP_SHIFT) -
				(new_order / RADIX_TREE_MAP_SHIFT);
	unsigned nr = 0;

	WARN_ON_ONCE(!gfpflags_allow_blocking(gfp_mask));
	BUG_ON(new_order >= old_order);

	while (layers--)
		nr = nr * RADIX_TREE_MAP_SIZE + 1;
	return __radix_tree_preload(gfp_mask, top * nr);
}
#endif

/*
 * The same as function above, but preload number of nodes required to insert
 * (1 << order) continuous naturally-aligned elements.
 */
int radix_tree_maybe_preload_order(gfp_t gfp_mask, int order)
{
	unsigned long nr_subtrees;
	int nr_nodes, subtree_height;

	/* Preloading doesn't help anything with this gfp mask, skip it */
	if (!gfpflags_allow_blocking(gfp_mask)) {
		preempt_disable();
		return 0;
	}

	/*
	 * Calculate number and height of fully populated subtrees it takes to
	 * store (1 << order) elements.
	 */
	nr_subtrees = 1 << order;
	for (subtree_height = 0; nr_subtrees > RADIX_TREE_MAP_SIZE;
			subtree_height++)
		nr_subtrees >>= RADIX_TREE_MAP_SHIFT;

	/*
	 * The worst case is zero height tree with a single item at index 0 and
	 * then inserting items starting at ULONG_MAX - (1 << order).
	 *
	 * This requires RADIX_TREE_MAX_PATH nodes to build branch from root to
	 * 0-index item.
	 */
	nr_nodes = RADIX_TREE_MAX_PATH;

	/* Plus branch to fully populated subtrees. */
	nr_nodes += RADIX_TREE_MAX_PATH - subtree_height;

	/* Root node is shared. */
	nr_nodes--;

	/* Plus nodes required to build subtrees. */
	nr_nodes += nr_subtrees * height_to_maxnodes[subtree_height];

	return __radix_tree_preload(gfp_mask, nr_nodes);
}

static unsigned radix_tree_load_root(struct radix_tree_root *root,
		struct radix_tree_node **nodep, unsigned long *maxindex)
{
	struct radix_tree_node *node = rcu_dereference_raw(root->rnode);

	*nodep = node;

	if (likely(radix_tree_is_internal_node(node))) {
		node = entry_to_node(node);
		*maxindex = node_maxindex(node);
		return node->shift + RADIX_TREE_MAP_SHIFT;
	}

	*maxindex = 0;
	return 0;
}

/*
 *	Extend a radix tree so it can store key @index.
 */
static int radix_tree_extend(struct radix_tree_root *root,
				unsigned long index, unsigned int shift)
{
	struct radix_tree_node *slot;
	unsigned int maxshift;
	int tag;

	/* Figure out what the shift should be.  */
	maxshift = shift;
	while (index > shift_maxindex(maxshift))
		maxshift += RADIX_TREE_MAP_SHIFT;

	slot = root->rnode;
	if (!slot)
		goto out;

	do {
		struct radix_tree_node *node = radix_tree_node_alloc(root,
							NULL, shift, 0, 1, 0);
		if (!node)
			return -ENOMEM;

		/* Propagate the aggregated tag info into the new root */
		for (tag = 0; tag < RADIX_TREE_MAX_TAGS; tag++) {
			if (root_tag_get(root, tag))
				tag_set(node, tag, 0);
		}

		BUG_ON(shift > BITS_PER_LONG);
		if (radix_tree_is_internal_node(slot)) {
			entry_to_node(slot)->parent = node;
		} else if (radix_tree_exceptional_entry(slot)) {
			/* Moving an exceptional root->rnode to a node */
			node->exceptional = 1;
		}
		node->slots[0] = slot;
		slot = node_to_entry(node);
		rcu_assign_pointer(root->rnode, slot);
		shift += RADIX_TREE_MAP_SHIFT;
	} while (shift <= maxshift);
out:
	return maxshift + RADIX_TREE_MAP_SHIFT;
}

/**
 *	radix_tree_shrink    -    shrink radix tree to minimum height
 *	@root		radix tree root
 */
static inline void radix_tree_shrink(struct radix_tree_root *root,
				     radix_tree_update_node_t update_node,
				     void *private)
{
	for (;;) {
		struct radix_tree_node *node = root->rnode;
		struct radix_tree_node *child;

		if (!radix_tree_is_internal_node(node))
			break;
		node = entry_to_node(node);

		/*
		 * The candidate node has more than one child, or its child
		 * is not at the leftmost slot, or the child is a multiorder
		 * entry, we cannot shrink.
		 */
		if (node->count != 1)
			break;
		child = node->slots[0];
		if (!child)
			break;
		if (!radix_tree_is_internal_node(child) && node->shift)
			break;

		if (radix_tree_is_internal_node(child))
			entry_to_node(child)->parent = NULL;

		/*
		 * We don't need rcu_assign_pointer(), since we are simply
		 * moving the node from one part of the tree to another: if it
		 * was safe to dereference the old pointer to it
		 * (node->slots[0]), it will be safe to dereference the new
		 * one (root->rnode) as far as dependent read barriers go.
		 */
		root->rnode = child;

		/*
		 * We have a dilemma here. The node's slot[0] must not be
		 * NULLed in case there are concurrent lookups expecting to
		 * find the item. However if this was a bottom-level node,
		 * then it may be subject to the slot pointer being visible
		 * to callers dereferencing it. If item corresponding to
		 * slot[0] is subsequently deleted, these callers would expect
		 * their slot to become empty sooner or later.
		 *
		 * For example, lockless pagecache will look up a slot, deref
		 * the page pointer, and if the page has 0 refcount it means it
		 * was concurrently deleted from pagecache so try the deref
		 * again. Fortunately there is already a requirement for logic
		 * to retry the entire slot lookup -- the indirect pointer
		 * problem (replacing direct root node with an indirect pointer
		 * also results in a stale slot). So tag the slot as indirect
		 * to force callers to retry.
		 */
		node->count = 0;
		if (!radix_tree_is_internal_node(child)) {
			node->slots[0] = RADIX_TREE_RETRY;
			if (update_node)
				update_node(node, private);
		}

		WARN_ON_ONCE(!list_empty(&node->private_list));
		radix_tree_node_free(node);
	}
}

static void delete_node(struct radix_tree_root *root,
			struct radix_tree_node *node,
			radix_tree_update_node_t update_node, void *private)
{
	do {
		struct radix_tree_node *parent;

		if (node->count) {
			if (node == entry_to_node(root->rnode))
				radix_tree_shrink(root, update_node, private);
			return;
		}

		parent = node->parent;
		if (parent) {
			parent->slots[node->offset] = NULL;
			parent->count--;
		} else {
			root_tag_clear_all(root);
			root->rnode = NULL;
		}

		WARN_ON_ONCE(!list_empty(&node->private_list));
		radix_tree_node_free(node);

		node = parent;
	} while (node);
}

/**
 *	__radix_tree_create	-	create a slot in a radix tree
 *	@root:		radix tree root
 *	@index:		index key
 *	@order:		index occupies 2^order aligned slots
 *	@nodep:		returns node
 *	@slotp:		returns slot
 *
 *	Create, if necessary, and return the node and slot for an item
 *	at position @index in the radix tree @root.
 *
 *	Until there is more than one item in the tree, no nodes are
 *	allocated and @root->rnode is used as a direct slot instead of
 *	pointing to a node, in which case *@nodep will be NULL.
 *
 *	Returns -ENOMEM, or 0 for success.
 */
int __radix_tree_create(struct radix_tree_root *root, unsigned long index,
			unsigned order, struct radix_tree_node **nodep,
			void ***slotp)
{
	struct radix_tree_node *node = NULL, *child;
	void **slot = (void **)&root->rnode;
	unsigned long maxindex;
	unsigned int shift, offset = 0;
	unsigned long max = index | ((1UL << order) - 1);

	shift = radix_tree_load_root(root, &child, &maxindex);

	/* Make sure the tree is high enough.  */
	if (order > 0 && max == ((1UL << order) - 1))
		max++;
	if (max > maxindex) {
		int error = radix_tree_extend(root, max, shift);
		if (error < 0)
			return error;
		shift = error;
		child = root->rnode;
	}

	while (shift > order) {
		shift -= RADIX_TREE_MAP_SHIFT;
		if (child == NULL) {
			/* Have to add a child node.  */
			child = radix_tree_node_alloc(root, node, shift,
							offset, 0, 0);
			if (!child)
				return -ENOMEM;
			rcu_assign_pointer(*slot, node_to_entry(child));
			if (node)
				node->count++;
		} else if (!radix_tree_is_internal_node(child))
			break;

		/* Go a level down */
		node = entry_to_node(child);
		offset = radix_tree_descend(node, &child, index);
		slot = &node->slots[offset];
	}

	if (nodep)
		*nodep = node;
	if (slotp)
		*slotp = slot;
	return 0;
}

#ifdef CONFIG_RADIX_TREE_MULTIORDER
/*
 * Free any nodes below this node.  The tree is presumed to not need
 * shrinking, and any user data in the tree is presumed to not need a
 * destructor called on it.  If we need to add a destructor, we can
 * add that functionality later.  Note that we may not clear tags or
 * slots from the tree as an RCU walker may still have a pointer into
 * this subtree.  We could replace the entries with RADIX_TREE_RETRY,
 * but we'll still have to clear those in rcu_free.
 */
static void radix_tree_free_nodes(struct radix_tree_node *node)
{
	unsigned offset = 0;
	struct radix_tree_node *child = entry_to_node(node);

	for (;;) {
		void *entry = child->slots[offset];
		if (radix_tree_is_internal_node(entry) &&
					!is_sibling_entry(child, entry)) {
			child = entry_to_node(entry);
			offset = 0;
			continue;
		}
		offset++;
		while (offset == RADIX_TREE_MAP_SIZE) {
			struct radix_tree_node *old = child;
			offset = child->offset + 1;
			child = child->parent;
<<<<<<< HEAD
			WARN_ON_ONCE(!list_empty(&node->private_list));
=======
			WARN_ON_ONCE(!list_empty(&old->private_list));
>>>>>>> 2fa299a9
			radix_tree_node_free(old);
			if (old == entry_to_node(node))
				return;
		}
	}
}

static inline int insert_entries(struct radix_tree_node *node, void **slot,
				void *item, unsigned order, bool replace)
{
	struct radix_tree_node *child;
	unsigned i, n, tag, offset, tags = 0;

	if (node) {
		if (order > node->shift)
			n = 1 << (order - node->shift);
		else
			n = 1;
		offset = get_slot_offset(node, slot);
	} else {
		n = 1;
		offset = 0;
	}

	if (n > 1) {
		offset = offset & ~(n - 1);
		slot = &node->slots[offset];
	}
	child = node_to_entry(slot);

	for (i = 0; i < n; i++) {
		if (slot[i]) {
			if (replace) {
				node->count--;
				for (tag = 0; tag < RADIX_TREE_MAX_TAGS; tag++)
					if (tag_get(node, tag, offset + i))
						tags |= 1 << tag;
			} else
				return -EEXIST;
		}
	}

	for (i = 0; i < n; i++) {
		struct radix_tree_node *old = slot[i];
		if (i) {
			rcu_assign_pointer(slot[i], child);
			for (tag = 0; tag < RADIX_TREE_MAX_TAGS; tag++)
				if (tags & (1 << tag))
					tag_clear(node, tag, offset + i);
		} else {
			rcu_assign_pointer(slot[i], item);
			for (tag = 0; tag < RADIX_TREE_MAX_TAGS; tag++)
				if (tags & (1 << tag))
					tag_set(node, tag, offset);
		}
		if (radix_tree_is_internal_node(old) &&
					!is_sibling_entry(node, old) &&
					(old != RADIX_TREE_RETRY))
			radix_tree_free_nodes(old);
		if (radix_tree_exceptional_entry(old))
			node->exceptional--;
	}
	if (node) {
		node->count += n;
		if (radix_tree_exceptional_entry(item))
			node->exceptional += n;
	}
	return n;
}
#else
static inline int insert_entries(struct radix_tree_node *node, void **slot,
				void *item, unsigned order, bool replace)
{
	if (*slot)
		return -EEXIST;
	rcu_assign_pointer(*slot, item);
	if (node) {
		node->count++;
		if (radix_tree_exceptional_entry(item))
			node->exceptional++;
	}
	return 1;
}
#endif

/**
 *	__radix_tree_insert    -    insert into a radix tree
 *	@root:		radix tree root
 *	@index:		index key
 *	@order:		key covers the 2^order indices around index
 *	@item:		item to insert
 *
 *	Insert an item into the radix tree at position @index.
 */
int __radix_tree_insert(struct radix_tree_root *root, unsigned long index,
			unsigned order, void *item)
{
	struct radix_tree_node *node;
	void **slot;
	int error;

	BUG_ON(radix_tree_is_internal_node(item));

	error = __radix_tree_create(root, index, order, &node, &slot);
	if (error)
		return error;

	error = insert_entries(node, slot, item, order, false);
	if (error < 0)
		return error;

	if (node) {
		unsigned offset = get_slot_offset(node, slot);
		BUG_ON(tag_get(node, 0, offset));
		BUG_ON(tag_get(node, 1, offset));
		BUG_ON(tag_get(node, 2, offset));
	} else {
		BUG_ON(root_tags_get(root));
	}

	return 0;
}
EXPORT_SYMBOL(__radix_tree_insert);

/**
 *	__radix_tree_lookup	-	lookup an item in a radix tree
 *	@root:		radix tree root
 *	@index:		index key
 *	@nodep:		returns node
 *	@slotp:		returns slot
 *
 *	Lookup and return the item at position @index in the radix
 *	tree @root.
 *
 *	Until there is more than one item in the tree, no nodes are
 *	allocated and @root->rnode is used as a direct slot instead of
 *	pointing to a node, in which case *@nodep will be NULL.
 */
void *__radix_tree_lookup(struct radix_tree_root *root, unsigned long index,
			  struct radix_tree_node **nodep, void ***slotp)
{
	struct radix_tree_node *node, *parent;
	unsigned long maxindex;
	void **slot;

 restart:
	parent = NULL;
	slot = (void **)&root->rnode;
	radix_tree_load_root(root, &node, &maxindex);
	if (index > maxindex)
		return NULL;

	while (radix_tree_is_internal_node(node)) {
		unsigned offset;

		if (node == RADIX_TREE_RETRY)
			goto restart;
		parent = entry_to_node(node);
		offset = radix_tree_descend(parent, &node, index);
		slot = parent->slots + offset;
	}

	if (nodep)
		*nodep = parent;
	if (slotp)
		*slotp = slot;
	return node;
}

/**
 *	radix_tree_lookup_slot    -    lookup a slot in a radix tree
 *	@root:		radix tree root
 *	@index:		index key
 *
 *	Returns:  the slot corresponding to the position @index in the
 *	radix tree @root. This is useful for update-if-exists operations.
 *
 *	This function can be called under rcu_read_lock iff the slot is not
 *	modified by radix_tree_replace_slot, otherwise it must be called
 *	exclusive from other writers. Any dereference of the slot must be done
 *	using radix_tree_deref_slot.
 */
void **radix_tree_lookup_slot(struct radix_tree_root *root, unsigned long index)
{
	void **slot;

	if (!__radix_tree_lookup(root, index, NULL, &slot))
		return NULL;
	return slot;
}
EXPORT_SYMBOL(radix_tree_lookup_slot);

/**
 *	radix_tree_lookup    -    perform lookup operation on a radix tree
 *	@root:		radix tree root
 *	@index:		index key
 *
 *	Lookup the item at the position @index in the radix tree @root.
 *
 *	This function can be called under rcu_read_lock, however the caller
 *	must manage lifetimes of leaf nodes (eg. RCU may also be used to free
 *	them safely). No RCU barriers are required to access or modify the
 *	returned item, however.
 */
void *radix_tree_lookup(struct radix_tree_root *root, unsigned long index)
{
	return __radix_tree_lookup(root, index, NULL, NULL);
}
EXPORT_SYMBOL(radix_tree_lookup);

static inline int slot_count(struct radix_tree_node *node,
						void **slot)
{
	int n = 1;
#ifdef CONFIG_RADIX_TREE_MULTIORDER
	void *ptr = node_to_entry(slot);
	unsigned offset = get_slot_offset(node, slot);
	int i;

	for (i = 1; offset + i < RADIX_TREE_MAP_SIZE; i++) {
		if (node->slots[offset + i] != ptr)
			break;
		n++;
	}
#endif
	return n;
}

static void replace_slot(struct radix_tree_root *root,
			 struct radix_tree_node *node,
			 void **slot, void *item,
			 bool warn_typeswitch)
{
	void *old = rcu_dereference_raw(*slot);
	int count, exceptional;

	WARN_ON_ONCE(radix_tree_is_internal_node(item));

	count = !!item - !!old;
	exceptional = !!radix_tree_exceptional_entry(item) -
		      !!radix_tree_exceptional_entry(old);

	WARN_ON_ONCE(warn_typeswitch && (count || exceptional));

	if (node) {
		node->count += count;
		if (exceptional) {
			exceptional *= slot_count(node, slot);
			node->exceptional += exceptional;
		}
	}

	rcu_assign_pointer(*slot, item);
}

static inline void delete_sibling_entries(struct radix_tree_node *node,
						void **slot)
{
#ifdef CONFIG_RADIX_TREE_MULTIORDER
	bool exceptional = radix_tree_exceptional_entry(*slot);
	void *ptr = node_to_entry(slot);
	unsigned offset = get_slot_offset(node, slot);
	int i;

	for (i = 1; offset + i < RADIX_TREE_MAP_SIZE; i++) {
		if (node->slots[offset + i] != ptr)
			break;
		node->slots[offset + i] = NULL;
		node->count--;
		if (exceptional)
			node->exceptional--;
	}
#endif
}

/**
 * __radix_tree_replace		- replace item in a slot
 * @root:		radix tree root
 * @node:		pointer to tree node
 * @slot:		pointer to slot in @node
 * @item:		new item to store in the slot.
 * @update_node:	callback for changing leaf nodes
 * @private:		private data to pass to @update_node
 *
 * For use with __radix_tree_lookup().  Caller must hold tree write locked
 * across slot lookup and replacement.
 */
void __radix_tree_replace(struct radix_tree_root *root,
			  struct radix_tree_node *node,
			  void **slot, void *item,
			  radix_tree_update_node_t update_node, void *private)
{
	if (!item)
		delete_sibling_entries(node, slot);
	/*
	 * This function supports replacing exceptional entries and
	 * deleting entries, but that needs accounting against the
	 * node unless the slot is root->rnode.
	 */
	replace_slot(root, node, slot, item,
		     !node && slot != (void **)&root->rnode);

	if (!node)
		return;

	if (update_node)
		update_node(node, private);

	delete_node(root, node, update_node, private);
}

/**
 * radix_tree_replace_slot	- replace item in a slot
 * @root:	radix tree root
 * @slot:	pointer to slot
 * @item:	new item to store in the slot.
 *
 * For use with radix_tree_lookup_slot(), radix_tree_gang_lookup_slot(),
 * radix_tree_gang_lookup_tag_slot().  Caller must hold tree write locked
 * across slot lookup and replacement.
 *
 * NOTE: This cannot be used to switch between non-entries (empty slots),
 * regular entries, and exceptional entries, as that requires accounting
 * inside the radix tree node. When switching from one type of entry or
 * deleting, use __radix_tree_lookup() and __radix_tree_replace() or
 * radix_tree_iter_replace().
 */
void radix_tree_replace_slot(struct radix_tree_root *root,
			     void **slot, void *item)
{
	replace_slot(root, NULL, slot, item, true);
}

/**
 * radix_tree_iter_replace - replace item in a slot
 * @root:	radix tree root
 * @slot:	pointer to slot
 * @item:	new item to store in the slot.
 *
 * For use with radix_tree_split() and radix_tree_for_each_slot().
 * Caller must hold tree write locked across split and replacement.
 */
void radix_tree_iter_replace(struct radix_tree_root *root,
		const struct radix_tree_iter *iter, void **slot, void *item)
{
	__radix_tree_replace(root, iter->node, slot, item, NULL, NULL);
}

#ifdef CONFIG_RADIX_TREE_MULTIORDER
/**
 * radix_tree_join - replace multiple entries with one multiorder entry
 * @root: radix tree root
 * @index: an index inside the new entry
 * @order: order of the new entry
 * @item: new entry
 *
 * Call this function to replace several entries with one larger entry.
 * The existing entries are presumed to not need freeing as a result of
 * this call.
 *
 * The replacement entry will have all the tags set on it that were set
 * on any of the entries it is replacing.
 */
int radix_tree_join(struct radix_tree_root *root, unsigned long index,
			unsigned order, void *item)
{
	struct radix_tree_node *node;
	void **slot;
	int error;

	BUG_ON(radix_tree_is_internal_node(item));

	error = __radix_tree_create(root, index, order, &node, &slot);
	if (!error)
		error = insert_entries(node, slot, item, order, true);
	if (error > 0)
		error = 0;

	return error;
}

/**
 * radix_tree_split - Split an entry into smaller entries
 * @root: radix tree root
 * @index: An index within the large entry
 * @order: Order of new entries
 *
 * Call this function as the first step in replacing a multiorder entry
 * with several entries of lower order.  After this function returns,
 * loop over the relevant portion of the tree using radix_tree_for_each_slot()
 * and call radix_tree_iter_replace() to set up each new entry.
 *
 * The tags from this entry are replicated to all the new entries.
 *
 * The radix tree should be locked against modification during the entire
 * replacement operation.  Lock-free lookups will see RADIX_TREE_RETRY which
 * should prompt RCU walkers to restart the lookup from the root.
 */
int radix_tree_split(struct radix_tree_root *root, unsigned long index,
				unsigned order)
{
	struct radix_tree_node *parent, *node, *child;
	void **slot;
	unsigned int offset, end;
	unsigned n, tag, tags = 0;

	if (!__radix_tree_lookup(root, index, &parent, &slot))
		return -ENOENT;
	if (!parent)
		return -ENOENT;

	offset = get_slot_offset(parent, slot);

	for (tag = 0; tag < RADIX_TREE_MAX_TAGS; tag++)
		if (tag_get(parent, tag, offset))
			tags |= 1 << tag;

	for (end = offset + 1; end < RADIX_TREE_MAP_SIZE; end++) {
		if (!is_sibling_entry(parent, parent->slots[end]))
			break;
		for (tag = 0; tag < RADIX_TREE_MAX_TAGS; tag++)
			if (tags & (1 << tag))
				tag_set(parent, tag, end);
		/* rcu_assign_pointer ensures tags are set before RETRY */
		rcu_assign_pointer(parent->slots[end], RADIX_TREE_RETRY);
	}
	rcu_assign_pointer(parent->slots[offset], RADIX_TREE_RETRY);
	parent->exceptional -= (end - offset);

	if (order == parent->shift)
		return 0;
	if (order > parent->shift) {
		while (offset < end)
			offset += insert_entries(parent, &parent->slots[offset],
					RADIX_TREE_RETRY, order, true);
		return 0;
	}

	node = parent;

	for (;;) {
		if (node->shift > order) {
			child = radix_tree_node_alloc(root, node,
					node->shift - RADIX_TREE_MAP_SHIFT,
					offset, 0, 0);
			if (!child)
				goto nomem;
			if (node != parent) {
				node->count++;
				node->slots[offset] = node_to_entry(child);
				for (tag = 0; tag < RADIX_TREE_MAX_TAGS; tag++)
					if (tags & (1 << tag))
						tag_set(node, tag, offset);
			}

			node = child;
			offset = 0;
			continue;
		}

		n = insert_entries(node, &node->slots[offset],
					RADIX_TREE_RETRY, order, false);
		BUG_ON(n > RADIX_TREE_MAP_SIZE);

		for (tag = 0; tag < RADIX_TREE_MAX_TAGS; tag++)
			if (tags & (1 << tag))
				tag_set(node, tag, offset);
		offset += n;

		while (offset == RADIX_TREE_MAP_SIZE) {
			if (node == parent)
				break;
			offset = node->offset;
			child = node;
			node = node->parent;
			rcu_assign_pointer(node->slots[offset],
						node_to_entry(child));
			offset++;
		}
		if ((node == parent) && (offset == end))
			return 0;
	}

 nomem:
	/* Shouldn't happen; did user forget to preload? */
	/* TODO: free all the allocated nodes */
	WARN_ON(1);
	return -ENOMEM;
}
#endif

/**
 *	radix_tree_tag_set - set a tag on a radix tree node
 *	@root:		radix tree root
 *	@index:		index key
 *	@tag:		tag index
 *
 *	Set the search tag (which must be < RADIX_TREE_MAX_TAGS)
 *	corresponding to @index in the radix tree.  From
 *	the root all the way down to the leaf node.
 *
 *	Returns the address of the tagged item.  Setting a tag on a not-present
 *	item is a bug.
 */
void *radix_tree_tag_set(struct radix_tree_root *root,
			unsigned long index, unsigned int tag)
{
	struct radix_tree_node *node, *parent;
	unsigned long maxindex;

	radix_tree_load_root(root, &node, &maxindex);
	BUG_ON(index > maxindex);

	while (radix_tree_is_internal_node(node)) {
		unsigned offset;

		parent = entry_to_node(node);
		offset = radix_tree_descend(parent, &node, index);
		BUG_ON(!node);

		if (!tag_get(parent, tag, offset))
			tag_set(parent, tag, offset);
	}

	/* set the root's tag bit */
	if (!root_tag_get(root, tag))
		root_tag_set(root, tag);

	return node;
}
EXPORT_SYMBOL(radix_tree_tag_set);

static void node_tag_clear(struct radix_tree_root *root,
				struct radix_tree_node *node,
				unsigned int tag, unsigned int offset)
{
	while (node) {
		if (!tag_get(node, tag, offset))
			return;
		tag_clear(node, tag, offset);
		if (any_tag_set(node, tag))
			return;

		offset = node->offset;
		node = node->parent;
	}

	/* clear the root's tag bit */
	if (root_tag_get(root, tag))
		root_tag_clear(root, tag);
}

static void node_tag_set(struct radix_tree_root *root,
				struct radix_tree_node *node,
				unsigned int tag, unsigned int offset)
{
	while (node) {
		if (tag_get(node, tag, offset))
			return;
		tag_set(node, tag, offset);
		offset = node->offset;
		node = node->parent;
	}

	if (!root_tag_get(root, tag))
		root_tag_set(root, tag);
}

/**
 * radix_tree_iter_tag_set - set a tag on the current iterator entry
 * @root:	radix tree root
 * @iter:	iterator state
 * @tag:	tag to set
 */
void radix_tree_iter_tag_set(struct radix_tree_root *root,
			const struct radix_tree_iter *iter, unsigned int tag)
{
	node_tag_set(root, iter->node, tag, iter_offset(iter));
}

/**
 *	radix_tree_tag_clear - clear a tag on a radix tree node
 *	@root:		radix tree root
 *	@index:		index key
 *	@tag:		tag index
 *
 *	Clear the search tag (which must be < RADIX_TREE_MAX_TAGS)
 *	corresponding to @index in the radix tree.  If this causes
 *	the leaf node to have no tags set then clear the tag in the
 *	next-to-leaf node, etc.
 *
 *	Returns the address of the tagged item on success, else NULL.  ie:
 *	has the same return value and semantics as radix_tree_lookup().
 */
void *radix_tree_tag_clear(struct radix_tree_root *root,
			unsigned long index, unsigned int tag)
{
	struct radix_tree_node *node, *parent;
	unsigned long maxindex;
	int uninitialized_var(offset);

	radix_tree_load_root(root, &node, &maxindex);
	if (index > maxindex)
		return NULL;

	parent = NULL;

	while (radix_tree_is_internal_node(node)) {
		parent = entry_to_node(node);
		offset = radix_tree_descend(parent, &node, index);
	}

	if (node)
		node_tag_clear(root, parent, tag, offset);

	return node;
}
EXPORT_SYMBOL(radix_tree_tag_clear);

/**
 * radix_tree_tag_get - get a tag on a radix tree node
 * @root:		radix tree root
 * @index:		index key
 * @tag:		tag index (< RADIX_TREE_MAX_TAGS)
 *
 * Return values:
 *
 *  0: tag not present or not set
 *  1: tag set
 *
 * Note that the return value of this function may not be relied on, even if
 * the RCU lock is held, unless tag modification and node deletion are excluded
 * from concurrency.
 */
int radix_tree_tag_get(struct radix_tree_root *root,
			unsigned long index, unsigned int tag)
{
	struct radix_tree_node *node, *parent;
	unsigned long maxindex;

	if (!root_tag_get(root, tag))
		return 0;

	radix_tree_load_root(root, &node, &maxindex);
	if (index > maxindex)
		return 0;
	if (node == NULL)
		return 0;

	while (radix_tree_is_internal_node(node)) {
		unsigned offset;

		parent = entry_to_node(node);
		offset = radix_tree_descend(parent, &node, index);

		if (!node)
			return 0;
		if (!tag_get(parent, tag, offset))
			return 0;
		if (node == RADIX_TREE_RETRY)
			break;
	}

	return 1;
}
EXPORT_SYMBOL(radix_tree_tag_get);

static inline void __set_iter_shift(struct radix_tree_iter *iter,
					unsigned int shift)
{
#ifdef CONFIG_RADIX_TREE_MULTIORDER
	iter->shift = shift;
#endif
}

/* Construct iter->tags bit-mask from node->tags[tag] array */
static void set_iter_tags(struct radix_tree_iter *iter,
				struct radix_tree_node *node, unsigned offset,
				unsigned tag)
{
	unsigned tag_long = offset / BITS_PER_LONG;
	unsigned tag_bit  = offset % BITS_PER_LONG;

	iter->tags = node->tags[tag][tag_long] >> tag_bit;

	/* This never happens if RADIX_TREE_TAG_LONGS == 1 */
	if (tag_long < RADIX_TREE_TAG_LONGS - 1) {
		/* Pick tags from next element */
		if (tag_bit)
			iter->tags |= node->tags[tag][tag_long + 1] <<
						(BITS_PER_LONG - tag_bit);
		/* Clip chunk size, here only BITS_PER_LONG tags */
		iter->next_index = __radix_tree_iter_add(iter, BITS_PER_LONG);
	}
}

#ifdef CONFIG_RADIX_TREE_MULTIORDER
static void **skip_siblings(struct radix_tree_node **nodep,
			void **slot, struct radix_tree_iter *iter)
{
	void *sib = node_to_entry(slot - 1);

	while (iter->index < iter->next_index) {
		*nodep = rcu_dereference_raw(*slot);
		if (*nodep && *nodep != sib)
			return slot;
		slot++;
		iter->index = __radix_tree_iter_add(iter, 1);
		iter->tags >>= 1;
	}

	*nodep = NULL;
	return NULL;
}

void ** __radix_tree_next_slot(void **slot, struct radix_tree_iter *iter,
					unsigned flags)
{
	unsigned tag = flags & RADIX_TREE_ITER_TAG_MASK;
	struct radix_tree_node *node = rcu_dereference_raw(*slot);

	slot = skip_siblings(&node, slot, iter);

	while (radix_tree_is_internal_node(node)) {
		unsigned offset;
		unsigned long next_index;

		if (node == RADIX_TREE_RETRY)
			return slot;
		node = entry_to_node(node);
		iter->node = node;
		iter->shift = node->shift;

		if (flags & RADIX_TREE_ITER_TAGGED) {
			offset = radix_tree_find_next_bit(node, tag, 0);
			if (offset == RADIX_TREE_MAP_SIZE)
				return NULL;
			slot = &node->slots[offset];
			iter->index = __radix_tree_iter_add(iter, offset);
			set_iter_tags(iter, node, offset, tag);
			node = rcu_dereference_raw(*slot);
		} else {
			offset = 0;
			slot = &node->slots[0];
			for (;;) {
				node = rcu_dereference_raw(*slot);
				if (node)
					break;
				slot++;
				offset++;
				if (offset == RADIX_TREE_MAP_SIZE)
					return NULL;
			}
			iter->index = __radix_tree_iter_add(iter, offset);
		}
		if ((flags & RADIX_TREE_ITER_CONTIG) && (offset > 0))
			goto none;
		next_index = (iter->index | shift_maxindex(iter->shift)) + 1;
		if (next_index < iter->next_index)
			iter->next_index = next_index;
	}

	return slot;
 none:
	iter->next_index = 0;
	return NULL;
}
EXPORT_SYMBOL(__radix_tree_next_slot);
#else
static void **skip_siblings(struct radix_tree_node **nodep,
			void **slot, struct radix_tree_iter *iter)
{
	return slot;
}
#endif

void **radix_tree_iter_resume(void **slot, struct radix_tree_iter *iter)
{
	struct radix_tree_node *node;

	slot++;
	iter->index = __radix_tree_iter_add(iter, 1);
	node = rcu_dereference_raw(*slot);
	skip_siblings(&node, slot, iter);
	iter->next_index = iter->index;
	iter->tags = 0;
	return NULL;
}
EXPORT_SYMBOL(radix_tree_iter_resume);

/**
 * radix_tree_next_chunk - find next chunk of slots for iteration
 *
 * @root:	radix tree root
 * @iter:	iterator state
 * @flags:	RADIX_TREE_ITER_* flags and tag index
 * Returns:	pointer to chunk first slot, or NULL if iteration is over
 */
void **radix_tree_next_chunk(struct radix_tree_root *root,
			     struct radix_tree_iter *iter, unsigned flags)
{
	unsigned tag = flags & RADIX_TREE_ITER_TAG_MASK;
	struct radix_tree_node *node, *child;
	unsigned long index, offset, maxindex;

	if ((flags & RADIX_TREE_ITER_TAGGED) && !root_tag_get(root, tag))
		return NULL;

	/*
	 * Catch next_index overflow after ~0UL. iter->index never overflows
	 * during iterating; it can be zero only at the beginning.
	 * And we cannot overflow iter->next_index in a single step,
	 * because RADIX_TREE_MAP_SHIFT < BITS_PER_LONG.
	 *
	 * This condition also used by radix_tree_next_slot() to stop
	 * contiguous iterating, and forbid switching to the next chunk.
	 */
	index = iter->next_index;
	if (!index && iter->index)
		return NULL;

 restart:
	radix_tree_load_root(root, &child, &maxindex);
	if (index > maxindex)
		return NULL;
	if (!child)
		return NULL;

	if (!radix_tree_is_internal_node(child)) {
		/* Single-slot tree */
		iter->index = index;
		iter->next_index = maxindex + 1;
		iter->tags = 1;
		iter->node = NULL;
		__set_iter_shift(iter, 0);
		return (void **)&root->rnode;
	}

	do {
		node = entry_to_node(child);
		offset = radix_tree_descend(node, &child, index);

		if ((flags & RADIX_TREE_ITER_TAGGED) ?
				!tag_get(node, tag, offset) : !child) {
			/* Hole detected */
			if (flags & RADIX_TREE_ITER_CONTIG)
				return NULL;

			if (flags & RADIX_TREE_ITER_TAGGED)
				offset = radix_tree_find_next_bit(node, tag,
						offset + 1);
			else
				while (++offset	< RADIX_TREE_MAP_SIZE) {
					void *slot = node->slots[offset];
					if (is_sibling_entry(node, slot))
						continue;
					if (slot)
						break;
				}
			index &= ~node_maxindex(node);
			index += offset << node->shift;
			/* Overflow after ~0UL */
			if (!index)
				return NULL;
			if (offset == RADIX_TREE_MAP_SIZE)
				goto restart;
			child = rcu_dereference_raw(node->slots[offset]);
		}

		if (!child)
			goto restart;
		if (child == RADIX_TREE_RETRY)
			break;
	} while (radix_tree_is_internal_node(child));

	/* Update the iterator state */
	iter->index = (index &~ node_maxindex(node)) | (offset << node->shift);
	iter->next_index = (index | node_maxindex(node)) + 1;
	iter->node = node;
	__set_iter_shift(iter, node->shift);

	if (flags & RADIX_TREE_ITER_TAGGED)
		set_iter_tags(iter, node, offset, tag);

	return node->slots + offset;
}
EXPORT_SYMBOL(radix_tree_next_chunk);

/**
 *	radix_tree_gang_lookup - perform multiple lookup on a radix tree
 *	@root:		radix tree root
 *	@results:	where the results of the lookup are placed
 *	@first_index:	start the lookup from this key
 *	@max_items:	place up to this many items at *results
 *
 *	Performs an index-ascending scan of the tree for present items.  Places
 *	them at *@results and returns the number of items which were placed at
 *	*@results.
 *
 *	The implementation is naive.
 *
 *	Like radix_tree_lookup, radix_tree_gang_lookup may be called under
 *	rcu_read_lock. In this case, rather than the returned results being
 *	an atomic snapshot of the tree at a single point in time, the
 *	semantics of an RCU protected gang lookup are as though multiple
 *	radix_tree_lookups have been issued in individual locks, and results
 *	stored in 'results'.
 */
unsigned int
radix_tree_gang_lookup(struct radix_tree_root *root, void **results,
			unsigned long first_index, unsigned int max_items)
{
	struct radix_tree_iter iter;
	void **slot;
	unsigned int ret = 0;

	if (unlikely(!max_items))
		return 0;

	radix_tree_for_each_slot(slot, root, &iter, first_index) {
		results[ret] = rcu_dereference_raw(*slot);
		if (!results[ret])
			continue;
		if (radix_tree_is_internal_node(results[ret])) {
			slot = radix_tree_iter_retry(&iter);
			continue;
		}
		if (++ret == max_items)
			break;
	}

	return ret;
}
EXPORT_SYMBOL(radix_tree_gang_lookup);

/**
 *	radix_tree_gang_lookup_slot - perform multiple slot lookup on radix tree
 *	@root:		radix tree root
 *	@results:	where the results of the lookup are placed
 *	@indices:	where their indices should be placed (but usually NULL)
 *	@first_index:	start the lookup from this key
 *	@max_items:	place up to this many items at *results
 *
 *	Performs an index-ascending scan of the tree for present items.  Places
 *	their slots at *@results and returns the number of items which were
 *	placed at *@results.
 *
 *	The implementation is naive.
 *
 *	Like radix_tree_gang_lookup as far as RCU and locking goes. Slots must
 *	be dereferenced with radix_tree_deref_slot, and if using only RCU
 *	protection, radix_tree_deref_slot may fail requiring a retry.
 */
unsigned int
radix_tree_gang_lookup_slot(struct radix_tree_root *root,
			void ***results, unsigned long *indices,
			unsigned long first_index, unsigned int max_items)
{
	struct radix_tree_iter iter;
	void **slot;
	unsigned int ret = 0;

	if (unlikely(!max_items))
		return 0;

	radix_tree_for_each_slot(slot, root, &iter, first_index) {
		results[ret] = slot;
		if (indices)
			indices[ret] = iter.index;
		if (++ret == max_items)
			break;
	}

	return ret;
}
EXPORT_SYMBOL(radix_tree_gang_lookup_slot);

/**
 *	radix_tree_gang_lookup_tag - perform multiple lookup on a radix tree
 *	                             based on a tag
 *	@root:		radix tree root
 *	@results:	where the results of the lookup are placed
 *	@first_index:	start the lookup from this key
 *	@max_items:	place up to this many items at *results
 *	@tag:		the tag index (< RADIX_TREE_MAX_TAGS)
 *
 *	Performs an index-ascending scan of the tree for present items which
 *	have the tag indexed by @tag set.  Places the items at *@results and
 *	returns the number of items which were placed at *@results.
 */
unsigned int
radix_tree_gang_lookup_tag(struct radix_tree_root *root, void **results,
		unsigned long first_index, unsigned int max_items,
		unsigned int tag)
{
	struct radix_tree_iter iter;
	void **slot;
	unsigned int ret = 0;

	if (unlikely(!max_items))
		return 0;

	radix_tree_for_each_tagged(slot, root, &iter, first_index, tag) {
		results[ret] = rcu_dereference_raw(*slot);
		if (!results[ret])
			continue;
		if (radix_tree_is_internal_node(results[ret])) {
			slot = radix_tree_iter_retry(&iter);
			continue;
		}
		if (++ret == max_items)
			break;
	}

	return ret;
}
EXPORT_SYMBOL(radix_tree_gang_lookup_tag);

/**
 *	radix_tree_gang_lookup_tag_slot - perform multiple slot lookup on a
 *					  radix tree based on a tag
 *	@root:		radix tree root
 *	@results:	where the results of the lookup are placed
 *	@first_index:	start the lookup from this key
 *	@max_items:	place up to this many items at *results
 *	@tag:		the tag index (< RADIX_TREE_MAX_TAGS)
 *
 *	Performs an index-ascending scan of the tree for present items which
 *	have the tag indexed by @tag set.  Places the slots at *@results and
 *	returns the number of slots which were placed at *@results.
 */
unsigned int
radix_tree_gang_lookup_tag_slot(struct radix_tree_root *root, void ***results,
		unsigned long first_index, unsigned int max_items,
		unsigned int tag)
{
	struct radix_tree_iter iter;
	void **slot;
	unsigned int ret = 0;

	if (unlikely(!max_items))
		return 0;

	radix_tree_for_each_tagged(slot, root, &iter, first_index, tag) {
		results[ret] = slot;
		if (++ret == max_items)
			break;
	}

	return ret;
}
EXPORT_SYMBOL(radix_tree_gang_lookup_tag_slot);

/**
 *	__radix_tree_delete_node    -    try to free node after clearing a slot
 *	@root:		radix tree root
 *	@node:		node containing @index
 *	@update_node:	callback for changing leaf nodes
 *	@private:	private data to pass to @update_node
 *
 *	After clearing the slot at @index in @node from radix tree
 *	rooted at @root, call this function to attempt freeing the
 *	node and shrinking the tree.
 */
void __radix_tree_delete_node(struct radix_tree_root *root,
			      struct radix_tree_node *node,
			      radix_tree_update_node_t update_node,
			      void *private)
{
	delete_node(root, node, update_node, private);
}

/**
 *	radix_tree_delete_item    -    delete an item from a radix tree
 *	@root:		radix tree root
 *	@index:		index key
 *	@item:		expected item
 *
 *	Remove @item at @index from the radix tree rooted at @root.
 *
 *	Returns the address of the deleted item, or NULL if it was not present
 *	or the entry at the given @index was not @item.
 */
void *radix_tree_delete_item(struct radix_tree_root *root,
			     unsigned long index, void *item)
{
	struct radix_tree_node *node;
	unsigned int offset;
	void **slot;
	void *entry;
	int tag;

	entry = __radix_tree_lookup(root, index, &node, &slot);
	if (!entry)
		return NULL;

	if (item && entry != item)
		return NULL;

	if (!node) {
		root_tag_clear_all(root);
		root->rnode = NULL;
		return entry;
	}

	offset = get_slot_offset(node, slot);

	/* Clear all tags associated with the item to be deleted.  */
	for (tag = 0; tag < RADIX_TREE_MAX_TAGS; tag++)
		node_tag_clear(root, node, tag, offset);

	__radix_tree_replace(root, node, slot, NULL, NULL, NULL);

	return entry;
}
EXPORT_SYMBOL(radix_tree_delete_item);

/**
 *	radix_tree_delete    -    delete an item from a radix tree
 *	@root:		radix tree root
 *	@index:		index key
 *
 *	Remove the item at @index from the radix tree rooted at @root.
 *
 *	Returns the address of the deleted item, or NULL if it was not present.
 */
void *radix_tree_delete(struct radix_tree_root *root, unsigned long index)
{
	return radix_tree_delete_item(root, index, NULL);
}
EXPORT_SYMBOL(radix_tree_delete);

void radix_tree_clear_tags(struct radix_tree_root *root,
			   struct radix_tree_node *node,
			   void **slot)
{
	if (node) {
		unsigned int tag, offset = get_slot_offset(node, slot);
		for (tag = 0; tag < RADIX_TREE_MAX_TAGS; tag++)
			node_tag_clear(root, node, tag, offset);
	} else {
		/* Clear root node tags */
		root->gfp_mask &= __GFP_BITS_MASK;
	}
}

/**
 *	radix_tree_tagged - test whether any items in the tree are tagged
 *	@root:		radix tree root
 *	@tag:		tag to test
 */
int radix_tree_tagged(struct radix_tree_root *root, unsigned int tag)
{
	return root_tag_get(root, tag);
}
EXPORT_SYMBOL(radix_tree_tagged);

static void
radix_tree_node_ctor(void *arg)
{
	struct radix_tree_node *node = arg;

	memset(node, 0, sizeof(*node));
	INIT_LIST_HEAD(&node->private_list);
}

static __init unsigned long __maxindex(unsigned int height)
{
	unsigned int width = height * RADIX_TREE_MAP_SHIFT;
	int shift = RADIX_TREE_INDEX_BITS - width;

	if (shift < 0)
		return ~0UL;
	if (shift >= BITS_PER_LONG)
		return 0UL;
	return ~0UL >> shift;
}

static __init void radix_tree_init_maxnodes(void)
{
	unsigned long height_to_maxindex[RADIX_TREE_MAX_PATH + 1];
	unsigned int i, j;

	for (i = 0; i < ARRAY_SIZE(height_to_maxindex); i++)
		height_to_maxindex[i] = __maxindex(i);
	for (i = 0; i < ARRAY_SIZE(height_to_maxnodes); i++) {
		for (j = i; j > 0; j--)
			height_to_maxnodes[i] += height_to_maxindex[j - 1] + 1;
	}
}

static int radix_tree_cpu_dead(unsigned int cpu)
{
	struct radix_tree_preload *rtp;
	struct radix_tree_node *node;

	/* Free per-cpu pool of preloaded nodes */
	rtp = &per_cpu(radix_tree_preloads, cpu);
	while (rtp->nr) {
		node = rtp->nodes;
		rtp->nodes = node->private_data;
		kmem_cache_free(radix_tree_node_cachep, node);
		rtp->nr--;
	}
	return 0;
}

void __init radix_tree_init(void)
{
	int ret;
	radix_tree_node_cachep = kmem_cache_create("radix_tree_node",
			sizeof(struct radix_tree_node), 0,
			SLAB_PANIC | SLAB_RECLAIM_ACCOUNT,
			radix_tree_node_ctor);
	radix_tree_init_maxnodes();
	ret = cpuhp_setup_state_nocalls(CPUHP_RADIX_DEAD, "lib/radix:dead",
					NULL, radix_tree_cpu_dead);
	WARN_ON(ret < 0);
}<|MERGE_RESOLUTION|>--- conflicted
+++ resolved
@@ -769,11 +769,7 @@
 			struct radix_tree_node *old = child;
 			offset = child->offset + 1;
 			child = child->parent;
-<<<<<<< HEAD
-			WARN_ON_ONCE(!list_empty(&node->private_list));
-=======
 			WARN_ON_ONCE(!list_empty(&old->private_list));
->>>>>>> 2fa299a9
 			radix_tree_node_free(old);
 			if (old == entry_to_node(node))
 				return;
