all:

include ../lib.mk

.PHONY: all all_32 all_64 warn_32bit_failure clean

TARGETS_C_BOTHBITS := single_step_syscall sysret_ss_attrs syscall_nt ptrace_syscall test_mremap_vdso \
			check_initial_reg_state sigreturn ldt_gdt iopl \
<<<<<<< HEAD
			protection_keys
=======
			protection_keys test_vdso
>>>>>>> 405182c2
TARGETS_C_32BIT_ONLY := entry_from_vm86 syscall_arg_fault test_syscall_vdso unwind_vdso \
			test_FCMOV test_FCOMI test_FISTTP \
			vdso_restorer
TARGETS_C_64BIT_ONLY := fsgsbase

TARGETS_C_32BIT_ALL := $(TARGETS_C_BOTHBITS) $(TARGETS_C_32BIT_ONLY)
TARGETS_C_64BIT_ALL := $(TARGETS_C_BOTHBITS) $(TARGETS_C_64BIT_ONLY)
BINARIES_32 := $(TARGETS_C_32BIT_ALL:%=%_32)
BINARIES_64 := $(TARGETS_C_64BIT_ALL:%=%_64)

CFLAGS := -O2 -g -std=gnu99 -pthread -Wall

UNAME_M := $(shell uname -m)
CAN_BUILD_I386 := $(shell ./check_cc.sh $(CC) trivial_32bit_program.c -m32)
CAN_BUILD_X86_64 := $(shell ./check_cc.sh $(CC) trivial_64bit_program.c)

ifeq ($(CAN_BUILD_I386),1)
all: all_32
TEST_PROGS += $(BINARIES_32)
endif

ifeq ($(CAN_BUILD_X86_64),1)
all: all_64
TEST_PROGS += $(BINARIES_64)
endif

all_32: $(BINARIES_32)

all_64: $(BINARIES_64)

clean:
	$(RM) $(BINARIES_32) $(BINARIES_64)

$(TARGETS_C_32BIT_ALL:%=%_32): %_32: %.c
	$(CC) -m32 -o $@ $(CFLAGS) $(EXTRA_CFLAGS) $^ -lrt -ldl -lm

$(TARGETS_C_64BIT_ALL:%=%_64): %_64: %.c
	$(CC) -m64 -o $@ $(CFLAGS) $(EXTRA_CFLAGS) $^ -lrt -ldl

# x86_64 users should be encouraged to install 32-bit libraries
ifeq ($(CAN_BUILD_I386)$(CAN_BUILD_X86_64),01)
all: warn_32bit_failure

warn_32bit_failure:
	@echo "Warning: you seem to have a broken 32-bit build" 2>&1; 	\
	echo "environment.  This will reduce test coverage of 64-bit" 2>&1; \
	echo "kernels.  If you are using a Debian-like distribution," 2>&1; \
	echo "try:"; 2>&1; \
	echo "";							\
	echo "  apt-get install gcc-multilib libc6-i386 libc6-dev-i386"; \
	echo "";							\
	echo "If you are using a Fedora-like distribution, try:";	\
	echo "";							\
	echo "  yum install glibc-devel.*i686";				\
	exit 0;
endif

# Some tests have additional dependencies.
sysret_ss_attrs_64: thunks.S
ptrace_syscall_32: raw_syscall_helper_32.S
test_syscall_vdso_32: thunks_32.S

# check_initial_reg_state is special: it needs a custom entry, and it
# needs to be static so that its interpreter doesn't destroy its initial
# state.
check_initial_reg_state_32: CFLAGS += -Wl,-ereal_start -static
check_initial_reg_state_64: CFLAGS += -Wl,-ereal_start -static<|MERGE_RESOLUTION|>--- conflicted
+++ resolved
@@ -6,11 +6,7 @@
 
 TARGETS_C_BOTHBITS := single_step_syscall sysret_ss_attrs syscall_nt ptrace_syscall test_mremap_vdso \
 			check_initial_reg_state sigreturn ldt_gdt iopl \
-<<<<<<< HEAD
-			protection_keys
-=======
 			protection_keys test_vdso
->>>>>>> 405182c2
 TARGETS_C_32BIT_ONLY := entry_from_vm86 syscall_arg_fault test_syscall_vdso unwind_vdso \
 			test_FCMOV test_FCOMI test_FISTTP \
 			vdso_restorer
