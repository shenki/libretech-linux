--- conflicted
+++ resolved
@@ -99,11 +99,7 @@
 		break;
 
 	case 0x8d:
-<<<<<<< HEAD
-		if (insn.rex_prefix.bytes &&
-=======
 		if (insn.rex_prefix.nbytes &&
->>>>>>> 405182c2
 		    insn.rex_prefix.bytes[0] == 0x48 &&
 		    insn.modrm.nbytes && insn.modrm.bytes[0] == 0x2c &&
 		    insn.sib.nbytes && insn.sib.bytes[0] == 0x24)
