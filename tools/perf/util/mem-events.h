#ifndef __PERF_MEM_EVENTS_H
#define __PERF_MEM_EVENTS_H

#include <stdbool.h>
#include <stdint.h>
#include <stdio.h>
#include <linux/types.h>
#include "stat.h"

struct perf_mem_event {
	bool		record;
	bool		supported;
	const char	*tag;
	const char	*name;
	const char	*sysfs_name;
};

enum {
	PERF_MEM_EVENTS__LOAD,
	PERF_MEM_EVENTS__STORE,
	PERF_MEM_EVENTS__MAX,
};

extern struct perf_mem_event perf_mem_events[PERF_MEM_EVENTS__MAX];
extern unsigned int perf_mem_events__loads_ldlat;

int perf_mem_events__parse(const char *str);
int perf_mem_events__init(void);

char *perf_mem_events__name(int i);

struct mem_info;
int perf_mem__tlb_scnprintf(char *out, size_t sz, struct mem_info *mem_info);
int perf_mem__lvl_scnprintf(char *out, size_t sz, struct mem_info *mem_info);
int perf_mem__snp_scnprintf(char *out, size_t sz, struct mem_info *mem_info);
int perf_mem__lck_scnprintf(char *out, size_t sz, struct mem_info *mem_info);

int perf_script__meminfo_scnprintf(char *bf, size_t size, struct mem_info *mem_info);

struct c2c_stats {
	u32	nr_entries;

	u32	locks;               /* count of 'lock' transactions */
	u32	store;               /* count of all stores in trace */
	u32	st_uncache;          /* stores to uncacheable address */
	u32	st_noadrs;           /* cacheable store with no address */
	u32	st_l1hit;            /* count of stores that hit L1D */
	u32	st_l1miss;           /* count of stores that miss L1D */
	u32	load;                /* count of all loads in trace */
	u32	ld_excl;             /* exclusive loads, rmt/lcl DRAM - snp none/miss */
	u32	ld_shared;           /* shared loads, rmt/lcl DRAM - snp hit */
	u32	ld_uncache;          /* loads to uncacheable address */
	u32	ld_io;               /* loads to io address */
	u32	ld_miss;             /* loads miss */
	u32	ld_noadrs;           /* cacheable load with no address */
	u32	ld_fbhit;            /* count of loads hitting Fill Buffer */
	u32	ld_l1hit;            /* count of loads that hit L1D */
	u32	ld_l2hit;            /* count of loads that hit L2D */
	u32	ld_llchit;           /* count of loads that hit LLC */
	u32	lcl_hitm;            /* count of loads with local HITM  */
	u32	rmt_hitm;            /* count of loads with remote HITM */
<<<<<<< HEAD
=======
	u32	tot_hitm;            /* count of loads with local and remote HITM */
>>>>>>> 47414424
	u32	rmt_hit;             /* count of loads with remote hit clean; */
	u32	lcl_dram;            /* count of loads miss to local DRAM */
	u32	rmt_dram;            /* count of loads miss to remote DRAM */
	u32	nomap;               /* count of load/stores with no phys adrs */
	u32	noparse;             /* count of unparsable data sources */
};

struct hist_entry;
int c2c_decode_stats(struct c2c_stats *stats, struct mem_info *mi);
void c2c_add_stats(struct c2c_stats *stats, struct c2c_stats *add);

#endif /* __PERF_MEM_EVENTS_H */<|MERGE_RESOLUTION|>--- conflicted
+++ resolved
@@ -59,10 +59,7 @@
 	u32	ld_llchit;           /* count of loads that hit LLC */
 	u32	lcl_hitm;            /* count of loads with local HITM  */
 	u32	rmt_hitm;            /* count of loads with remote HITM */
-<<<<<<< HEAD
-=======
 	u32	tot_hitm;            /* count of loads with local and remote HITM */
->>>>>>> 47414424
 	u32	rmt_hit;             /* count of loads with remote hit clean; */
 	u32	lcl_dram;            /* count of loads miss to local DRAM */
 	u32	rmt_dram;            /* count of loads miss to remote DRAM */
