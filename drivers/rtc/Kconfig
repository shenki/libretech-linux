--- conflicted
+++ resolved
@@ -1551,21 +1551,14 @@
 	  will be called rtc-mpc5121.
 
 config RTC_DRV_JZ4740
-<<<<<<< HEAD
-	bool "Ingenic JZ4740 SoC"
-=======
 	tristate "Ingenic JZ4740 SoC"
->>>>>>> 2fa299a9
 	depends on MACH_INGENIC || COMPILE_TEST
 	help
 	  If you say yes here you get support for the Ingenic JZ47xx SoCs RTC
 	  controllers.
-<<<<<<< HEAD
-=======
 
 	  This driver can also be buillt as a module. If so, the module
 	  will be called rtc-jz4740.
->>>>>>> 2fa299a9
 
 config RTC_DRV_LPC24XX
 	tristate "NXP RTC for LPC178x/18xx/408x/43xx"
