--- conflicted
+++ resolved
@@ -17,10 +17,7 @@
 #include <linux/clk.h>
 #include <linux/io.h>
 #include <linux/kernel.h>
-<<<<<<< HEAD
-=======
 #include <linux/module.h>
->>>>>>> 2fa299a9
 #include <linux/of_device.h>
 #include <linux/platform_device.h>
 #include <linux/reboot.h>
@@ -298,11 +295,7 @@
 			     JZ_REG_RTC_RESET_COUNTER, reset_counter_ticks);
 
 	jz4740_rtc_poweroff(dev_for_power_off);
-<<<<<<< HEAD
-	machine_halt();
-=======
 	kernel_halt();
->>>>>>> 2fa299a9
 }
 
 static const struct of_device_id jz4740_rtc_of_match[] = {
@@ -310,10 +303,7 @@
 	{ .compatible = "ingenic,jz4780-rtc", .data = (void *)ID_JZ4780 },
 	{},
 };
-<<<<<<< HEAD
-=======
 MODULE_DEVICE_TABLE(of, jz4740_rtc_of_match);
->>>>>>> 2fa299a9
 
 static int jz4740_rtc_probe(struct platform_device *pdev)
 {
@@ -441,10 +431,7 @@
 	{ "jz4780-rtc", ID_JZ4780 },
 	{}
 };
-<<<<<<< HEAD
-=======
 MODULE_DEVICE_TABLE(platform, jz4740_rtc_ids);
->>>>>>> 2fa299a9
 
 static struct platform_driver jz4740_rtc_driver = {
 	.probe	 = jz4740_rtc_probe,
@@ -456,4 +443,9 @@
 	.id_table = jz4740_rtc_ids,
 };
 
-builtin_platform_driver(jz4740_rtc_driver);+module_platform_driver(jz4740_rtc_driver);
+
+MODULE_AUTHOR("Lars-Peter Clausen <lars@metafoo.de>");
+MODULE_LICENSE("GPL");
+MODULE_DESCRIPTION("RTC driver for the JZ4740 SoC\n");
+MODULE_ALIAS("platform:jz4740-rtc");