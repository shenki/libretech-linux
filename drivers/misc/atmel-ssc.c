--- conflicted
+++ resolved
@@ -201,10 +201,6 @@
 }
 
 static struct platform_driver ssc_driver = {
-<<<<<<< HEAD
-	.remove		= ssc_remove,
-=======
->>>>>>> 6eb827d2
 	.driver		= {
 		.name		= "ssc",
 		.owner		= THIS_MODULE,
@@ -212,7 +208,7 @@
 	},
 	.id_table	= atmel_ssc_devtypes,
 	.probe		= ssc_probe,
-	.remove		= __devexit_p(ssc_remove),
+	.remove		= ssc_remove,
 };
 module_platform_driver(ssc_driver);
 
