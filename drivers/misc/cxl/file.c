--- conflicted
+++ resolved
@@ -215,18 +215,6 @@
 	ctx->pid = get_task_pid(current, PIDTYPE_PID);
 	ctx->glpid = get_task_pid(current->group_leader, PIDTYPE_PID);
 
-<<<<<<< HEAD
-	/*
-	 * Increment the mapped context count for adapter. This also checks
-	 * if adapter_context_lock is taken.
-	 */
-	rc = cxl_adapter_context_get(ctx->afu->adapter);
-	if (rc) {
-		afu_release_irqs(ctx, ctx);
-		goto out;
-	}
-=======
->>>>>>> 8b87963b
 
 	trace_cxl_attach(ctx, work.work_element_descriptor, work.num_interrupts, amr);
 
@@ -234,12 +222,9 @@
 							amr))) {
 		afu_release_irqs(ctx, ctx);
 		cxl_adapter_context_put(ctx->afu->adapter);
-<<<<<<< HEAD
-=======
 		put_pid(ctx->glpid);
 		put_pid(ctx->pid);
 		ctx->glpid = ctx->pid = NULL;
->>>>>>> 8b87963b
 		goto out;
 	}
 
