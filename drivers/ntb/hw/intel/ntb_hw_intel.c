--- conflicted
+++ resolved
@@ -1629,8 +1629,6 @@
 
 /* Skylake Xeon NTB */
 
-<<<<<<< HEAD
-=======
 static int skx_poll_link(struct intel_ntb_dev *ndev)
 {
 	u16 reg_val;
@@ -1653,7 +1651,6 @@
 	return 1;
 }
 
->>>>>>> 2fa299a9
 static u64 skx_db_ioread(void __iomem *mmio)
 {
 	return ioread64(mmio);
@@ -2877,11 +2874,7 @@
 };
 
 static const struct intel_ntb_reg skx_reg = {
-<<<<<<< HEAD
-	.poll_link		= xeon_poll_link,
-=======
 	.poll_link		= skx_poll_link,
->>>>>>> 2fa299a9
 	.link_is_up		= xeon_link_is_up,
 	.db_ioread		= skx_db_ioread,
 	.db_iowrite		= skx_db_iowrite,
