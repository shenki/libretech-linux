--- conflicted
+++ resolved
@@ -79,11 +79,7 @@
 	if (!sync_file)
 		return NULL;
 
-<<<<<<< HEAD
-	sync_file->fence = fence;
-=======
 	sync_file->fence = dma_fence_get(fence);
->>>>>>> 0d5320fc
 
 	snprintf(sync_file->name, sizeof(sync_file->name), "%s-%s%llu-%d",
 		 fence->ops->get_driver_name(fence),
@@ -125,27 +121,16 @@
  * Ensures @fd references a valid sync_file and returns a fence that
  * represents all fence in the sync_file. On error NULL is returned.
  */
-<<<<<<< HEAD
-struct fence *sync_file_get_fence(int fd)
-{
-	struct sync_file *sync_file;
-	struct fence *fence;
-=======
 struct dma_fence *sync_file_get_fence(int fd)
 {
 	struct sync_file *sync_file;
 	struct dma_fence *fence;
->>>>>>> 0d5320fc
 
 	sync_file = sync_file_fdget(fd);
 	if (!sync_file)
 		return NULL;
 
-<<<<<<< HEAD
-	fence = fence_get(sync_file->fence);
-=======
 	fence = dma_fence_get(sync_file->fence);
->>>>>>> 0d5320fc
 	fput(sync_file->file);
 
 	return fence;
@@ -153,38 +138,23 @@
 EXPORT_SYMBOL(sync_file_get_fence);
 
 static int sync_file_set_fence(struct sync_file *sync_file,
-<<<<<<< HEAD
-			       struct fence **fences, int num_fences)
-{
-	struct fence_array *array;
-=======
 			       struct dma_fence **fences, int num_fences)
 {
 	struct dma_fence_array *array;
->>>>>>> 0d5320fc
 
 	/*
 	 * The reference for the fences in the new sync_file and held
 	 * in add_fence() during the merge procedure, so for num_fences == 1
 	 * we already own a new reference to the fence. For num_fence > 1
-<<<<<<< HEAD
-	 * we own the reference of the fence_array creation.
-=======
 	 * we own the reference of the dma_fence_array creation.
->>>>>>> 0d5320fc
 	 */
 	if (num_fences == 1) {
 		sync_file->fence = fences[0];
 		kfree(fences);
 	} else {
-<<<<<<< HEAD
-		array = fence_array_create(num_fences, fences,
-					   fence_context_alloc(1), 1, false);
-=======
 		array = dma_fence_array_create(num_fences, fences,
 					       dma_fence_context_alloc(1),
 					       1, false);
->>>>>>> 0d5320fc
 		if (!array)
 			return -ENOMEM;
 
@@ -194,18 +164,11 @@
 	return 0;
 }
 
-<<<<<<< HEAD
-static struct fence **get_fences(struct sync_file *sync_file, int *num_fences)
-{
-	if (fence_is_array(sync_file->fence)) {
-		struct fence_array *array = to_fence_array(sync_file->fence);
-=======
 static struct dma_fence **get_fences(struct sync_file *sync_file,
 				     int *num_fences)
 {
 	if (dma_fence_is_array(sync_file->fence)) {
 		struct dma_fence_array *array = to_dma_fence_array(sync_file->fence);
->>>>>>> 0d5320fc
 
 		*num_fences = array->num_fences;
 		return array->fences;
@@ -215,14 +178,6 @@
 	return &sync_file->fence;
 }
 
-<<<<<<< HEAD
-static void add_fence(struct fence **fences, int *i, struct fence *fence)
-{
-	fences[*i] = fence;
-
-	if (!fence_is_signaled(fence)) {
-		fence_get(fence);
-=======
 static void add_fence(struct dma_fence **fences,
 		      int *i, struct dma_fence *fence)
 {
@@ -230,7 +185,6 @@
 
 	if (!dma_fence_is_signaled(fence)) {
 		dma_fence_get(fence);
->>>>>>> 0d5320fc
 		(*i)++;
 	}
 }
@@ -249,11 +203,7 @@
 					 struct sync_file *b)
 {
 	struct sync_file *sync_file;
-<<<<<<< HEAD
-	struct fence **fences, **nfences, **a_fences, **b_fences;
-=======
 	struct dma_fence **fences, **nfences, **a_fences, **b_fences;
->>>>>>> 0d5320fc
 	int i, i_a, i_b, num_fences, a_num_fences, b_num_fences;
 
 	sync_file = sync_file_alloc();
@@ -279,13 +229,8 @@
 	 * and sync_file_create, this is a reasonable assumption.
 	 */
 	for (i = i_a = i_b = 0; i_a < a_num_fences && i_b < b_num_fences; ) {
-<<<<<<< HEAD
-		struct fence *pt_a = a_fences[i_a];
-		struct fence *pt_b = b_fences[i_b];
-=======
 		struct dma_fence *pt_a = a_fences[i_a];
 		struct dma_fence *pt_b = b_fences[i_b];
->>>>>>> 0d5320fc
 
 		if (pt_a->context < pt_b->context) {
 			add_fence(fences, &i, pt_a);
@@ -313,11 +258,7 @@
 		add_fence(fences, &i, b_fences[i_b]);
 
 	if (i == 0)
-<<<<<<< HEAD
-		fences[i++] = fence_get(a_fences[0]);
-=======
 		fences[i++] = dma_fence_get(a_fences[0]);
->>>>>>> 0d5320fc
 
 	if (num_fences > i) {
 		nfences = krealloc(fences, i * sizeof(*fences),
@@ -348,13 +289,8 @@
 						     kref);
 
 	if (test_bit(POLL_ENABLED, &sync_file->fence->flags))
-<<<<<<< HEAD
-		fence_remove_callback(sync_file->fence, &sync_file->cb);
-	fence_put(sync_file->fence);
-=======
 		dma_fence_remove_callback(sync_file->fence, &sync_file->cb);
 	dma_fence_put(sync_file->fence);
->>>>>>> 0d5320fc
 	kfree(sync_file);
 }
 
@@ -372,16 +308,6 @@
 
 	poll_wait(file, &sync_file->wq, wait);
 
-<<<<<<< HEAD
-	if (!poll_does_not_wait(wait) &&
-	    !test_and_set_bit(POLL_ENABLED, &sync_file->fence->flags)) {
-		if (fence_add_callback(sync_file->fence, &sync_file->cb,
-				       fence_check_cb_func) < 0)
-			wake_up_all(&sync_file->wq);
-	}
-
-	return fence_is_signaled(sync_file->fence) ? POLLIN : 0;
-=======
 	if (!test_and_set_bit(POLL_ENABLED, &sync_file->fence->flags)) {
 		if (dma_fence_add_callback(sync_file->fence, &sync_file->cb,
 					   fence_check_cb_func) < 0)
@@ -389,7 +315,6 @@
 	}
 
 	return dma_fence_is_signaled(sync_file->fence) ? POLLIN : 0;
->>>>>>> 0d5320fc
 }
 
 static long sync_file_ioctl_merge(struct sync_file *sync_file,
@@ -466,11 +391,7 @@
 {
 	struct sync_file_info info;
 	struct sync_fence_info *fence_info = NULL;
-<<<<<<< HEAD
-	struct fence **fences;
-=======
 	struct dma_fence **fences;
->>>>>>> 0d5320fc
 	__u32 size;
 	int num_fences, ret, i;
 
@@ -510,11 +431,7 @@
 
 no_fences:
 	strlcpy(info.name, sync_file->name, sizeof(info.name));
-<<<<<<< HEAD
-	info.status = fence_is_signaled(sync_file->fence);
-=======
 	info.status = dma_fence_is_signaled(sync_file->fence);
->>>>>>> 0d5320fc
 	info.num_fences = num_fences;
 
 	if (copy_to_user((void __user *)arg, &info, sizeof(info)))
