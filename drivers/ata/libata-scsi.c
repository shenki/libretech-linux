--- conflicted
+++ resolved
@@ -1238,10 +1238,7 @@
 {
 	sdev->use_10_for_rw = 1;
 	sdev->use_10_for_ms = 1;
-<<<<<<< HEAD
-=======
 	sdev->no_write_same = 1;
->>>>>>> 405182c2
 
 	/* Schedule policy is determined by ->qc_defer() callback and
 	 * it needs to see every deferred qc.  Set dev_blocked to 1 to
