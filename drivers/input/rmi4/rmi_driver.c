/*
 * Copyright (c) 2011-2016 Synaptics Incorporated
 * Copyright (c) 2011 Unixphere
 *
 * This driver provides the core support for a single RMI4-based device.
 *
 * The RMI4 specification can be found here (URL split for line length):
 *
 * http://www.synaptics.com/sites/default/files/
 *      511-000136-01-Rev-E-RMI4-Interfacing-Guide.pdf
 *
 * This program is free software; you can redistribute it and/or modify it
 * under the terms of the GNU General Public License version 2 as published by
 * the Free Software Foundation.
 */

#include <linux/bitmap.h>
#include <linux/delay.h>
#include <linux/fs.h>
#include <linux/irq.h>
#include <linux/pm.h>
#include <linux/slab.h>
#include <linux/of.h>
#include <uapi/linux/input.h>
#include <linux/rmi.h>
#include "rmi_bus.h"
#include "rmi_driver.h"

#define HAS_NONSTANDARD_PDT_MASK 0x40
#define RMI4_MAX_PAGE 0xff
#define RMI4_PAGE_SIZE 0x100
#define RMI4_PAGE_MASK 0xFF00

#define RMI_DEVICE_RESET_CMD	0x01
#define DEFAULT_RESET_DELAY_MS	100

void rmi_free_function_list(struct rmi_device *rmi_dev)
{
	struct rmi_function *fn, *tmp;
	struct rmi_driver_data *data = dev_get_drvdata(&rmi_dev->dev);

	rmi_dbg(RMI_DEBUG_CORE, &rmi_dev->dev, "Freeing function list\n");

	devm_kfree(&rmi_dev->dev, data->irq_memory);
	data->irq_memory = NULL;
	data->irq_status = NULL;
	data->fn_irq_bits = NULL;
	data->current_irq_mask = NULL;
	data->new_irq_mask = NULL;

	data->f01_container = NULL;
	data->f34_container = NULL;

	/* Doing it in the reverse order so F01 will be removed last */
	list_for_each_entry_safe_reverse(fn, tmp,
					 &data->function_list, node) {
		list_del(&fn->node);
		rmi_unregister_function(fn);
	}
}

static int reset_one_function(struct rmi_function *fn)
{
	struct rmi_function_handler *fh;
	int retval = 0;

	if (!fn || !fn->dev.driver)
		return 0;

	fh = to_rmi_function_handler(fn->dev.driver);
	if (fh->reset) {
		retval = fh->reset(fn);
		if (retval < 0)
			dev_err(&fn->dev, "Reset failed with code %d.\n",
				retval);
	}

	return retval;
}

static int configure_one_function(struct rmi_function *fn)
{
	struct rmi_function_handler *fh;
	int retval = 0;

	if (!fn || !fn->dev.driver)
		return 0;

	fh = to_rmi_function_handler(fn->dev.driver);
	if (fh->config) {
		retval = fh->config(fn);
		if (retval < 0)
			dev_err(&fn->dev, "Config failed with code %d.\n",
				retval);
	}

	return retval;
}

static int rmi_driver_process_reset_requests(struct rmi_device *rmi_dev)
{
	struct rmi_driver_data *data = dev_get_drvdata(&rmi_dev->dev);
	struct rmi_function *entry;
	int retval;

	list_for_each_entry(entry, &data->function_list, node) {
		retval = reset_one_function(entry);
		if (retval < 0)
			return retval;
	}

	return 0;
}

static int rmi_driver_process_config_requests(struct rmi_device *rmi_dev)
{
	struct rmi_driver_data *data = dev_get_drvdata(&rmi_dev->dev);
	struct rmi_function *entry;
	int retval;

	list_for_each_entry(entry, &data->function_list, node) {
		retval = configure_one_function(entry);
		if (retval < 0)
			return retval;
	}

	return 0;
}

static void process_one_interrupt(struct rmi_driver_data *data,
				  struct rmi_function *fn)
{
	struct rmi_function_handler *fh;

	if (!fn || !fn->dev.driver)
		return;

	fh = to_rmi_function_handler(fn->dev.driver);
	if (fh->attention) {
		bitmap_and(data->fn_irq_bits, data->irq_status, fn->irq_mask,
				data->irq_count);
		if (!bitmap_empty(data->fn_irq_bits, data->irq_count))
			fh->attention(fn, data->fn_irq_bits);
	}
}

static int rmi_process_interrupt_requests(struct rmi_device *rmi_dev)
{
	struct rmi_driver_data *data = dev_get_drvdata(&rmi_dev->dev);
	struct device *dev = &rmi_dev->dev;
	struct rmi_function *entry;
	int error;

	if (!data)
		return 0;

	if (!data->attn_data.data) {
		error = rmi_read_block(rmi_dev,
				data->f01_container->fd.data_base_addr + 1,
				data->irq_status, data->num_of_irq_regs);
		if (error < 0) {
			dev_err(dev, "Failed to read irqs, code=%d\n", error);
			return error;
		}
	}

	mutex_lock(&data->irq_mutex);
	bitmap_and(data->irq_status, data->irq_status, data->current_irq_mask,
	       data->irq_count);
	/*
	 * At this point, irq_status has all bits that are set in the
	 * interrupt status register and are enabled.
	 */
	mutex_unlock(&data->irq_mutex);

	/*
	 * It would be nice to be able to use irq_chip to handle these
	 * nested IRQs.  Unfortunately, most of the current customers for
	 * this driver are using older kernels (3.0.x) that don't support
	 * the features required for that.  Once they've shifted to more
	 * recent kernels (say, 3.3 and higher), this should be switched to
	 * use irq_chip.
	 */
	list_for_each_entry(entry, &data->function_list, node)
		process_one_interrupt(data, entry);

	if (data->input)
		input_sync(data->input);

	return 0;
}

void rmi_set_attn_data(struct rmi_device *rmi_dev, unsigned long irq_status,
		       void *data, size_t size)
{
	struct rmi_driver_data *drvdata = dev_get_drvdata(&rmi_dev->dev);
	struct rmi4_attn_data attn_data;
	void *fifo_data;

	if (!drvdata->enabled)
		return;

	fifo_data = kmemdup(data, size, GFP_ATOMIC);
	if (!fifo_data)
		return;

	attn_data.irq_status = irq_status;
	attn_data.size = size;
	attn_data.data = fifo_data;

	kfifo_put(&drvdata->attn_fifo, attn_data);
}
EXPORT_SYMBOL_GPL(rmi_set_attn_data);

static irqreturn_t rmi_irq_fn(int irq, void *dev_id)
{
	struct rmi_device *rmi_dev = dev_id;
	struct rmi_driver_data *drvdata = dev_get_drvdata(&rmi_dev->dev);
	struct rmi4_attn_data attn_data = {0};
	int ret, count;

	count = kfifo_get(&drvdata->attn_fifo, &attn_data);
	if (count) {
		*(drvdata->irq_status) = attn_data.irq_status;
		drvdata->attn_data = attn_data;
	}

	ret = rmi_process_interrupt_requests(rmi_dev);
	if (ret)
		rmi_dbg(RMI_DEBUG_CORE, &rmi_dev->dev,
			"Failed to process interrupt request: %d\n", ret);

	if (count)
		kfree(attn_data.data);

	if (!kfifo_is_empty(&drvdata->attn_fifo))
		return rmi_irq_fn(irq, dev_id);

	return IRQ_HANDLED;
}

static int rmi_irq_init(struct rmi_device *rmi_dev)
{
	struct rmi_device_platform_data *pdata = rmi_get_platform_data(rmi_dev);
	struct rmi_driver_data *data = dev_get_drvdata(&rmi_dev->dev);
	int irq_flags = irq_get_trigger_type(pdata->irq);
	int ret;

	if (!irq_flags)
		irq_flags = IRQF_TRIGGER_LOW;

	ret = devm_request_threaded_irq(&rmi_dev->dev, pdata->irq, NULL,
					rmi_irq_fn, irq_flags | IRQF_ONESHOT,
					dev_name(rmi_dev->xport->dev),
					rmi_dev);
	if (ret < 0) {
		dev_err(&rmi_dev->dev, "Failed to register interrupt %d\n",
			pdata->irq);

		return ret;
	}

	data->enabled = true;

	return 0;
}

static int suspend_one_function(struct rmi_function *fn)
{
	struct rmi_function_handler *fh;
	int retval = 0;

	if (!fn || !fn->dev.driver)
		return 0;

	fh = to_rmi_function_handler(fn->dev.driver);
	if (fh->suspend) {
		retval = fh->suspend(fn);
		if (retval < 0)
			dev_err(&fn->dev, "Suspend failed with code %d.\n",
				retval);
	}

	return retval;
}

static int rmi_suspend_functions(struct rmi_device *rmi_dev)
{
	struct rmi_driver_data *data = dev_get_drvdata(&rmi_dev->dev);
	struct rmi_function *entry;
	int retval;

	list_for_each_entry(entry, &data->function_list, node) {
		retval = suspend_one_function(entry);
		if (retval < 0)
			return retval;
	}

	return 0;
}

static int resume_one_function(struct rmi_function *fn)
{
	struct rmi_function_handler *fh;
	int retval = 0;

	if (!fn || !fn->dev.driver)
		return 0;

	fh = to_rmi_function_handler(fn->dev.driver);
	if (fh->resume) {
		retval = fh->resume(fn);
		if (retval < 0)
			dev_err(&fn->dev, "Resume failed with code %d.\n",
				retval);
	}

	return retval;
}

static int rmi_resume_functions(struct rmi_device *rmi_dev)
{
	struct rmi_driver_data *data = dev_get_drvdata(&rmi_dev->dev);
	struct rmi_function *entry;
	int retval;

	list_for_each_entry(entry, &data->function_list, node) {
		retval = resume_one_function(entry);
		if (retval < 0)
			return retval;
	}

	return 0;
}

int rmi_enable_sensor(struct rmi_device *rmi_dev)
{
	int retval = 0;

	retval = rmi_driver_process_config_requests(rmi_dev);
	if (retval < 0)
		return retval;

	return rmi_process_interrupt_requests(rmi_dev);
}

/**
 * rmi_driver_set_input_params - set input device id and other data.
 *
 * @rmi_dev: Pointer to an RMI device
 * @input: Pointer to input device
 *
 */
static int rmi_driver_set_input_params(struct rmi_device *rmi_dev,
				struct input_dev *input)
{
	input->name = SYNAPTICS_INPUT_DEVICE_NAME;
	input->id.vendor  = SYNAPTICS_VENDOR_ID;
	input->id.bustype = BUS_RMI;
	return 0;
}

static void rmi_driver_set_input_name(struct rmi_device *rmi_dev,
				struct input_dev *input)
{
	struct rmi_driver_data *data = dev_get_drvdata(&rmi_dev->dev);
	char *device_name = rmi_f01_get_product_ID(data->f01_container);
	char *name;

	name = devm_kasprintf(&rmi_dev->dev, GFP_KERNEL,
			      "Synaptics %s", device_name);
	if (!name)
		return;

	input->name = name;
}

static int rmi_driver_set_irq_bits(struct rmi_device *rmi_dev,
				   unsigned long *mask)
{
	int error = 0;
	struct rmi_driver_data *data = dev_get_drvdata(&rmi_dev->dev);
	struct device *dev = &rmi_dev->dev;

	mutex_lock(&data->irq_mutex);
	bitmap_or(data->new_irq_mask,
		  data->current_irq_mask, mask, data->irq_count);

	error = rmi_write_block(rmi_dev,
			data->f01_container->fd.control_base_addr + 1,
			data->new_irq_mask, data->num_of_irq_regs);
	if (error < 0) {
		dev_err(dev, "%s: Failed to change enabled interrupts!",
							__func__);
		goto error_unlock;
	}
	bitmap_copy(data->current_irq_mask, data->new_irq_mask,
		    data->num_of_irq_regs);

error_unlock:
	mutex_unlock(&data->irq_mutex);
	return error;
}

static int rmi_driver_clear_irq_bits(struct rmi_device *rmi_dev,
				     unsigned long *mask)
{
	int error = 0;
	struct rmi_driver_data *data = dev_get_drvdata(&rmi_dev->dev);
	struct device *dev = &rmi_dev->dev;

	mutex_lock(&data->irq_mutex);
	bitmap_andnot(data->new_irq_mask,
		  data->current_irq_mask, mask, data->irq_count);

	error = rmi_write_block(rmi_dev,
			data->f01_container->fd.control_base_addr + 1,
			data->new_irq_mask, data->num_of_irq_regs);
	if (error < 0) {
		dev_err(dev, "%s: Failed to change enabled interrupts!",
							__func__);
		goto error_unlock;
	}
	bitmap_copy(data->current_irq_mask, data->new_irq_mask,
		    data->num_of_irq_regs);

error_unlock:
	mutex_unlock(&data->irq_mutex);
	return error;
}

static int rmi_driver_reset_handler(struct rmi_device *rmi_dev)
{
	struct rmi_driver_data *data = dev_get_drvdata(&rmi_dev->dev);
	int error;

	/*
	 * Can get called before the driver is fully ready to deal with
	 * this situation.
	 */
	if (!data || !data->f01_container) {
		dev_warn(&rmi_dev->dev,
			 "Not ready to handle reset yet!\n");
		return 0;
	}

	error = rmi_read_block(rmi_dev,
			       data->f01_container->fd.control_base_addr + 1,
			       data->current_irq_mask, data->num_of_irq_regs);
	if (error < 0) {
		dev_err(&rmi_dev->dev, "%s: Failed to read current IRQ mask.\n",
			__func__);
		return error;
	}

	error = rmi_driver_process_reset_requests(rmi_dev);
	if (error < 0)
		return error;

	error = rmi_driver_process_config_requests(rmi_dev);
	if (error < 0)
		return error;

	return 0;
}

static int rmi_read_pdt_entry(struct rmi_device *rmi_dev,
			      struct pdt_entry *entry, u16 pdt_address)
{
	u8 buf[RMI_PDT_ENTRY_SIZE];
	int error;

	error = rmi_read_block(rmi_dev, pdt_address, buf, RMI_PDT_ENTRY_SIZE);
	if (error) {
		dev_err(&rmi_dev->dev, "Read PDT entry at %#06x failed, code: %d.\n",
				pdt_address, error);
		return error;
	}

	entry->page_start = pdt_address & RMI4_PAGE_MASK;
	entry->query_base_addr = buf[0];
	entry->command_base_addr = buf[1];
	entry->control_base_addr = buf[2];
	entry->data_base_addr = buf[3];
	entry->interrupt_source_count = buf[4] & RMI_PDT_INT_SOURCE_COUNT_MASK;
	entry->function_version = (buf[4] & RMI_PDT_FUNCTION_VERSION_MASK) >> 5;
	entry->function_number = buf[5];

	return 0;
}

static void rmi_driver_copy_pdt_to_fd(const struct pdt_entry *pdt,
				      struct rmi_function_descriptor *fd)
{
	fd->query_base_addr = pdt->query_base_addr + pdt->page_start;
	fd->command_base_addr = pdt->command_base_addr + pdt->page_start;
	fd->control_base_addr = pdt->control_base_addr + pdt->page_start;
	fd->data_base_addr = pdt->data_base_addr + pdt->page_start;
	fd->function_number = pdt->function_number;
	fd->interrupt_source_count = pdt->interrupt_source_count;
	fd->function_version = pdt->function_version;
}

#define RMI_SCAN_CONTINUE	0
#define RMI_SCAN_DONE		1

static int rmi_scan_pdt_page(struct rmi_device *rmi_dev,
			     int page,
			     int *empty_pages,
			     void *ctx,
			     int (*callback)(struct rmi_device *rmi_dev,
					     void *ctx,
					     const struct pdt_entry *entry))
{
	struct rmi_driver_data *data = dev_get_drvdata(&rmi_dev->dev);
	struct pdt_entry pdt_entry;
	u16 page_start = RMI4_PAGE_SIZE * page;
	u16 pdt_start = page_start + PDT_START_SCAN_LOCATION;
	u16 pdt_end = page_start + PDT_END_SCAN_LOCATION;
	u16 addr;
	int error;
	int retval;

	for (addr = pdt_start; addr >= pdt_end; addr -= RMI_PDT_ENTRY_SIZE) {
		error = rmi_read_pdt_entry(rmi_dev, &pdt_entry, addr);
		if (error)
			return error;

		if (RMI4_END_OF_PDT(pdt_entry.function_number))
			break;

		retval = callback(rmi_dev, ctx, &pdt_entry);
		if (retval != RMI_SCAN_CONTINUE)
			return retval;
	}

	/*
	 * Count number of empty PDT pages. If a gap of two pages
	 * or more is found, stop scanning.
	 */
	if (addr == pdt_start)
		++*empty_pages;
	else
		*empty_pages = 0;

	return (data->bootloader_mode || *empty_pages >= 2) ?
					RMI_SCAN_DONE : RMI_SCAN_CONTINUE;
}

int rmi_scan_pdt(struct rmi_device *rmi_dev, void *ctx,
		 int (*callback)(struct rmi_device *rmi_dev,
		 void *ctx, const struct pdt_entry *entry))
{
	int page;
	int empty_pages = 0;
	int retval = RMI_SCAN_DONE;

	for (page = 0; page <= RMI4_MAX_PAGE; page++) {
		retval = rmi_scan_pdt_page(rmi_dev, page, &empty_pages,
					   ctx, callback);
		if (retval != RMI_SCAN_CONTINUE)
			break;
	}

	return retval < 0 ? retval : 0;
}

int rmi_read_register_desc(struct rmi_device *d, u16 addr,
				struct rmi_register_descriptor *rdesc)
{
	int ret;
	u8 size_presence_reg;
	u8 buf[35];
	int presense_offset = 1;
	u8 *struct_buf;
	int reg;
	int offset = 0;
	int map_offset = 0;
	int i;
	int b;

	/*
	 * The first register of the register descriptor is the size of
	 * the register descriptor's presense register.
	 */
	ret = rmi_read(d, addr, &size_presence_reg);
	if (ret)
		return ret;
	++addr;

	if (size_presence_reg < 0 || size_presence_reg > 35)
		return -EIO;

	memset(buf, 0, sizeof(buf));

	/*
	 * The presence register contains the size of the register structure
	 * and a bitmap which identified which packet registers are present
	 * for this particular register type (ie query, control, or data).
	 */
	ret = rmi_read_block(d, addr, buf, size_presence_reg);
	if (ret)
		return ret;
	++addr;

	if (buf[0] == 0) {
		presense_offset = 3;
		rdesc->struct_size = buf[1] | (buf[2] << 8);
	} else {
		rdesc->struct_size = buf[0];
	}

	for (i = presense_offset; i < size_presence_reg; i++) {
		for (b = 0; b < 8; b++) {
			if (buf[i] & (0x1 << b))
				bitmap_set(rdesc->presense_map, map_offset, 1);
			++map_offset;
		}
	}

	rdesc->num_registers = bitmap_weight(rdesc->presense_map,
						RMI_REG_DESC_PRESENSE_BITS);

	rdesc->registers = devm_kzalloc(&d->dev, rdesc->num_registers *
				sizeof(struct rmi_register_desc_item),
				GFP_KERNEL);
	if (!rdesc->registers)
		return -ENOMEM;

	/*
	 * Allocate a temporary buffer to hold the register structure.
	 * I'm not using devm_kzalloc here since it will not be retained
	 * after exiting this function
	 */
	struct_buf = kzalloc(rdesc->struct_size, GFP_KERNEL);
	if (!struct_buf)
		return -ENOMEM;

	/*
	 * The register structure contains information about every packet
	 * register of this type. This includes the size of the packet
	 * register and a bitmap of all subpackets contained in the packet
	 * register.
	 */
	ret = rmi_read_block(d, addr, struct_buf, rdesc->struct_size);
	if (ret)
		goto free_struct_buff;

	reg = find_first_bit(rdesc->presense_map, RMI_REG_DESC_PRESENSE_BITS);
	for (i = 0; i < rdesc->num_registers; i++) {
		struct rmi_register_desc_item *item = &rdesc->registers[i];
		int reg_size = struct_buf[offset];

		++offset;
		if (reg_size == 0) {
			reg_size = struct_buf[offset] |
					(struct_buf[offset + 1] << 8);
			offset += 2;
		}

		if (reg_size == 0) {
			reg_size = struct_buf[offset] |
					(struct_buf[offset + 1] << 8) |
					(struct_buf[offset + 2] << 16) |
					(struct_buf[offset + 3] << 24);
			offset += 4;
		}

		item->reg = reg;
		item->reg_size = reg_size;

		map_offset = 0;

		do {
			for (b = 0; b < 7; b++) {
				if (struct_buf[offset] & (0x1 << b))
					bitmap_set(item->subpacket_map,
						map_offset, 1);
				++map_offset;
			}
		} while (struct_buf[offset++] & 0x80);

		item->num_subpackets = bitmap_weight(item->subpacket_map,
						RMI_REG_DESC_SUBPACKET_BITS);

		rmi_dbg(RMI_DEBUG_CORE, &d->dev,
			"%s: reg: %d reg size: %ld subpackets: %d\n", __func__,
			item->reg, item->reg_size, item->num_subpackets);

		reg = find_next_bit(rdesc->presense_map,
				RMI_REG_DESC_PRESENSE_BITS, reg + 1);
	}

free_struct_buff:
	kfree(struct_buf);
	return ret;
}

const struct rmi_register_desc_item *rmi_get_register_desc_item(
				struct rmi_register_descriptor *rdesc, u16 reg)
{
	const struct rmi_register_desc_item *item;
	int i;

	for (i = 0; i < rdesc->num_registers; i++) {
		item = &rdesc->registers[i];
		if (item->reg == reg)
			return item;
	}

	return NULL;
}

size_t rmi_register_desc_calc_size(struct rmi_register_descriptor *rdesc)
{
	const struct rmi_register_desc_item *item;
	int i;
	size_t size = 0;

	for (i = 0; i < rdesc->num_registers; i++) {
		item = &rdesc->registers[i];
		size += item->reg_size;
	}
	return size;
}

/* Compute the register offset relative to the base address */
int rmi_register_desc_calc_reg_offset(
		struct rmi_register_descriptor *rdesc, u16 reg)
{
	const struct rmi_register_desc_item *item;
	int offset = 0;
	int i;

	for (i = 0; i < rdesc->num_registers; i++) {
		item = &rdesc->registers[i];
		if (item->reg == reg)
			return offset;
		++offset;
	}
	return -1;
}

bool rmi_register_desc_has_subpacket(const struct rmi_register_desc_item *item,
	u8 subpacket)
{
	return find_next_bit(item->subpacket_map, RMI_REG_DESC_PRESENSE_BITS,
				subpacket) == subpacket;
}

static int rmi_check_bootloader_mode(struct rmi_device *rmi_dev,
				     const struct pdt_entry *pdt)
{
	struct rmi_driver_data *data = dev_get_drvdata(&rmi_dev->dev);
	int ret;
	u8 status;

	if (pdt->function_number == 0x34 && pdt->function_version > 1) {
		ret = rmi_read(rmi_dev, pdt->data_base_addr, &status);
		if (ret) {
			dev_err(&rmi_dev->dev,
				"Failed to read F34 status: %d.\n", ret);
			return ret;
		}

		if (status & BIT(7))
			data->bootloader_mode = true;
	} else if (pdt->function_number == 0x01) {
		ret = rmi_read(rmi_dev, pdt->data_base_addr, &status);
		if (ret) {
			dev_err(&rmi_dev->dev,
				"Failed to read F01 status: %d.\n", ret);
			return ret;
		}

		if (status & BIT(6))
			data->bootloader_mode = true;
	}

	return 0;
}

static int rmi_count_irqs(struct rmi_device *rmi_dev,
			 void *ctx, const struct pdt_entry *pdt)
{
	int *irq_count = ctx;
	int ret;

	*irq_count += pdt->interrupt_source_count;

	ret = rmi_check_bootloader_mode(rmi_dev, pdt);
	if (ret < 0)
		return ret;

	return RMI_SCAN_CONTINUE;
}

int rmi_initial_reset(struct rmi_device *rmi_dev, void *ctx,
		      const struct pdt_entry *pdt)
{
	int error;

	if (pdt->function_number == 0x01) {
		u16 cmd_addr = pdt->page_start + pdt->command_base_addr;
		u8 cmd_buf = RMI_DEVICE_RESET_CMD;
		const struct rmi_device_platform_data *pdata =
				rmi_get_platform_data(rmi_dev);

		if (rmi_dev->xport->ops->reset) {
			error = rmi_dev->xport->ops->reset(rmi_dev->xport,
								cmd_addr);
			if (error)
				return error;

			return RMI_SCAN_DONE;
		}

		rmi_dbg(RMI_DEBUG_CORE, &rmi_dev->dev, "Sending reset\n");
		error = rmi_write_block(rmi_dev, cmd_addr, &cmd_buf, 1);
		if (error) {
			dev_err(&rmi_dev->dev,
				"Initial reset failed. Code = %d.\n", error);
			return error;
		}

		mdelay(pdata->reset_delay_ms ?: DEFAULT_RESET_DELAY_MS);

		return RMI_SCAN_DONE;
	}

	/* F01 should always be on page 0. If we don't find it there, fail. */
	return pdt->page_start == 0 ? RMI_SCAN_CONTINUE : -ENODEV;
}

static int rmi_create_function(struct rmi_device *rmi_dev,
			       void *ctx, const struct pdt_entry *pdt)
{
	struct device *dev = &rmi_dev->dev;
	struct rmi_driver_data *data = dev_get_drvdata(&rmi_dev->dev);
	int *current_irq_count = ctx;
	struct rmi_function *fn;
	int i;
	int error;

	rmi_dbg(RMI_DEBUG_CORE, dev, "Initializing F%02X.\n",
			pdt->function_number);

	fn = kzalloc(sizeof(struct rmi_function) +
			BITS_TO_LONGS(data->irq_count) * sizeof(unsigned long),
		     GFP_KERNEL);
	if (!fn) {
		dev_err(dev, "Failed to allocate memory for F%02X\n",
			pdt->function_number);
		return -ENOMEM;
	}

	INIT_LIST_HEAD(&fn->node);
	rmi_driver_copy_pdt_to_fd(pdt, &fn->fd);

	fn->rmi_dev = rmi_dev;

	fn->num_of_irqs = pdt->interrupt_source_count;
	fn->irq_pos = *current_irq_count;
	*current_irq_count += fn->num_of_irqs;

	for (i = 0; i < fn->num_of_irqs; i++)
		set_bit(fn->irq_pos + i, fn->irq_mask);

	error = rmi_register_function(fn);
	if (error)
		goto err_put_fn;

	if (pdt->function_number == 0x01)
		data->f01_container = fn;
	else if (pdt->function_number == 0x34)
		data->f34_container = fn;

	list_add_tail(&fn->node, &data->function_list);

	return RMI_SCAN_CONTINUE;

err_put_fn:
	put_device(&fn->dev);
	return error;
}

void rmi_enable_irq(struct rmi_device *rmi_dev, bool clear_wake)
{
	struct rmi_device_platform_data *pdata = rmi_get_platform_data(rmi_dev);
	struct rmi_driver_data *data = dev_get_drvdata(&rmi_dev->dev);
	int irq = pdata->irq;
	int irq_flags;
	int retval;

	mutex_lock(&data->enabled_mutex);

	if (data->enabled)
		goto out;

	enable_irq(irq);
	data->enabled = true;
	if (clear_wake && device_may_wakeup(rmi_dev->xport->dev)) {
		retval = disable_irq_wake(irq);
<<<<<<< HEAD
		if (!retval)
=======
		if (retval)
>>>>>>> 2fa299a9
			dev_warn(&rmi_dev->dev,
				 "Failed to disable irq for wake: %d\n",
				 retval);
	}

	/*
	 * Call rmi_process_interrupt_requests() after enabling irq,
	 * otherwise we may lose interrupt on edge-triggered systems.
	 */
	irq_flags = irq_get_trigger_type(pdata->irq);
	if (irq_flags & IRQ_TYPE_EDGE_BOTH)
		rmi_process_interrupt_requests(rmi_dev);

out:
	mutex_unlock(&data->enabled_mutex);
}

void rmi_disable_irq(struct rmi_device *rmi_dev, bool enable_wake)
{
	struct rmi_device_platform_data *pdata = rmi_get_platform_data(rmi_dev);
	struct rmi_driver_data *data = dev_get_drvdata(&rmi_dev->dev);
	struct rmi4_attn_data attn_data = {0};
	int irq = pdata->irq;
	int retval, count;

	mutex_lock(&data->enabled_mutex);

	if (!data->enabled)
		goto out;

	data->enabled = false;
	disable_irq(irq);
	if (enable_wake && device_may_wakeup(rmi_dev->xport->dev)) {
		retval = enable_irq_wake(irq);
<<<<<<< HEAD
		if (!retval)
=======
		if (retval)
>>>>>>> 2fa299a9
			dev_warn(&rmi_dev->dev,
				 "Failed to enable irq for wake: %d\n",
				 retval);
	}

	/* make sure the fifo is clean */
	while (!kfifo_is_empty(&data->attn_fifo)) {
		count = kfifo_get(&data->attn_fifo, &attn_data);
		if (count)
			kfree(attn_data.data);
	}

out:
	mutex_unlock(&data->enabled_mutex);
}

int rmi_driver_suspend(struct rmi_device *rmi_dev, bool enable_wake)
{
	int retval;

	retval = rmi_suspend_functions(rmi_dev);
	if (retval)
		dev_warn(&rmi_dev->dev, "Failed to suspend functions: %d\n",
			retval);

	rmi_disable_irq(rmi_dev, enable_wake);
	return retval;
}
EXPORT_SYMBOL_GPL(rmi_driver_suspend);

int rmi_driver_resume(struct rmi_device *rmi_dev, bool clear_wake)
{
	int retval;

	rmi_enable_irq(rmi_dev, clear_wake);

	retval = rmi_resume_functions(rmi_dev);
	if (retval)
		dev_warn(&rmi_dev->dev, "Failed to suspend functions: %d\n",
			retval);

	return retval;
}
EXPORT_SYMBOL_GPL(rmi_driver_resume);

static int rmi_driver_remove(struct device *dev)
{
	struct rmi_device *rmi_dev = to_rmi_device(dev);

	rmi_disable_irq(rmi_dev, false);

	rmi_f34_remove_sysfs(rmi_dev);
	rmi_free_function_list(rmi_dev);

	return 0;
}

#ifdef CONFIG_OF
static int rmi_driver_of_probe(struct device *dev,
				struct rmi_device_platform_data *pdata)
{
	int retval;

	retval = rmi_of_property_read_u32(dev, &pdata->reset_delay_ms,
					"syna,reset-delay-ms", 1);
	if (retval)
		return retval;

	return 0;
}
#else
static inline int rmi_driver_of_probe(struct device *dev,
					struct rmi_device_platform_data *pdata)
{
	return -ENODEV;
}
#endif

int rmi_probe_interrupts(struct rmi_driver_data *data)
{
	struct rmi_device *rmi_dev = data->rmi_dev;
	struct device *dev = &rmi_dev->dev;
	int irq_count;
	size_t size;
	int retval;

	/*
	 * We need to count the IRQs and allocate their storage before scanning
	 * the PDT and creating the function entries, because adding a new
	 * function can trigger events that result in the IRQ related storage
	 * being accessed.
	 */
	rmi_dbg(RMI_DEBUG_CORE, dev, "%s: Counting IRQs.\n", __func__);
	irq_count = 0;
	data->bootloader_mode = false;

	retval = rmi_scan_pdt(rmi_dev, &irq_count, rmi_count_irqs);
	if (retval < 0) {
		dev_err(dev, "IRQ counting failed with code %d.\n", retval);
		return retval;
	}

	if (data->bootloader_mode)
		dev_warn(&rmi_dev->dev, "Device in bootloader mode.\n");

	data->irq_count = irq_count;
	data->num_of_irq_regs = (data->irq_count + 7) / 8;

	size = BITS_TO_LONGS(data->irq_count) * sizeof(unsigned long);
	data->irq_memory = devm_kzalloc(dev, size * 4, GFP_KERNEL);
	if (!data->irq_memory) {
		dev_err(dev, "Failed to allocate memory for irq masks.\n");
		return retval;
	}

	data->irq_status	= data->irq_memory + size * 0;
	data->fn_irq_bits	= data->irq_memory + size * 1;
	data->current_irq_mask	= data->irq_memory + size * 2;
	data->new_irq_mask	= data->irq_memory + size * 3;

	return retval;
}

int rmi_init_functions(struct rmi_driver_data *data)
{
	struct rmi_device *rmi_dev = data->rmi_dev;
	struct device *dev = &rmi_dev->dev;
	int irq_count;
	int retval;

	irq_count = 0;
	rmi_dbg(RMI_DEBUG_CORE, dev, "%s: Creating functions.\n", __func__);
	retval = rmi_scan_pdt(rmi_dev, &irq_count, rmi_create_function);
	if (retval < 0) {
		dev_err(dev, "Function creation failed with code %d.\n",
			retval);
		goto err_destroy_functions;
	}

	if (!data->f01_container) {
		dev_err(dev, "Missing F01 container!\n");
		retval = -EINVAL;
		goto err_destroy_functions;
	}

	retval = rmi_read_block(rmi_dev,
				data->f01_container->fd.control_base_addr + 1,
				data->current_irq_mask, data->num_of_irq_regs);
	if (retval < 0) {
		dev_err(dev, "%s: Failed to read current IRQ mask.\n",
			__func__);
		goto err_destroy_functions;
	}

	return 0;

err_destroy_functions:
	rmi_free_function_list(rmi_dev);
	return retval;
}

static int rmi_driver_probe(struct device *dev)
{
	struct rmi_driver *rmi_driver;
	struct rmi_driver_data *data;
	struct rmi_device_platform_data *pdata;
	struct rmi_device *rmi_dev;
	int retval;

	rmi_dbg(RMI_DEBUG_CORE, dev, "%s: Starting probe.\n",
			__func__);

	if (!rmi_is_physical_device(dev)) {
		rmi_dbg(RMI_DEBUG_CORE, dev, "Not a physical device.\n");
		return -ENODEV;
	}

	rmi_dev = to_rmi_device(dev);
	rmi_driver = to_rmi_driver(dev->driver);
	rmi_dev->driver = rmi_driver;

	pdata = rmi_get_platform_data(rmi_dev);

	if (rmi_dev->xport->dev->of_node) {
		retval = rmi_driver_of_probe(rmi_dev->xport->dev, pdata);
		if (retval)
			return retval;
	}

	data = devm_kzalloc(dev, sizeof(struct rmi_driver_data), GFP_KERNEL);
	if (!data)
		return -ENOMEM;

	INIT_LIST_HEAD(&data->function_list);
	data->rmi_dev = rmi_dev;
	dev_set_drvdata(&rmi_dev->dev, data);

	/*
	 * Right before a warm boot, the sensor might be in some unusual state,
	 * such as F54 diagnostics, or F34 bootloader mode after a firmware
	 * or configuration update.  In order to clear the sensor to a known
	 * state and/or apply any updates, we issue a initial reset to clear any
	 * previous settings and force it into normal operation.
	 *
	 * We have to do this before actually building the PDT because
	 * the reflash updates (if any) might cause various registers to move
	 * around.
	 *
	 * For a number of reasons, this initial reset may fail to return
	 * within the specified time, but we'll still be able to bring up the
	 * driver normally after that failure.  This occurs most commonly in
	 * a cold boot situation (where then firmware takes longer to come up
	 * than from a warm boot) and the reset_delay_ms in the platform data
	 * has been set too short to accommodate that.  Since the sensor will
	 * eventually come up and be usable, we don't want to just fail here
	 * and leave the customer's device unusable.  So we warn them, and
	 * continue processing.
	 */
	retval = rmi_scan_pdt(rmi_dev, NULL, rmi_initial_reset);
	if (retval < 0)
		dev_warn(dev, "RMI initial reset failed! Continuing in spite of this.\n");

	retval = rmi_read(rmi_dev, PDT_PROPERTIES_LOCATION, &data->pdt_props);
	if (retval < 0) {
		/*
		 * we'll print out a warning and continue since
		 * failure to get the PDT properties is not a cause to fail
		 */
		dev_warn(dev, "Could not read PDT properties from %#06x (code %d). Assuming 0x00.\n",
			 PDT_PROPERTIES_LOCATION, retval);
	}

	mutex_init(&data->irq_mutex);
	mutex_init(&data->enabled_mutex);

	retval = rmi_probe_interrupts(data);
	if (retval)
		goto err;

	if (rmi_dev->xport->input) {
		/*
		 * The transport driver already has an input device.
		 * In some cases it is preferable to reuse the transport
		 * devices input device instead of creating a new one here.
		 * One example is some HID touchpads report "pass-through"
		 * button events are not reported by rmi registers.
		 */
		data->input = rmi_dev->xport->input;
	} else {
		data->input = devm_input_allocate_device(dev);
		if (!data->input) {
			dev_err(dev, "%s: Failed to allocate input device.\n",
				__func__);
			retval = -ENOMEM;
			goto err;
		}
		rmi_driver_set_input_params(rmi_dev, data->input);
		data->input->phys = devm_kasprintf(dev, GFP_KERNEL,
						"%s/input0", dev_name(dev));
	}

	retval = rmi_init_functions(data);
	if (retval)
		goto err;

	retval = rmi_f34_create_sysfs(rmi_dev);
	if (retval)
		goto err;

	if (data->input) {
		rmi_driver_set_input_name(rmi_dev, data->input);
		if (!rmi_dev->xport->input) {
			if (input_register_device(data->input)) {
				dev_err(dev, "%s: Failed to register input device.\n",
					__func__);
				goto err_destroy_functions;
			}
		}
	}

	retval = rmi_irq_init(rmi_dev);
	if (retval < 0)
		goto err_destroy_functions;

	if (data->f01_container->dev.driver)
		/* Driver already bound, so enable ATTN now. */
		return rmi_enable_sensor(rmi_dev);

	return 0;

err_destroy_functions:
	rmi_free_function_list(rmi_dev);
err:
	return retval < 0 ? retval : 0;
}

static struct rmi_driver rmi_physical_driver = {
	.driver = {
		.owner	= THIS_MODULE,
		.name	= "rmi4_physical",
		.bus	= &rmi_bus_type,
		.probe = rmi_driver_probe,
		.remove = rmi_driver_remove,
	},
	.reset_handler = rmi_driver_reset_handler,
	.clear_irq_bits = rmi_driver_clear_irq_bits,
	.set_irq_bits = rmi_driver_set_irq_bits,
	.set_input_params = rmi_driver_set_input_params,
};

bool rmi_is_physical_driver(struct device_driver *drv)
{
	return drv == &rmi_physical_driver.driver;
}

int __init rmi_register_physical_driver(void)
{
	int error;

	error = driver_register(&rmi_physical_driver.driver);
	if (error) {
		pr_err("%s: driver register failed, code=%d.\n", __func__,
		       error);
		return error;
	}

	return 0;
}

void __exit rmi_unregister_physical_driver(void)
{
	driver_unregister(&rmi_physical_driver.driver);
}<|MERGE_RESOLUTION|>--- conflicted
+++ resolved
@@ -901,11 +901,7 @@
 	data->enabled = true;
 	if (clear_wake && device_may_wakeup(rmi_dev->xport->dev)) {
 		retval = disable_irq_wake(irq);
-<<<<<<< HEAD
-		if (!retval)
-=======
 		if (retval)
->>>>>>> 2fa299a9
 			dev_warn(&rmi_dev->dev,
 				 "Failed to disable irq for wake: %d\n",
 				 retval);
@@ -940,11 +936,7 @@
 	disable_irq(irq);
 	if (enable_wake && device_may_wakeup(rmi_dev->xport->dev)) {
 		retval = enable_irq_wake(irq);
-<<<<<<< HEAD
-		if (!retval)
-=======
 		if (retval)
->>>>>>> 2fa299a9
 			dev_warn(&rmi_dev->dev,
 				 "Failed to enable irq for wake: %d\n",
 				 retval);
