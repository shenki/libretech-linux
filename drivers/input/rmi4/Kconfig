--- conflicted
+++ resolved
@@ -41,12 +41,8 @@
 
 config RMI4_F03
         bool "RMI4 Function 03 (PS2 Guest)"
-<<<<<<< HEAD
-        depends on RMI4_CORE && SERIO
-=======
 	depends on RMI4_CORE
 	depends on SERIO=y || RMI4_CORE=SERIO
->>>>>>> a544c619
         help
           Say Y here if you want to add support for RMI4 function 03.
 
