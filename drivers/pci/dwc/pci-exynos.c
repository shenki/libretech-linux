--- conflicted
+++ resolved
@@ -29,19 +29,6 @@
 
 #define to_exynos_pcie(x)	dev_get_drvdata((x)->dev)
 
-<<<<<<< HEAD
-=======
-struct exynos_pcie {
-	struct dw_pcie		*pci;
-	void __iomem		*elbi_base;	/* DT 0th resource */
-	void __iomem		*phy_base;	/* DT 1st resource */
-	void __iomem		*block_base;	/* DT 2nd resource */
-	int			reset_gpio;
-	struct clk		*clk;
-	struct clk		*bus_clk;
-};
-
->>>>>>> 70a4856d
 /* PCIe ELBI registers */
 #define PCIE_IRQ_PULSE			0x000
 #define IRQ_INTA_ASSERT			BIT(0)
@@ -118,7 +105,7 @@
 };
 
 struct exynos_pcie {
-	struct pcie_port		pp;
+	struct dw_pcie			*pci;
 	struct exynos_pcie_mem_res	*mem_res;
 	struct exynos_pcie_clk_res	*clk_res;
 	const struct exynos_pcie_ops	*ops;
@@ -389,13 +376,8 @@
 
 static void exynos_pcie_assert_reset(struct exynos_pcie *ep)
 {
-<<<<<<< HEAD
-	struct pcie_port *pp = &ep->pp;
-	struct device *dev = pp->dev;
-=======
-	struct dw_pcie *pci = exynos_pcie->pci;
+	struct dw_pcie *pci = ep->pci;
 	struct device *dev = pci->dev;
->>>>>>> 70a4856d
 
 	if (ep->reset_gpio >= 0)
 		devm_gpio_request_one(dev, ep->reset_gpio,
@@ -404,14 +386,9 @@
 
 static int exynos_pcie_establish_link(struct exynos_pcie *ep)
 {
-<<<<<<< HEAD
-	struct pcie_port *pp = &ep->pp;
-	struct device *dev = pp->dev;
-=======
-	struct dw_pcie *pci = exynos_pcie->pci;
+	struct dw_pcie *pci = ep->pci;
 	struct pcie_port *pp = &pci->pp;
 	struct device *dev = pci->dev;
->>>>>>> 70a4856d
 	u32 val;
 
 	if (dw_pcie_link_up(pci)) {
@@ -480,26 +457,17 @@
 
 static irqreturn_t exynos_pcie_msi_irq_handler(int irq, void *arg)
 {
-<<<<<<< HEAD
 	struct exynos_pcie *ep = arg;
-	struct pcie_port *pp = &ep->pp;
-=======
-	struct exynos_pcie *exynos_pcie = arg;
-	struct dw_pcie *pci = exynos_pcie->pci;
+	struct dw_pcie *pci = ep->pci;
 	struct pcie_port *pp = &pci->pp;
->>>>>>> 70a4856d
 
 	return dw_handle_msi_irq(pp);
 }
 
 static void exynos_pcie_msi_init(struct exynos_pcie *ep)
 {
-<<<<<<< HEAD
-	struct pcie_port *pp = &ep->pp;
-=======
-	struct dw_pcie *pci = exynos_pcie->pci;
+	struct dw_pcie *pci = ep->pci;
 	struct pcie_port *pp = &pci->pp;
->>>>>>> 70a4856d
 	u32 val;
 
 	dw_pcie_msi_init(pp);
@@ -520,92 +488,53 @@
 
 static u32 exynos_pcie_readl_dbi(struct dw_pcie *pci, u32 reg)
 {
-<<<<<<< HEAD
-	struct exynos_pcie *ep = to_exynos_pcie(pp);
+	struct exynos_pcie *ep = to_exynos_pcie(pci);
 	u32 val;
 
 	exynos_pcie_sideband_dbi_r_mode(ep, true);
-	val = readl(pp->dbi_base + reg);
+	val = readl(pci->dbi_base + reg);
 	exynos_pcie_sideband_dbi_r_mode(ep, false);
-=======
-	struct exynos_pcie *exynos_pcie = to_exynos_pcie(pci);
-	u32 val;
-
-	exynos_pcie_sideband_dbi_r_mode(exynos_pcie, true);
-	val = readl(pci->dbi_base + reg);
-	exynos_pcie_sideband_dbi_r_mode(exynos_pcie, false);
->>>>>>> 70a4856d
 	return val;
 }
 
 static void exynos_pcie_writel_dbi(struct dw_pcie *pci, u32 reg, u32 val)
 {
-<<<<<<< HEAD
-	struct exynos_pcie *ep = to_exynos_pcie(pp);
+	struct exynos_pcie *ep = to_exynos_pcie(pci);
 
 	exynos_pcie_sideband_dbi_w_mode(ep, true);
-	writel(val, pp->dbi_base + reg);
+	writel(val, pci->dbi_base + reg);
 	exynos_pcie_sideband_dbi_w_mode(ep, false);
-=======
-	struct exynos_pcie *exynos_pcie = to_exynos_pcie(pci);
-
-	exynos_pcie_sideband_dbi_w_mode(exynos_pcie, true);
-	writel(val, pci->dbi_base + reg);
-	exynos_pcie_sideband_dbi_w_mode(exynos_pcie, false);
->>>>>>> 70a4856d
 }
 
 static int exynos_pcie_rd_own_conf(struct pcie_port *pp, int where, int size,
 				u32 *val)
 {
-<<<<<<< HEAD
-	struct exynos_pcie *ep = to_exynos_pcie(pp);
+	struct dw_pcie *pci = to_dw_pcie_from_pp(pp);
+	struct exynos_pcie *ep = to_exynos_pcie(pci);
 	int ret;
 
 	exynos_pcie_sideband_dbi_r_mode(ep, true);
-	ret = dw_pcie_cfg_read(pp->dbi_base + where, size, val);
+	ret = dw_pcie_read(pci->dbi_base + where, size, val);
 	exynos_pcie_sideband_dbi_r_mode(ep, false);
-=======
-	struct dw_pcie *pci = to_dw_pcie_from_pp(pp);
-	struct exynos_pcie *exynos_pcie = to_exynos_pcie(pci);
-	int ret;
-
-	exynos_pcie_sideband_dbi_r_mode(exynos_pcie, true);
-	ret = dw_pcie_read(pci->dbi_base + where, size, val);
-	exynos_pcie_sideband_dbi_r_mode(exynos_pcie, false);
->>>>>>> 70a4856d
 	return ret;
 }
 
 static int exynos_pcie_wr_own_conf(struct pcie_port *pp, int where, int size,
 				u32 val)
 {
-<<<<<<< HEAD
-	struct exynos_pcie *ep = to_exynos_pcie(pp);
+	struct dw_pcie *pci = to_dw_pcie_from_pp(pp);
+	struct exynos_pcie *ep = to_exynos_pcie(pci);
 	int ret;
 
 	exynos_pcie_sideband_dbi_w_mode(ep, true);
-	ret = dw_pcie_cfg_write(pp->dbi_base + where, size, val);
+	ret = dw_pcie_write(pci->dbi_base + where, size, val);
 	exynos_pcie_sideband_dbi_w_mode(ep, false);
-=======
-	struct dw_pcie *pci = to_dw_pcie_from_pp(pp);
-	struct exynos_pcie *exynos_pcie = to_exynos_pcie(pci);
-	int ret;
-
-	exynos_pcie_sideband_dbi_w_mode(exynos_pcie, true);
-	ret = dw_pcie_write(pci->dbi_base + where, size, val);
-	exynos_pcie_sideband_dbi_w_mode(exynos_pcie, false);
->>>>>>> 70a4856d
 	return ret;
 }
 
 static int exynos_pcie_link_up(struct dw_pcie *pci)
 {
-<<<<<<< HEAD
-	struct exynos_pcie *ep = to_exynos_pcie(pp);
-=======
-	struct exynos_pcie *exynos_pcie = to_exynos_pcie(pci);
->>>>>>> 70a4856d
+	struct exynos_pcie *ep = to_exynos_pcie(pci);
 	u32 val;
 
 	val = exynos_pcie_readl(ep->mem_res->elbi_base, PCIE_ELBI_RDLH_LINKUP);
@@ -617,12 +546,8 @@
 
 static void exynos_pcie_host_init(struct pcie_port *pp)
 {
-<<<<<<< HEAD
-	struct exynos_pcie *ep = to_exynos_pcie(pp);
-=======
 	struct dw_pcie *pci = to_dw_pcie_from_pp(pp);
-	struct exynos_pcie *exynos_pcie = to_exynos_pcie(pci);
->>>>>>> 70a4856d
+	struct exynos_pcie *ep = to_exynos_pcie(pci);
 
 	exynos_pcie_establish_link(ep);
 	exynos_pcie_enable_interrupts(ep);
@@ -637,14 +562,9 @@
 static int __init exynos_add_pcie_port(struct exynos_pcie *ep,
 				       struct platform_device *pdev)
 {
-<<<<<<< HEAD
-	struct pcie_port *pp = &ep->pp;
-	struct device *dev = pp->dev;
-=======
-	struct dw_pcie *pci = exynos_pcie->pci;
+	struct dw_pcie *pci = ep->pci;
 	struct pcie_port *pp = &pci->pp;
 	struct device *dev = &pdev->dev;
->>>>>>> 70a4856d
 	int ret;
 
 	pp->irq = platform_get_irq(pdev, 1);
@@ -697,13 +617,8 @@
 static int __init exynos_pcie_probe(struct platform_device *pdev)
 {
 	struct device *dev = &pdev->dev;
-<<<<<<< HEAD
+	struct dw_pcie *pci;
 	struct exynos_pcie *ep;
-	struct pcie_port *pp;
-=======
-	struct dw_pcie *pci;
-	struct exynos_pcie *exynos_pcie;
->>>>>>> 70a4856d
 	struct device_node *np = dev->of_node;
 	int ret;
 
@@ -711,17 +626,12 @@
 	if (!ep)
 		return -ENOMEM;
 
-<<<<<<< HEAD
-	pp = &ep->pp;
-	pp->dev = dev;
-=======
 	pci = devm_kzalloc(dev, sizeof(*pci), GFP_KERNEL);
 	if (!pci)
 		return -ENOMEM;
 
 	pci->dev = dev;
 	pci->ops = &dw_pcie_ops;
->>>>>>> 70a4856d
 
 	ep->ops = (const struct exynos_pcie_ops *)
 		of_device_get_match_data(dev);
@@ -743,20 +653,12 @@
 			return ret;
 	}
 
-<<<<<<< HEAD
+	platform_set_drvdata(pdev, ep);
+
 	ret = exynos_add_pcie_port(ep, pdev);
-=======
-	platform_set_drvdata(pdev, exynos_pcie);
-
-	ret = exynos_add_pcie_port(exynos_pcie, pdev);
->>>>>>> 70a4856d
 	if (ret < 0)
 		goto fail_probe;
 
-<<<<<<< HEAD
-	platform_set_drvdata(pdev, ep);
-=======
->>>>>>> 70a4856d
 	return 0;
 
 fail_probe:
