/*
 * PCIe host controller driver for HiSilicon SoCs
 *
 * Copyright (C) 2015 HiSilicon Co., Ltd. http://www.hisilicon.com
 *
 * Authors: Zhou Wang <wangzhou1@hisilicon.com>
 *          Dacai Zhu <zhudacai@hisilicon.com>
 *          Gabriele Paoloni <gabriele.paoloni@huawei.com>
 *
 * This program is free software; you can redistribute it and/or modify
 * it under the terms of the GNU General Public License version 2 as
 * published by the Free Software Foundation.
 */
#include <linux/interrupt.h>
#include <linux/init.h>
#include <linux/mfd/syscon.h>
#include <linux/of_address.h>
#include <linux/of_pci.h>
#include <linux/platform_device.h>
#include <linux/of_device.h>
#include <linux/pci.h>
#include <linux/pci-acpi.h>
#include <linux/pci-ecam.h>
#include <linux/regmap.h>
#include "../pci.h"

#if defined(CONFIG_PCI_HISI) || (defined(CONFIG_ACPI) && defined(CONFIG_PCI_QUIRKS))

static int hisi_pcie_rd_conf(struct pci_bus *bus, u32 devfn, int where,
			     int size, u32 *val)
{
	struct pci_config_window *cfg = bus->sysdata;
	int dev = PCI_SLOT(devfn);

	if (bus->number == cfg->busr.start) {
		/* access only one slot on each root port */
		if (dev > 0)
			return PCIBIOS_DEVICE_NOT_FOUND;
		else
			return pci_generic_config_read32(bus, devfn, where,
							 size, val);
	}

	return pci_generic_config_read(bus, devfn, where, size, val);
}

static int hisi_pcie_wr_conf(struct pci_bus *bus, u32 devfn,
			     int where, int size, u32 val)
{
	struct pci_config_window *cfg = bus->sysdata;
	int dev = PCI_SLOT(devfn);

	if (bus->number == cfg->busr.start) {
		/* access only one slot on each root port */
		if (dev > 0)
			return PCIBIOS_DEVICE_NOT_FOUND;
		else
			return pci_generic_config_write32(bus, devfn, where,
							  size, val);
	}

	return pci_generic_config_write(bus, devfn, where, size, val);
}

static void __iomem *hisi_pcie_map_bus(struct pci_bus *bus, unsigned int devfn,
				       int where)
{
	struct pci_config_window *cfg = bus->sysdata;
	void __iomem *reg_base = cfg->priv;

	if (bus->number == cfg->busr.start)
		return reg_base + where;
	else
		return pci_ecam_map_bus(bus, devfn, where);
}

#if defined(CONFIG_ACPI) && defined(CONFIG_PCI_QUIRKS)

static int hisi_pcie_init(struct pci_config_window *cfg)
{
	struct device *dev = cfg->parent;
	struct acpi_device *adev = to_acpi_device(dev);
	struct acpi_pci_root *root = acpi_driver_data(adev);
	struct resource *res;
	void __iomem *reg_base;
	int ret;

	/*
	 * Retrieve RC base and size from a HISI0081 device with _UID
	 * matching our segment.
	 */
	res = devm_kzalloc(dev, sizeof(*res), GFP_KERNEL);
	if (!res)
		return -ENOMEM;

	ret = acpi_get_rc_resources(dev, "HISI0081", root->segment, res);
	if (ret) {
		dev_err(dev, "can't get rc base address\n");
		return -ENOMEM;
	}

	reg_base = devm_ioremap(dev, res->start, resource_size(res));
	if (!reg_base)
		return -ENOMEM;

	cfg->priv = reg_base;
	return 0;
}

struct pci_ecam_ops hisi_pcie_ops = {
	.bus_shift    = 20,
	.init         =  hisi_pcie_init,
	.pci_ops      = {
		.map_bus    = hisi_pcie_map_bus,
		.read       = hisi_pcie_rd_conf,
		.write      = hisi_pcie_wr_conf,
	}
};

#endif

#ifdef CONFIG_PCI_HISI

#include "pcie-designware.h"

#define PCIE_SUBCTRL_SYS_STATE4_REG		0x6818
#define PCIE_HIP06_CTRL_OFF			0x1000
#define PCIE_SYS_STATE4				(PCIE_HIP06_CTRL_OFF + 0x31c)
#define PCIE_LTSSM_LINKUP_STATE			0x11
#define PCIE_LTSSM_STATE_MASK			0x3F

#define to_hisi_pcie(x)	dev_get_drvdata((x)->dev)

struct hisi_pcie;

struct pcie_soc_ops {
	int (*hisi_pcie_link_up)(struct hisi_pcie *hisi_pcie);
};

struct hisi_pcie {
	struct dw_pcie *pci;
	struct regmap *subctrl;
	u32 port_id;
	const struct pcie_soc_ops *soc_ops;
};

/* HipXX PCIe host only supports 32-bit config access */
static int hisi_pcie_cfg_read(struct pcie_port *pp, int where, int size,
			      u32 *val)
{
	u32 reg;
	u32 reg_val;
	void *walker = &reg_val;
	struct dw_pcie *pci = to_dw_pcie_from_pp(pp);

	walker += (where & 0x3);
	reg = where & ~0x3;
	reg_val = dw_pcie_readl_dbi(pci, reg);

	if (size == 1)
		*val = *(u8 __force *) walker;
	else if (size == 2)
		*val = *(u16 __force *) walker;
	else if (size == 4)
		*val = reg_val;
	else
		return PCIBIOS_BAD_REGISTER_NUMBER;

	return PCIBIOS_SUCCESSFUL;
}

/* HipXX PCIe host only supports 32-bit config access */
static int hisi_pcie_cfg_write(struct pcie_port *pp, int where, int  size,
				u32 val)
{
	u32 reg_val;
	u32 reg;
	void *walker = &reg_val;
	struct dw_pcie *pci = to_dw_pcie_from_pp(pp);

	walker += (where & 0x3);
	reg = where & ~0x3;
	if (size == 4)
		dw_pcie_writel_dbi(pci, reg, val);
	else if (size == 2) {
		reg_val = dw_pcie_readl_dbi(pci, reg);
		*(u16 __force *) walker = val;
		dw_pcie_writel_dbi(pci, reg, reg_val);
	} else if (size == 1) {
		reg_val = dw_pcie_readl_dbi(pci, reg);
		*(u8 __force *) walker = val;
		dw_pcie_writel_dbi(pci, reg, reg_val);
	} else
		return PCIBIOS_BAD_REGISTER_NUMBER;

	return PCIBIOS_SUCCESSFUL;
}

static int hisi_pcie_link_up_hip05(struct hisi_pcie *hisi_pcie)
{
	u32 val;

	regmap_read(hisi_pcie->subctrl, PCIE_SUBCTRL_SYS_STATE4_REG +
		    0x100 * hisi_pcie->port_id, &val);

	return ((val & PCIE_LTSSM_STATE_MASK) == PCIE_LTSSM_LINKUP_STATE);
}

static int hisi_pcie_link_up_hip06(struct hisi_pcie *hisi_pcie)
{
	struct dw_pcie *pci = hisi_pcie->pci;
	u32 val;

	val = dw_pcie_readl_dbi(pci, PCIE_SYS_STATE4);

	return ((val & PCIE_LTSSM_STATE_MASK) == PCIE_LTSSM_LINKUP_STATE);
}

static int hisi_pcie_link_up(struct dw_pcie *pci)
{
	struct hisi_pcie *hisi_pcie = to_hisi_pcie(pci);

	return hisi_pcie->soc_ops->hisi_pcie_link_up(hisi_pcie);
}

static struct dw_pcie_host_ops hisi_pcie_host_ops = {
	.rd_own_conf = hisi_pcie_cfg_read,
	.wr_own_conf = hisi_pcie_cfg_write,
};

static int hisi_add_pcie_port(struct hisi_pcie *hisi_pcie,
			      struct platform_device *pdev)
{
	struct dw_pcie *pci = hisi_pcie->pci;
	struct pcie_port *pp = &pci->pp;
	struct device *dev = &pdev->dev;
	int ret;
	u32 port_id;

	if (of_property_read_u32(dev->of_node, "port-id", &port_id)) {
		dev_err(dev, "failed to read port-id\n");
		return -EINVAL;
	}
	if (port_id > 3) {
		dev_err(dev, "Invalid port-id: %d\n", port_id);
		return -EINVAL;
	}
	hisi_pcie->port_id = port_id;

	pp->ops = &hisi_pcie_host_ops;

	ret = dw_pcie_host_init(pp);
	if (ret) {
		dev_err(dev, "failed to initialize host\n");
		return ret;
	}

	return 0;
}

static const struct dw_pcie_ops dw_pcie_ops = {
	.link_up = hisi_pcie_link_up,
};

static int hisi_pcie_probe(struct platform_device *pdev)
{
	struct device *dev = &pdev->dev;
	struct dw_pcie *pci;
	struct hisi_pcie *hisi_pcie;
<<<<<<< HEAD
	struct pcie_port *pp;
=======
	const struct of_device_id *match;
>>>>>>> 70a4856d
	struct resource *reg;
	struct device_driver *driver;
	int ret;

	hisi_pcie = devm_kzalloc(dev, sizeof(*hisi_pcie), GFP_KERNEL);
	if (!hisi_pcie)
		return -ENOMEM;

	pci = devm_kzalloc(dev, sizeof(*pci), GFP_KERNEL);
	if (!pci)
		return -ENOMEM;

	pci->dev = dev;
	pci->ops = &dw_pcie_ops;

	driver = dev->driver;

	hisi_pcie->soc_ops = of_device_get_match_data(dev);

	hisi_pcie->subctrl =
	    syscon_regmap_lookup_by_compatible("hisilicon,pcie-sas-subctrl");
	if (IS_ERR(hisi_pcie->subctrl)) {
		dev_err(dev, "cannot get subctrl base\n");
		return PTR_ERR(hisi_pcie->subctrl);
	}

	reg = platform_get_resource_byname(pdev, IORESOURCE_MEM, "rc_dbi");
	pci->dbi_base = devm_ioremap_resource(dev, reg);
	if (IS_ERR(pci->dbi_base))
		return PTR_ERR(pci->dbi_base);

	platform_set_drvdata(pdev, hisi_pcie);

	ret = hisi_add_pcie_port(hisi_pcie, pdev);
	if (ret)
		return ret;

	return 0;
}

static struct pcie_soc_ops hip05_ops = {
		&hisi_pcie_link_up_hip05
};

static struct pcie_soc_ops hip06_ops = {
		&hisi_pcie_link_up_hip06
};

static const struct of_device_id hisi_pcie_of_match[] = {
	{
			.compatible = "hisilicon,hip05-pcie",
			.data	    = (void *) &hip05_ops,
	},
	{
			.compatible = "hisilicon,hip06-pcie",
			.data	    = (void *) &hip06_ops,
	},
	{},
};

static struct platform_driver hisi_pcie_driver = {
	.probe  = hisi_pcie_probe,
	.driver = {
		   .name = "hisi-pcie",
		   .of_match_table = hisi_pcie_of_match,
	},
};
builtin_platform_driver(hisi_pcie_driver);

static int hisi_pcie_almost_ecam_probe(struct platform_device *pdev)
{
	struct device *dev = &pdev->dev;
	struct pci_ecam_ops *ops;

	ops = (struct pci_ecam_ops *)of_device_get_match_data(dev);
	return pci_host_common_probe(pdev, ops);
}

static int hisi_pcie_platform_init(struct pci_config_window *cfg)
{
	struct device *dev = cfg->parent;
	struct platform_device *pdev = to_platform_device(dev);
	struct resource *res;
	void __iomem *reg_base;

	res = platform_get_resource(pdev, IORESOURCE_MEM, 1);
	if (!res) {
		dev_err(dev, "missing \"reg[1]\"property\n");
		return -EINVAL;
	}

	reg_base = devm_ioremap(dev, res->start, resource_size(res));
	if (!reg_base)
		return -ENOMEM;

	cfg->priv = reg_base;
	return 0;
}

struct pci_ecam_ops hisi_pcie_platform_ops = {
	.bus_shift    = 20,
	.init         =  hisi_pcie_platform_init,
	.pci_ops      = {
		.map_bus    = hisi_pcie_map_bus,
		.read       = hisi_pcie_rd_conf,
		.write      = hisi_pcie_wr_conf,
	}
};

static const struct of_device_id hisi_pcie_almost_ecam_of_match[] = {
	{
		.compatible = "hisilicon,pcie-almost-ecam",
		.data	    = (void *) &hisi_pcie_platform_ops,
	},
	{},
};

static struct platform_driver hisi_pcie_almost_ecam_driver = {
	.probe  = hisi_pcie_almost_ecam_probe,
	.driver = {
		   .name = "hisi-pcie-almost-ecam",
		   .of_match_table = hisi_pcie_almost_ecam_of_match,
	},
};
builtin_platform_driver(hisi_pcie_almost_ecam_driver);

#endif
#endif<|MERGE_RESOLUTION|>--- conflicted
+++ resolved
@@ -267,11 +267,6 @@
 	struct device *dev = &pdev->dev;
 	struct dw_pcie *pci;
 	struct hisi_pcie *hisi_pcie;
-<<<<<<< HEAD
-	struct pcie_port *pp;
-=======
-	const struct of_device_id *match;
->>>>>>> 70a4856d
 	struct resource *reg;
 	struct device_driver *driver;
 	int ret;
