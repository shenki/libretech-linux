--- conflicted
+++ resolved
@@ -426,10 +426,7 @@
 
 config MTD_NAND_OXNAS
 	tristate "NAND Flash support for Oxford Semiconductor SoC"
-<<<<<<< HEAD
-=======
 	depends on ARCH_OXNAS || COMPILE_TEST
->>>>>>> 2fa299a9
 	depends on HAS_IOMEM
 	help
 	  This enables the NAND flash controller on Oxford Semiconductor SoCs.
