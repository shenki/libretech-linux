--- conflicted
+++ resolved
@@ -130,20 +130,8 @@
 	unsigned int rotation = state->rotation;
 	int hscale, vscale;
 
-<<<<<<< HEAD
-	src->x1 = state->src_x;
-	src->y1 = state->src_y;
-	src->x2 = state->src_x + state->src_w;
-	src->y2 = state->src_y + state->src_h;
-
-	dst->x1 = state->crtc_x;
-	dst->y1 = state->crtc_y;
-	dst->x2 = state->crtc_x + state->crtc_w;
-	dst->y2 = state->crtc_y + state->crtc_h;
-=======
 	*src = drm_plane_state_src(state);
 	*dst = drm_plane_state_dest(state);
->>>>>>> 405182c2
 
 	if (!fb) {
 		state->visible = false;
