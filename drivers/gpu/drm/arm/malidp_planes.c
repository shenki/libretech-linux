--- conflicted
+++ resolved
@@ -287,25 +287,6 @@
 		if (ret < 0)
 			goto cleanup;
 
-<<<<<<< HEAD
-		if (!drm->mode_config.rotation_property) {
-			unsigned long flags = DRM_ROTATE_0 |
-					      DRM_ROTATE_90 |
-					      DRM_ROTATE_180 |
-					      DRM_ROTATE_270 |
-					      DRM_REFLECT_X |
-					      DRM_REFLECT_Y;
-			drm->mode_config.rotation_property =
-				drm_mode_create_rotation_property(drm, flags);
-		}
-		/* SMART layer can't be rotated */
-		if (drm->mode_config.rotation_property && (id != DE_SMART))
-			drm_object_attach_property(&plane->base.base,
-						   drm->mode_config.rotation_property,
-						   DRM_ROTATE_0);
-
-=======
->>>>>>> 0d5320fc
 		drm_plane_helper_add(&plane->base,
 				     &malidp_de_plane_helper_funcs);
 		plane->hwdev = malidp->dev;
