/*
 * Copyright 2012 Red Hat Inc
 *
 * Permission is hereby granted, free of charge, to any person obtaining a
 * copy of this software and associated documentation files (the "Software"),
 * to deal in the Software without restriction, including without limitation
 * the rights to use, copy, modify, merge, publish, distribute, sublicense,
 * and/or sell copies of the Software, and to permit persons to whom the
 * Software is furnished to do so, subject to the following conditions:
 *
 * The above copyright notice and this permission notice (including the next
 * paragraph) shall be included in all copies or substantial portions of the
 * Software.
 *
 * THE SOFTWARE IS PROVIDED "AS IS", WITHOUT WARRANTY OF ANY KIND, EXPRESS OR
 * IMPLIED, INCLUDING BUT NOT LIMITED TO THE WARRANTIES OF MERCHANTABILITY,
 * FITNESS FOR A PARTICULAR PURPOSE AND NONINFRINGEMENT.  IN NO EVENT SHALL
 * THE AUTHORS OR COPYRIGHT HOLDERS BE LIABLE FOR ANY CLAIM, DAMAGES OR OTHER
 * LIABILITY, WHETHER IN AN ACTION OF CONTRACT, TORT OR OTHERWISE, ARISING
 * FROM, OUT OF OR IN CONNECTION WITH THE SOFTWARE OR THE USE OR OTHER
 * DEALINGS IN THE SOFTWARE.
 *
 * Authors:
 *	Dave Airlie <airlied@redhat.com>
 */

#include <linux/dma-buf.h>
#include <linux/reservation.h>

#include <drm/drmP.h>

#include "i915_drv.h"

static struct drm_i915_gem_object *dma_buf_to_obj(struct dma_buf *buf)
{
	return to_intel_bo(buf->priv);
}

static struct sg_table *i915_gem_map_dma_buf(struct dma_buf_attachment *attachment,
					     enum dma_data_direction dir)
{
	struct drm_i915_gem_object *obj = dma_buf_to_obj(attachment->dmabuf);
	struct sg_table *st;
	struct scatterlist *src, *dst;
	int ret, i;

	ret = i915_gem_object_pin_pages(obj);
	if (ret)
		goto err;

	/* Copy sg so that we make an independent mapping */
	st = kmalloc(sizeof(struct sg_table), GFP_KERNEL);
	if (st == NULL) {
		ret = -ENOMEM;
		goto err_unpin_pages;
	}

	ret = sg_alloc_table(st, obj->mm.pages->nents, GFP_KERNEL);
	if (ret)
		goto err_free;

	src = obj->mm.pages->sgl;
	dst = st->sgl;
	for (i = 0; i < obj->mm.pages->nents; i++) {
		sg_set_page(dst, sg_page(src), src->length, 0);
		dst = sg_next(dst);
		src = sg_next(src);
	}

	if (!dma_map_sg(attachment->dev, st->sgl, st->nents, dir)) {
		ret = -ENOMEM;
		goto err_free_sg;
	}

	return st;

err_free_sg:
	sg_free_table(st);
err_free:
	kfree(st);
err_unpin_pages:
	i915_gem_object_unpin_pages(obj);
err:
	return ERR_PTR(ret);
}

static void i915_gem_unmap_dma_buf(struct dma_buf_attachment *attachment,
				   struct sg_table *sg,
				   enum dma_data_direction dir)
{
	struct drm_i915_gem_object *obj = dma_buf_to_obj(attachment->dmabuf);

	dma_unmap_sg(attachment->dev, sg->sgl, sg->nents, dir);
	sg_free_table(sg);
	kfree(sg);

	i915_gem_object_unpin_pages(obj);
}

static void *i915_gem_dmabuf_vmap(struct dma_buf *dma_buf)
{
	struct drm_i915_gem_object *obj = dma_buf_to_obj(dma_buf);
<<<<<<< HEAD
	struct drm_device *dev = obj->base.dev;
	void *addr;
	int ret;

	ret = i915_mutex_lock_interruptible(dev);
	if (ret)
		return ERR_PTR(ret);

	addr = i915_gem_object_pin_map(obj, I915_MAP_WB);
	mutex_unlock(&dev->struct_mutex);
=======
>>>>>>> 405182c2

	return i915_gem_object_pin_map(obj, I915_MAP_WB);
}

static void i915_gem_dmabuf_vunmap(struct dma_buf *dma_buf, void *vaddr)
{
	struct drm_i915_gem_object *obj = dma_buf_to_obj(dma_buf);

	i915_gem_object_unpin_map(obj);
}

static void *i915_gem_dmabuf_kmap_atomic(struct dma_buf *dma_buf, unsigned long page_num)
{
	return NULL;
}

static void i915_gem_dmabuf_kunmap_atomic(struct dma_buf *dma_buf, unsigned long page_num, void *addr)
{

}
static void *i915_gem_dmabuf_kmap(struct dma_buf *dma_buf, unsigned long page_num)
{
	return NULL;
}

static void i915_gem_dmabuf_kunmap(struct dma_buf *dma_buf, unsigned long page_num, void *addr)
{

}

static int i915_gem_dmabuf_mmap(struct dma_buf *dma_buf, struct vm_area_struct *vma)
{
	struct drm_i915_gem_object *obj = dma_buf_to_obj(dma_buf);
	int ret;

	if (obj->base.size < vma->vm_end - vma->vm_start)
		return -EINVAL;

	if (!obj->base.filp)
		return -ENODEV;

	ret = obj->base.filp->f_op->mmap(obj->base.filp, vma);
	if (ret)
		return ret;

	fput(vma->vm_file);
	vma->vm_file = get_file(obj->base.filp);

	return 0;
}

static int i915_gem_begin_cpu_access(struct dma_buf *dma_buf, enum dma_data_direction direction)
{
	struct drm_i915_gem_object *obj = dma_buf_to_obj(dma_buf);
	struct drm_device *dev = obj->base.dev;
	bool write = (direction == DMA_BIDIRECTIONAL || direction == DMA_TO_DEVICE);
	int err;

	err = i915_gem_object_pin_pages(obj);
	if (err)
		return err;

	err = i915_mutex_lock_interruptible(dev);
	if (err)
		goto out;

	err = i915_gem_object_set_to_cpu_domain(obj, write);
	mutex_unlock(&dev->struct_mutex);

out:
	i915_gem_object_unpin_pages(obj);
	return err;
}

static int i915_gem_end_cpu_access(struct dma_buf *dma_buf, enum dma_data_direction direction)
{
	struct drm_i915_gem_object *obj = dma_buf_to_obj(dma_buf);
	struct drm_device *dev = obj->base.dev;
	int err;

	err = i915_gem_object_pin_pages(obj);
	if (err)
		return err;

	err = i915_mutex_lock_interruptible(dev);
	if (err)
		goto out;

	err = i915_gem_object_set_to_gtt_domain(obj, false);
	mutex_unlock(&dev->struct_mutex);

out:
	i915_gem_object_unpin_pages(obj);
	return err;
}

static const struct dma_buf_ops i915_dmabuf_ops =  {
	.map_dma_buf = i915_gem_map_dma_buf,
	.unmap_dma_buf = i915_gem_unmap_dma_buf,
	.release = drm_gem_dmabuf_release,
	.kmap = i915_gem_dmabuf_kmap,
	.kmap_atomic = i915_gem_dmabuf_kmap_atomic,
	.kunmap = i915_gem_dmabuf_kunmap,
	.kunmap_atomic = i915_gem_dmabuf_kunmap_atomic,
	.mmap = i915_gem_dmabuf_mmap,
	.vmap = i915_gem_dmabuf_vmap,
	.vunmap = i915_gem_dmabuf_vunmap,
	.begin_cpu_access = i915_gem_begin_cpu_access,
	.end_cpu_access = i915_gem_end_cpu_access,
};

static void export_fences(struct drm_i915_gem_object *obj,
			  struct dma_buf *dma_buf)
{
	struct reservation_object *resv = dma_buf->resv;
	struct drm_i915_gem_request *req;
	unsigned long active;
	int idx;

	active = __I915_BO_ACTIVE(obj);
	if (!active)
		return;

	/* Serialise with execbuf to prevent concurrent fence-loops */
	mutex_lock(&obj->base.dev->struct_mutex);

	/* Mark the object for future fences before racily adding old fences */
	obj->base.dma_buf = dma_buf;

	ww_mutex_lock(&resv->lock, NULL);

	for_each_active(active, idx) {
		req = i915_gem_active_get(&obj->last_read[idx],
					  &obj->base.dev->struct_mutex);
		if (!req)
			continue;

		if (reservation_object_reserve_shared(resv) == 0)
			reservation_object_add_shared_fence(resv, &req->fence);

		i915_gem_request_put(req);
	}

	req = i915_gem_active_get(&obj->last_write,
				  &obj->base.dev->struct_mutex);
	if (req) {
		reservation_object_add_excl_fence(resv, &req->fence);
		i915_gem_request_put(req);
	}

	ww_mutex_unlock(&resv->lock);
	mutex_unlock(&obj->base.dev->struct_mutex);
}

struct dma_buf *i915_gem_prime_export(struct drm_device *dev,
				      struct drm_gem_object *gem_obj, int flags)
{
	struct drm_i915_gem_object *obj = to_intel_bo(gem_obj);
	DEFINE_DMA_BUF_EXPORT_INFO(exp_info);
	struct dma_buf *dma_buf;

	exp_info.ops = &i915_dmabuf_ops;
	exp_info.size = gem_obj->size;
	exp_info.flags = flags;
	exp_info.priv = gem_obj;
<<<<<<< HEAD
=======
	exp_info.resv = obj->resv;
>>>>>>> 405182c2

	if (obj->ops->dmabuf_export) {
		int ret = obj->ops->dmabuf_export(obj);
		if (ret)
			return ERR_PTR(ret);
	}

<<<<<<< HEAD
	dma_buf = drm_gem_dmabuf_export(dev, &exp_info);
	if (IS_ERR(dma_buf))
		return dma_buf;

	export_fences(obj, dma_buf);
	return dma_buf;
=======
	return drm_gem_dmabuf_export(dev, &exp_info);
>>>>>>> 405182c2
}

static struct sg_table *
i915_gem_object_get_pages_dmabuf(struct drm_i915_gem_object *obj)
{
	return dma_buf_map_attachment(obj->base.import_attach,
				      DMA_BIDIRECTIONAL);
}

static void i915_gem_object_put_pages_dmabuf(struct drm_i915_gem_object *obj,
					     struct sg_table *pages)
{
	dma_buf_unmap_attachment(obj->base.import_attach, pages,
				 DMA_BIDIRECTIONAL);
}

static const struct drm_i915_gem_object_ops i915_gem_object_dmabuf_ops = {
	.get_pages = i915_gem_object_get_pages_dmabuf,
	.put_pages = i915_gem_object_put_pages_dmabuf,
};

struct drm_gem_object *i915_gem_prime_import(struct drm_device *dev,
					     struct dma_buf *dma_buf)
{
	struct dma_buf_attachment *attach;
	struct drm_i915_gem_object *obj;
	int ret;

	/* is this one of own objects? */
	if (dma_buf->ops == &i915_dmabuf_ops) {
		obj = dma_buf_to_obj(dma_buf);
		/* is it from our device? */
		if (obj->base.dev == dev) {
			/*
			 * Importing dmabuf exported from out own gem increases
			 * refcount on gem itself instead of f_count of dmabuf.
			 */
			return &i915_gem_object_get(obj)->base;
		}
	}

	/* need to attach */
	attach = dma_buf_attach(dma_buf, dev->dev);
	if (IS_ERR(attach))
		return ERR_CAST(attach);

	get_dma_buf(dma_buf);

	obj = i915_gem_object_alloc(dev);
	if (obj == NULL) {
		ret = -ENOMEM;
		goto fail_detach;
	}

	drm_gem_private_object_init(dev, &obj->base, dma_buf->size);
	i915_gem_object_init(obj, &i915_gem_object_dmabuf_ops);
	obj->base.import_attach = attach;
	obj->resv = dma_buf->resv;

	/* We use GTT as shorthand for a coherent domain, one that is
	 * neither in the GPU cache nor in the CPU cache, where all
	 * writes are immediately visible in memory. (That's not strictly
	 * true, but it's close! There are internal buffers such as the
	 * write-combined buffer or a delay through the chipset for GTT
	 * writes that do require us to treat GTT as a separate cache domain.)
	 */
	obj->base.read_domains = I915_GEM_DOMAIN_GTT;
	obj->base.write_domain = 0;

	/* We use GTT as shorthand for a coherent domain, one that is
	 * neither in the GPU cache nor in the CPU cache, where all
	 * writes are immediately visible in memory. (That's not strictly
	 * true, but it's close! There are internal buffers such as the
	 * write-combined buffer or a delay through the chipset for GTT
	 * writes that do require us to treat GTT as a separate cache domain.)
	 */
	obj->base.read_domains = I915_GEM_DOMAIN_GTT;
	obj->base.write_domain = 0;

	return &obj->base;

fail_detach:
	dma_buf_detach(dma_buf, attach);
	dma_buf_put(dma_buf);

	return ERR_PTR(ret);
}<|MERGE_RESOLUTION|>--- conflicted
+++ resolved
@@ -100,19 +100,6 @@
 static void *i915_gem_dmabuf_vmap(struct dma_buf *dma_buf)
 {
 	struct drm_i915_gem_object *obj = dma_buf_to_obj(dma_buf);
-<<<<<<< HEAD
-	struct drm_device *dev = obj->base.dev;
-	void *addr;
-	int ret;
-
-	ret = i915_mutex_lock_interruptible(dev);
-	if (ret)
-		return ERR_PTR(ret);
-
-	addr = i915_gem_object_pin_map(obj, I915_MAP_WB);
-	mutex_unlock(&dev->struct_mutex);
-=======
->>>>>>> 405182c2
 
 	return i915_gem_object_pin_map(obj, I915_MAP_WB);
 }
@@ -224,64 +211,17 @@
 	.end_cpu_access = i915_gem_end_cpu_access,
 };
 
-static void export_fences(struct drm_i915_gem_object *obj,
-			  struct dma_buf *dma_buf)
-{
-	struct reservation_object *resv = dma_buf->resv;
-	struct drm_i915_gem_request *req;
-	unsigned long active;
-	int idx;
-
-	active = __I915_BO_ACTIVE(obj);
-	if (!active)
-		return;
-
-	/* Serialise with execbuf to prevent concurrent fence-loops */
-	mutex_lock(&obj->base.dev->struct_mutex);
-
-	/* Mark the object for future fences before racily adding old fences */
-	obj->base.dma_buf = dma_buf;
-
-	ww_mutex_lock(&resv->lock, NULL);
-
-	for_each_active(active, idx) {
-		req = i915_gem_active_get(&obj->last_read[idx],
-					  &obj->base.dev->struct_mutex);
-		if (!req)
-			continue;
-
-		if (reservation_object_reserve_shared(resv) == 0)
-			reservation_object_add_shared_fence(resv, &req->fence);
-
-		i915_gem_request_put(req);
-	}
-
-	req = i915_gem_active_get(&obj->last_write,
-				  &obj->base.dev->struct_mutex);
-	if (req) {
-		reservation_object_add_excl_fence(resv, &req->fence);
-		i915_gem_request_put(req);
-	}
-
-	ww_mutex_unlock(&resv->lock);
-	mutex_unlock(&obj->base.dev->struct_mutex);
-}
-
 struct dma_buf *i915_gem_prime_export(struct drm_device *dev,
 				      struct drm_gem_object *gem_obj, int flags)
 {
 	struct drm_i915_gem_object *obj = to_intel_bo(gem_obj);
 	DEFINE_DMA_BUF_EXPORT_INFO(exp_info);
-	struct dma_buf *dma_buf;
 
 	exp_info.ops = &i915_dmabuf_ops;
 	exp_info.size = gem_obj->size;
 	exp_info.flags = flags;
 	exp_info.priv = gem_obj;
-<<<<<<< HEAD
-=======
 	exp_info.resv = obj->resv;
->>>>>>> 405182c2
 
 	if (obj->ops->dmabuf_export) {
 		int ret = obj->ops->dmabuf_export(obj);
@@ -289,16 +229,7 @@
 			return ERR_PTR(ret);
 	}
 
-<<<<<<< HEAD
-	dma_buf = drm_gem_dmabuf_export(dev, &exp_info);
-	if (IS_ERR(dma_buf))
-		return dma_buf;
-
-	export_fences(obj, dma_buf);
-	return dma_buf;
-=======
 	return drm_gem_dmabuf_export(dev, &exp_info);
->>>>>>> 405182c2
 }
 
 static struct sg_table *
@@ -368,16 +299,6 @@
 	obj->base.read_domains = I915_GEM_DOMAIN_GTT;
 	obj->base.write_domain = 0;
 
-	/* We use GTT as shorthand for a coherent domain, one that is
-	 * neither in the GPU cache nor in the CPU cache, where all
-	 * writes are immediately visible in memory. (That's not strictly
-	 * true, but it's close! There are internal buffers such as the
-	 * write-combined buffer or a delay through the chipset for GTT
-	 * writes that do require us to treat GTT as a separate cache domain.)
-	 */
-	obj->base.read_domains = I915_GEM_DOMAIN_GTT;
-	obj->base.write_domain = 0;
-
 	return &obj->base;
 
 fail_detach:
