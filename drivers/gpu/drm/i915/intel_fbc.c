/*
 * Copyright © 2014 Intel Corporation
 *
 * Permission is hereby granted, free of charge, to any person obtaining a
 * copy of this software and associated documentation files (the "Software"),
 * to deal in the Software without restriction, including without limitation
 * the rights to use, copy, modify, merge, publish, distribute, sublicense,
 * and/or sell copies of the Software, and to permit persons to whom the
 * Software is furnished to do so, subject to the following conditions:
 *
 * The above copyright notice and this permission notice (including the next
 * paragraph) shall be included in all copies or substantial portions of the
 * Software.
 *
 * THE SOFTWARE IS PROVIDED "AS IS", WITHOUT WARRANTY OF ANY KIND, EXPRESS OR
 * IMPLIED, INCLUDING BUT NOT LIMITED TO THE WARRANTIES OF MERCHANTABILITY,
 * FITNESS FOR A PARTICULAR PURPOSE AND NONINFRINGEMENT.  IN NO EVENT SHALL
 * THE AUTHORS OR COPYRIGHT HOLDERS BE LIABLE FOR ANY CLAIM, DAMAGES OR OTHER
 * LIABILITY, WHETHER IN AN ACTION OF CONTRACT, TORT OR OTHERWISE, ARISING
 * FROM, OUT OF OR IN CONNECTION WITH THE SOFTWARE OR THE USE OR OTHER
 * DEALINGS IN THE SOFTWARE.
 */

/**
 * DOC: Frame Buffer Compression (FBC)
 *
 * FBC tries to save memory bandwidth (and so power consumption) by
 * compressing the amount of memory used by the display. It is total
 * transparent to user space and completely handled in the kernel.
 *
 * The benefits of FBC are mostly visible with solid backgrounds and
 * variation-less patterns. It comes from keeping the memory footprint small
 * and having fewer memory pages opened and accessed for refreshing the display.
 *
 * i915 is responsible to reserve stolen memory for FBC and configure its
 * offset on proper registers. The hardware takes care of all
 * compress/decompress. However there are many known cases where we have to
 * forcibly disable it to allow proper screen updates.
 */

#include "intel_drv.h"
#include "i915_drv.h"

static inline bool fbc_supported(struct drm_i915_private *dev_priv)
{
	return HAS_FBC(dev_priv);
}

static inline bool fbc_on_pipe_a_only(struct drm_i915_private *dev_priv)
{
	return IS_HASWELL(dev_priv) || INTEL_INFO(dev_priv)->gen >= 8;
}

static inline bool fbc_on_plane_a_only(struct drm_i915_private *dev_priv)
{
	return INTEL_INFO(dev_priv)->gen < 4;
}

static inline bool no_fbc_on_multiple_pipes(struct drm_i915_private *dev_priv)
{
	return INTEL_INFO(dev_priv)->gen <= 3;
}

/*
 * In some platforms where the CRTC's x:0/y:0 coordinates doesn't match the
 * frontbuffer's x:0/y:0 coordinates we lie to the hardware about the plane's
 * origin so the x and y offsets can actually fit the registers. As a
 * consequence, the fence doesn't really start exactly at the display plane
 * address we program because it starts at the real start of the buffer, so we
 * have to take this into consideration here.
 */
static unsigned int get_crtc_fence_y_offset(struct intel_crtc *crtc)
{
	return crtc->base.y - crtc->adjusted_y;
}

/*
 * For SKL+, the plane source size used by the hardware is based on the value we
 * write to the PLANE_SIZE register. For BDW-, the hardware looks at the value
 * we wrote to PIPESRC.
 */
static void intel_fbc_get_plane_source_size(struct intel_fbc_state_cache *cache,
					    int *width, int *height)
{
	int w, h;

	if (drm_rotation_90_or_270(cache->plane.rotation)) {
		w = cache->plane.src_h;
		h = cache->plane.src_w;
	} else {
		w = cache->plane.src_w;
		h = cache->plane.src_h;
	}

	if (width)
		*width = w;
	if (height)
		*height = h;
}

static int intel_fbc_calculate_cfb_size(struct drm_i915_private *dev_priv,
					struct intel_fbc_state_cache *cache)
{
	int lines;

	intel_fbc_get_plane_source_size(cache, NULL, &lines);
	if (INTEL_GEN(dev_priv) == 7)
		lines = min(lines, 2048);
	else if (INTEL_GEN(dev_priv) >= 8)
		lines = min(lines, 2560);

	/* Hardware needs the full buffer stride, not just the active area. */
	return lines * cache->fb.stride;
}

static void i8xx_fbc_deactivate(struct drm_i915_private *dev_priv)
{
	u32 fbc_ctl;

	/* Disable compression */
	fbc_ctl = I915_READ(FBC_CONTROL);
	if ((fbc_ctl & FBC_CTL_EN) == 0)
		return;

	fbc_ctl &= ~FBC_CTL_EN;
	I915_WRITE(FBC_CONTROL, fbc_ctl);

	/* Wait for compressing bit to clear */
	if (intel_wait_for_register(dev_priv,
				    FBC_STATUS, FBC_STAT_COMPRESSING, 0,
				    10)) {
		DRM_DEBUG_KMS("FBC idle timed out\n");
		return;
	}
}

static void i8xx_fbc_activate(struct drm_i915_private *dev_priv)
{
	struct intel_fbc_reg_params *params = &dev_priv->fbc.params;
	int cfb_pitch;
	int i;
	u32 fbc_ctl;

	/* Note: fbc.threshold == 1 for i8xx */
	cfb_pitch = params->cfb_size / FBC_LL_SIZE;
	if (params->fb.stride < cfb_pitch)
		cfb_pitch = params->fb.stride;

	/* FBC_CTL wants 32B or 64B units */
	if (IS_GEN2(dev_priv))
		cfb_pitch = (cfb_pitch / 32) - 1;
	else
		cfb_pitch = (cfb_pitch / 64) - 1;

	/* Clear old tags */
	for (i = 0; i < (FBC_LL_SIZE / 32) + 1; i++)
		I915_WRITE(FBC_TAG(i), 0);

	if (IS_GEN4(dev_priv)) {
		u32 fbc_ctl2;

		/* Set it up... */
		fbc_ctl2 = FBC_CTL_FENCE_DBL | FBC_CTL_IDLE_IMM | FBC_CTL_CPU_FENCE;
		fbc_ctl2 |= FBC_CTL_PLANE(params->crtc.plane);
		I915_WRITE(FBC_CONTROL2, fbc_ctl2);
		I915_WRITE(FBC_FENCE_OFF, params->crtc.fence_y_offset);
	}

	/* enable it... */
	fbc_ctl = I915_READ(FBC_CONTROL);
	fbc_ctl &= 0x3fff << FBC_CTL_INTERVAL_SHIFT;
	fbc_ctl |= FBC_CTL_EN | FBC_CTL_PERIODIC;
	if (IS_I945GM(dev_priv))
		fbc_ctl |= FBC_CTL_C3_IDLE; /* 945 needs special SR handling */
	fbc_ctl |= (cfb_pitch & 0xff) << FBC_CTL_STRIDE_SHIFT;
	fbc_ctl |= params->fb.fence_reg;
	I915_WRITE(FBC_CONTROL, fbc_ctl);
}

static bool i8xx_fbc_is_active(struct drm_i915_private *dev_priv)
{
	return I915_READ(FBC_CONTROL) & FBC_CTL_EN;
}

static void g4x_fbc_activate(struct drm_i915_private *dev_priv)
{
	struct intel_fbc_reg_params *params = &dev_priv->fbc.params;
	u32 dpfc_ctl;

	dpfc_ctl = DPFC_CTL_PLANE(params->crtc.plane) | DPFC_SR_EN;
	if (drm_format_plane_cpp(params->fb.pixel_format, 0) == 2)
		dpfc_ctl |= DPFC_CTL_LIMIT_2X;
	else
		dpfc_ctl |= DPFC_CTL_LIMIT_1X;

	if (params->fb.fence_reg != I915_FENCE_REG_NONE) {
		dpfc_ctl |= DPFC_CTL_FENCE_EN | params->fb.fence_reg;
		I915_WRITE(DPFC_FENCE_YOFF, params->crtc.fence_y_offset);
	} else {
		I915_WRITE(DPFC_FENCE_YOFF, 0);
	}

	/* enable it... */
	I915_WRITE(DPFC_CONTROL, dpfc_ctl | DPFC_CTL_EN);
}

static void g4x_fbc_deactivate(struct drm_i915_private *dev_priv)
{
	u32 dpfc_ctl;

	/* Disable compression */
	dpfc_ctl = I915_READ(DPFC_CONTROL);
	if (dpfc_ctl & DPFC_CTL_EN) {
		dpfc_ctl &= ~DPFC_CTL_EN;
		I915_WRITE(DPFC_CONTROL, dpfc_ctl);
	}
}

static bool g4x_fbc_is_active(struct drm_i915_private *dev_priv)
{
	return I915_READ(DPFC_CONTROL) & DPFC_CTL_EN;
}

/* This function forces a CFB recompression through the nuke operation. */
static void intel_fbc_recompress(struct drm_i915_private *dev_priv)
{
	I915_WRITE(MSG_FBC_REND_STATE, FBC_REND_NUKE);
	POSTING_READ(MSG_FBC_REND_STATE);
}

static void ilk_fbc_activate(struct drm_i915_private *dev_priv)
{
	struct intel_fbc_reg_params *params = &dev_priv->fbc.params;
	u32 dpfc_ctl;
	int threshold = dev_priv->fbc.threshold;

	dpfc_ctl = DPFC_CTL_PLANE(params->crtc.plane);
	if (drm_format_plane_cpp(params->fb.pixel_format, 0) == 2)
		threshold++;

	switch (threshold) {
	case 4:
	case 3:
		dpfc_ctl |= DPFC_CTL_LIMIT_4X;
		break;
	case 2:
		dpfc_ctl |= DPFC_CTL_LIMIT_2X;
		break;
	case 1:
		dpfc_ctl |= DPFC_CTL_LIMIT_1X;
		break;
	}

	if (params->fb.fence_reg != I915_FENCE_REG_NONE) {
		dpfc_ctl |= DPFC_CTL_FENCE_EN;
		if (IS_GEN5(dev_priv))
			dpfc_ctl |= params->fb.fence_reg;
		if (IS_GEN6(dev_priv)) {
			I915_WRITE(SNB_DPFC_CTL_SA,
				   SNB_CPU_FENCE_ENABLE | params->fb.fence_reg);
			I915_WRITE(DPFC_CPU_FENCE_OFFSET,
				   params->crtc.fence_y_offset);
		}
	} else {
		if (IS_GEN6(dev_priv)) {
			I915_WRITE(SNB_DPFC_CTL_SA, 0);
			I915_WRITE(DPFC_CPU_FENCE_OFFSET, 0);
		}
	}

	I915_WRITE(ILK_DPFC_FENCE_YOFF, params->crtc.fence_y_offset);
	I915_WRITE(ILK_FBC_RT_BASE, params->fb.ggtt_offset | ILK_FBC_RT_VALID);
	/* enable it... */
	I915_WRITE(ILK_DPFC_CONTROL, dpfc_ctl | DPFC_CTL_EN);

	intel_fbc_recompress(dev_priv);
}

static void ilk_fbc_deactivate(struct drm_i915_private *dev_priv)
{
	u32 dpfc_ctl;

	/* Disable compression */
	dpfc_ctl = I915_READ(ILK_DPFC_CONTROL);
	if (dpfc_ctl & DPFC_CTL_EN) {
		dpfc_ctl &= ~DPFC_CTL_EN;
		I915_WRITE(ILK_DPFC_CONTROL, dpfc_ctl);
	}
}

static bool ilk_fbc_is_active(struct drm_i915_private *dev_priv)
{
	return I915_READ(ILK_DPFC_CONTROL) & DPFC_CTL_EN;
}

static void gen7_fbc_activate(struct drm_i915_private *dev_priv)
{
	struct intel_fbc_reg_params *params = &dev_priv->fbc.params;
	u32 dpfc_ctl;
	int threshold = dev_priv->fbc.threshold;

	dpfc_ctl = 0;
	if (IS_IVYBRIDGE(dev_priv))
		dpfc_ctl |= IVB_DPFC_CTL_PLANE(params->crtc.plane);

	if (drm_format_plane_cpp(params->fb.pixel_format, 0) == 2)
		threshold++;

	switch (threshold) {
	case 4:
	case 3:
		dpfc_ctl |= DPFC_CTL_LIMIT_4X;
		break;
	case 2:
		dpfc_ctl |= DPFC_CTL_LIMIT_2X;
		break;
	case 1:
		dpfc_ctl |= DPFC_CTL_LIMIT_1X;
		break;
	}

	if (params->fb.fence_reg != I915_FENCE_REG_NONE) {
		dpfc_ctl |= IVB_DPFC_CTL_FENCE_EN;
		I915_WRITE(SNB_DPFC_CTL_SA,
			   SNB_CPU_FENCE_ENABLE | params->fb.fence_reg);
		I915_WRITE(DPFC_CPU_FENCE_OFFSET, params->crtc.fence_y_offset);
	} else {
		I915_WRITE(SNB_DPFC_CTL_SA,0);
		I915_WRITE(DPFC_CPU_FENCE_OFFSET, 0);
	}

	if (dev_priv->fbc.false_color)
		dpfc_ctl |= FBC_CTL_FALSE_COLOR;

	if (IS_IVYBRIDGE(dev_priv)) {
		/* WaFbcAsynchFlipDisableFbcQueue:ivb */
		I915_WRITE(ILK_DISPLAY_CHICKEN1,
			   I915_READ(ILK_DISPLAY_CHICKEN1) |
			   ILK_FBCQ_DIS);
	} else if (IS_HASWELL(dev_priv) || IS_BROADWELL(dev_priv)) {
		/* WaFbcAsynchFlipDisableFbcQueue:hsw,bdw */
		I915_WRITE(CHICKEN_PIPESL_1(params->crtc.pipe),
			   I915_READ(CHICKEN_PIPESL_1(params->crtc.pipe)) |
			   HSW_FBCQ_DIS);
	}

	I915_WRITE(ILK_DPFC_CONTROL, dpfc_ctl | DPFC_CTL_EN);

	intel_fbc_recompress(dev_priv);
}

static bool intel_fbc_hw_is_active(struct drm_i915_private *dev_priv)
{
	if (INTEL_INFO(dev_priv)->gen >= 5)
		return ilk_fbc_is_active(dev_priv);
	else if (IS_GM45(dev_priv))
		return g4x_fbc_is_active(dev_priv);
	else
		return i8xx_fbc_is_active(dev_priv);
}

static void intel_fbc_hw_activate(struct drm_i915_private *dev_priv)
{
	struct intel_fbc *fbc = &dev_priv->fbc;

	fbc->active = true;

	if (INTEL_INFO(dev_priv)->gen >= 7)
		gen7_fbc_activate(dev_priv);
	else if (INTEL_INFO(dev_priv)->gen >= 5)
		ilk_fbc_activate(dev_priv);
	else if (IS_GM45(dev_priv))
		g4x_fbc_activate(dev_priv);
	else
		i8xx_fbc_activate(dev_priv);
}

static void intel_fbc_hw_deactivate(struct drm_i915_private *dev_priv)
{
	struct intel_fbc *fbc = &dev_priv->fbc;

	fbc->active = false;

	if (INTEL_INFO(dev_priv)->gen >= 5)
		ilk_fbc_deactivate(dev_priv);
	else if (IS_GM45(dev_priv))
		g4x_fbc_deactivate(dev_priv);
	else
		i8xx_fbc_deactivate(dev_priv);
}

/**
 * intel_fbc_is_active - Is FBC active?
 * @dev_priv: i915 device instance
 *
 * This function is used to verify the current state of FBC.
 *
 * FIXME: This should be tracked in the plane config eventually
 * instead of queried at runtime for most callers.
 */
bool intel_fbc_is_active(struct drm_i915_private *dev_priv)
{
	return dev_priv->fbc.active;
}

static void intel_fbc_work_fn(struct work_struct *__work)
{
	struct drm_i915_private *dev_priv =
		container_of(__work, struct drm_i915_private, fbc.work.work);
	struct intel_fbc *fbc = &dev_priv->fbc;
	struct intel_fbc_work *work = &fbc->work;
	struct intel_crtc *crtc = fbc->crtc;
	struct drm_vblank_crtc *vblank = &dev_priv->drm.vblank[crtc->pipe];

	if (drm_crtc_vblank_get(&crtc->base)) {
		DRM_ERROR("vblank not available for FBC on pipe %c\n",
			  pipe_name(crtc->pipe));

		mutex_lock(&fbc->lock);
		work->scheduled = false;
		mutex_unlock(&fbc->lock);
		return;
	}

retry:
	/* Delay the actual enabling to let pageflipping cease and the
	 * display to settle before starting the compression. Note that
	 * this delay also serves a second purpose: it allows for a
	 * vblank to pass after disabling the FBC before we attempt
	 * to modify the control registers.
	 *
	 * WaFbcWaitForVBlankBeforeEnable:ilk,snb
	 *
	 * It is also worth mentioning that since work->scheduled_vblank can be
	 * updated multiple times by the other threads, hitting the timeout is
	 * not an error condition. We'll just end up hitting the "goto retry"
	 * case below.
	 */
	wait_event_timeout(vblank->queue,
		drm_crtc_vblank_count(&crtc->base) != work->scheduled_vblank,
		msecs_to_jiffies(50));

	mutex_lock(&fbc->lock);

	/* Were we cancelled? */
	if (!work->scheduled)
		goto out;

	/* Were we delayed again while this function was sleeping? */
	if (drm_crtc_vblank_count(&crtc->base) == work->scheduled_vblank) {
		mutex_unlock(&fbc->lock);
		goto retry;
	}

	intel_fbc_hw_activate(dev_priv);

	work->scheduled = false;

out:
	mutex_unlock(&fbc->lock);
	drm_crtc_vblank_put(&crtc->base);
}

static void intel_fbc_schedule_activation(struct intel_crtc *crtc)
{
	struct drm_i915_private *dev_priv = to_i915(crtc->base.dev);
	struct intel_fbc *fbc = &dev_priv->fbc;
	struct intel_fbc_work *work = &fbc->work;

	WARN_ON(!mutex_is_locked(&fbc->lock));

	if (drm_crtc_vblank_get(&crtc->base)) {
		DRM_ERROR("vblank not available for FBC on pipe %c\n",
			  pipe_name(crtc->pipe));
		return;
	}

	/* It is useless to call intel_fbc_cancel_work() or cancel_work() in
	 * this function since we're not releasing fbc.lock, so it won't have an
	 * opportunity to grab it to discover that it was cancelled. So we just
	 * update the expected jiffy count. */
	work->scheduled = true;
	work->scheduled_vblank = drm_crtc_vblank_count(&crtc->base);
	drm_crtc_vblank_put(&crtc->base);

	schedule_work(&work->work);
}

static void intel_fbc_deactivate(struct drm_i915_private *dev_priv)
{
	struct intel_fbc *fbc = &dev_priv->fbc;

	WARN_ON(!mutex_is_locked(&fbc->lock));

	/* Calling cancel_work() here won't help due to the fact that the work
	 * function grabs fbc->lock. Just set scheduled to false so the work
	 * function can know it was cancelled. */
	fbc->work.scheduled = false;

	if (fbc->active)
		intel_fbc_hw_deactivate(dev_priv);
}

static bool multiple_pipes_ok(struct intel_crtc *crtc,
			      struct intel_plane_state *plane_state)
{
	struct drm_i915_private *dev_priv = to_i915(crtc->base.dev);
	struct intel_fbc *fbc = &dev_priv->fbc;
	enum pipe pipe = crtc->pipe;

	/* Don't even bother tracking anything we don't need. */
	if (!no_fbc_on_multiple_pipes(dev_priv))
		return true;

	if (plane_state->base.visible)
		fbc->visible_pipes_mask |= (1 << pipe);
	else
		fbc->visible_pipes_mask &= ~(1 << pipe);

	return (fbc->visible_pipes_mask & ~(1 << pipe)) != 0;
}

static int find_compression_threshold(struct drm_i915_private *dev_priv,
				      struct drm_mm_node *node,
				      int size,
				      int fb_cpp)
{
	struct i915_ggtt *ggtt = &dev_priv->ggtt;
	int compression_threshold = 1;
	int ret;
	u64 end;

	/* The FBC hardware for BDW/SKL doesn't have access to the stolen
	 * reserved range size, so it always assumes the maximum (8mb) is used.
	 * If we enable FBC using a CFB on that memory range we'll get FIFO
	 * underruns, even if that range is not reserved by the BIOS. */
	if (IS_BROADWELL(dev_priv) ||
	    IS_SKYLAKE(dev_priv) || IS_KABYLAKE(dev_priv))
		end = ggtt->stolen_size - 8 * 1024 * 1024;
	else
		end = ggtt->stolen_usable_size;

	/* HACK: This code depends on what we will do in *_enable_fbc. If that
	 * code changes, this code needs to change as well.
	 *
	 * The enable_fbc code will attempt to use one of our 2 compression
	 * thresholds, therefore, in that case, we only have 1 resort.
	 */

	/* Try to over-allocate to reduce reallocations and fragmentation. */
	ret = i915_gem_stolen_insert_node_in_range(dev_priv, node, size <<= 1,
						   4096, 0, end);
	if (ret == 0)
		return compression_threshold;

again:
	/* HW's ability to limit the CFB is 1:4 */
	if (compression_threshold > 4 ||
	    (fb_cpp == 2 && compression_threshold == 2))
		return 0;

	ret = i915_gem_stolen_insert_node_in_range(dev_priv, node, size >>= 1,
						   4096, 0, end);
	if (ret && INTEL_INFO(dev_priv)->gen <= 4) {
		return 0;
	} else if (ret) {
		compression_threshold <<= 1;
		goto again;
	} else {
		return compression_threshold;
	}
}

static int intel_fbc_alloc_cfb(struct intel_crtc *crtc)
{
	struct drm_i915_private *dev_priv = to_i915(crtc->base.dev);
	struct intel_fbc *fbc = &dev_priv->fbc;
	struct drm_mm_node *uninitialized_var(compressed_llb);
	int size, fb_cpp, ret;

	WARN_ON(drm_mm_node_allocated(&fbc->compressed_fb));

	size = intel_fbc_calculate_cfb_size(dev_priv, &fbc->state_cache);
	fb_cpp = drm_format_plane_cpp(fbc->state_cache.fb.pixel_format, 0);

	ret = find_compression_threshold(dev_priv, &fbc->compressed_fb,
					 size, fb_cpp);
	if (!ret)
		goto err_llb;
	else if (ret > 1) {
		DRM_INFO("Reducing the compressed framebuffer size. This may lead to less power savings than a non-reduced-size. Try to increase stolen memory size if available in BIOS.\n");

	}

	fbc->threshold = ret;

	if (INTEL_INFO(dev_priv)->gen >= 5)
		I915_WRITE(ILK_DPFC_CB_BASE, fbc->compressed_fb.start);
	else if (IS_GM45(dev_priv)) {
		I915_WRITE(DPFC_CB_BASE, fbc->compressed_fb.start);
	} else {
		compressed_llb = kzalloc(sizeof(*compressed_llb), GFP_KERNEL);
		if (!compressed_llb)
			goto err_fb;

		ret = i915_gem_stolen_insert_node(dev_priv, compressed_llb,
						  4096, 4096);
		if (ret)
			goto err_fb;

		fbc->compressed_llb = compressed_llb;

		I915_WRITE(FBC_CFB_BASE,
			   dev_priv->mm.stolen_base + fbc->compressed_fb.start);
		I915_WRITE(FBC_LL_BASE,
			   dev_priv->mm.stolen_base + compressed_llb->start);
	}

	DRM_DEBUG_KMS("reserved %llu bytes of contiguous stolen space for FBC, threshold: %d\n",
		      fbc->compressed_fb.size, fbc->threshold);

	return 0;

err_fb:
	kfree(compressed_llb);
	i915_gem_stolen_remove_node(dev_priv, &fbc->compressed_fb);
err_llb:
	pr_info_once("drm: not enough stolen space for compressed buffer (need %d more bytes), disabling. Hint: you may be able to increase stolen memory size in the BIOS to avoid this.\n", size);
	return -ENOSPC;
}

static void __intel_fbc_cleanup_cfb(struct drm_i915_private *dev_priv)
{
	struct intel_fbc *fbc = &dev_priv->fbc;

	if (drm_mm_node_allocated(&fbc->compressed_fb))
		i915_gem_stolen_remove_node(dev_priv, &fbc->compressed_fb);

	if (fbc->compressed_llb) {
		i915_gem_stolen_remove_node(dev_priv, fbc->compressed_llb);
		kfree(fbc->compressed_llb);
	}
}

void intel_fbc_cleanup_cfb(struct drm_i915_private *dev_priv)
{
	struct intel_fbc *fbc = &dev_priv->fbc;

	if (!fbc_supported(dev_priv))
		return;

	mutex_lock(&fbc->lock);
	__intel_fbc_cleanup_cfb(dev_priv);
	mutex_unlock(&fbc->lock);
}

static bool stride_is_valid(struct drm_i915_private *dev_priv,
			    unsigned int stride)
{
	/* These should have been caught earlier. */
	WARN_ON(stride < 512);
	WARN_ON((stride & (64 - 1)) != 0);

	/* Below are the additional FBC restrictions. */

	if (IS_GEN2(dev_priv) || IS_GEN3(dev_priv))
		return stride == 4096 || stride == 8192;

	if (IS_GEN4(dev_priv) && !IS_G4X(dev_priv) && stride < 2048)
		return false;

	if (stride > 16384)
		return false;

	return true;
}

static bool pixel_format_is_valid(struct drm_i915_private *dev_priv,
				  uint32_t pixel_format)
{
	switch (pixel_format) {
	case DRM_FORMAT_XRGB8888:
	case DRM_FORMAT_XBGR8888:
		return true;
	case DRM_FORMAT_XRGB1555:
	case DRM_FORMAT_RGB565:
		/* 16bpp not supported on gen2 */
		if (IS_GEN2(dev_priv))
			return false;
		/* WaFbcOnly1to1Ratio:ctg */
		if (IS_G4X(dev_priv))
			return false;
		return true;
	default:
		return false;
	}
}

/*
 * For some reason, the hardware tracking starts looking at whatever we
 * programmed as the display plane base address register. It does not look at
 * the X and Y offset registers. That's why we look at the crtc->adjusted{x,y}
 * variables instead of just looking at the pipe/plane size.
 */
static bool intel_fbc_hw_tracking_covers_screen(struct intel_crtc *crtc)
{
	struct drm_i915_private *dev_priv = to_i915(crtc->base.dev);
	struct intel_fbc *fbc = &dev_priv->fbc;
	unsigned int effective_w, effective_h, max_w, max_h;

	if (INTEL_INFO(dev_priv)->gen >= 8 || IS_HASWELL(dev_priv)) {
		max_w = 4096;
		max_h = 4096;
	} else if (IS_G4X(dev_priv) || INTEL_INFO(dev_priv)->gen >= 5) {
		max_w = 4096;
		max_h = 2048;
	} else {
		max_w = 2048;
		max_h = 1536;
	}

	intel_fbc_get_plane_source_size(&fbc->state_cache, &effective_w,
					&effective_h);
	effective_w += crtc->adjusted_x;
	effective_h += crtc->adjusted_y;

	return effective_w <= max_w && effective_h <= max_h;
}

/* XXX replace me when we have VMA tracking for intel_plane_state */
static int get_fence_id(struct drm_framebuffer *fb)
{
	struct i915_vma *vma = i915_gem_object_to_ggtt(intel_fb_obj(fb), NULL);

	return vma && vma->fence ? vma->fence->id : I915_FENCE_REG_NONE;
}

static void intel_fbc_update_state_cache(struct intel_crtc *crtc,
					 struct intel_crtc_state *crtc_state,
					 struct intel_plane_state *plane_state)
{
	struct drm_i915_private *dev_priv = to_i915(crtc->base.dev);
	struct intel_fbc *fbc = &dev_priv->fbc;
	struct intel_fbc_state_cache *cache = &fbc->state_cache;
	struct drm_framebuffer *fb = plane_state->base.fb;
	struct drm_i915_gem_object *obj;

	cache->crtc.mode_flags = crtc_state->base.adjusted_mode.flags;
	if (IS_HASWELL(dev_priv) || IS_BROADWELL(dev_priv))
		cache->crtc.hsw_bdw_pixel_rate =
			ilk_pipe_pixel_rate(crtc_state);

	cache->plane.rotation = plane_state->base.rotation;
	cache->plane.src_w = drm_rect_width(&plane_state->base.src) >> 16;
	cache->plane.src_h = drm_rect_height(&plane_state->base.src) >> 16;
	cache->plane.visible = plane_state->base.visible;

	if (!cache->plane.visible)
		return;

	obj = intel_fb_obj(fb);

	/* FIXME: We lack the proper locking here, so only run this on the
	 * platforms that need. */
	if (IS_GEN(dev_priv, 5, 6))
		cache->fb.ilk_ggtt_offset = i915_gem_object_ggtt_offset(obj, NULL);
	cache->fb.pixel_format = fb->pixel_format;
	cache->fb.stride = fb->pitches[0];
	cache->fb.fence_reg = get_fence_id(fb);
	cache->fb.tiling_mode = i915_gem_object_get_tiling(obj);
}

static bool intel_fbc_can_activate(struct intel_crtc *crtc)
{
	struct drm_i915_private *dev_priv = to_i915(crtc->base.dev);
	struct intel_fbc *fbc = &dev_priv->fbc;
	struct intel_fbc_state_cache *cache = &fbc->state_cache;

	/* We don't need to use a state cache here since this information is
	 * global for all CRTC.
	 */
	if (fbc->underrun_detected) {
		fbc->no_fbc_reason = "underrun detected";
		return false;
	}

	if (!cache->plane.visible) {
		fbc->no_fbc_reason = "primary plane not visible";
		return false;
	}

	if ((cache->crtc.mode_flags & DRM_MODE_FLAG_INTERLACE) ||
	    (cache->crtc.mode_flags & DRM_MODE_FLAG_DBLSCAN)) {
		fbc->no_fbc_reason = "incompatible mode";
		return false;
	}

	if (!intel_fbc_hw_tracking_covers_screen(crtc)) {
		fbc->no_fbc_reason = "mode too large for compression";
		return false;
	}

	/* The use of a CPU fence is mandatory in order to detect writes
	 * by the CPU to the scanout and trigger updates to the FBC.
	 *
	 * Note that is possible for a tiled surface to be unmappable (and
	 * so have no fence associated with it) due to aperture constaints
	 * at the time of pinning.
	 */
	if (cache->fb.tiling_mode != I915_TILING_X ||
	    cache->fb.fence_reg == I915_FENCE_REG_NONE) {
		fbc->no_fbc_reason = "framebuffer not tiled or fenced";
		return false;
	}
	if (INTEL_INFO(dev_priv)->gen <= 4 && !IS_G4X(dev_priv) &&
	    cache->plane.rotation != DRM_ROTATE_0) {
		fbc->no_fbc_reason = "rotation unsupported";
		return false;
	}

	if (!stride_is_valid(dev_priv, cache->fb.stride)) {
		fbc->no_fbc_reason = "framebuffer stride not supported";
		return false;
	}

	if (!pixel_format_is_valid(dev_priv, cache->fb.pixel_format)) {
		fbc->no_fbc_reason = "pixel format is invalid";
		return false;
	}

	/* WaFbcExceedCdClockThreshold:hsw,bdw */
	if ((IS_HASWELL(dev_priv) || IS_BROADWELL(dev_priv)) &&
	    cache->crtc.hsw_bdw_pixel_rate >= dev_priv->cdclk_freq * 95 / 100) {
		fbc->no_fbc_reason = "pixel rate is too big";
		return false;
	}

	/* It is possible for the required CFB size change without a
	 * crtc->disable + crtc->enable since it is possible to change the
	 * stride without triggering a full modeset. Since we try to
	 * over-allocate the CFB, there's a chance we may keep FBC enabled even
	 * if this happens, but if we exceed the current CFB size we'll have to
	 * disable FBC. Notice that it would be possible to disable FBC, wait
	 * for a frame, free the stolen node, then try to reenable FBC in case
	 * we didn't get any invalidate/deactivate calls, but this would require
	 * a lot of tracking just for a specific case. If we conclude it's an
	 * important case, we can implement it later. */
	if (intel_fbc_calculate_cfb_size(dev_priv, &fbc->state_cache) >
	    fbc->compressed_fb.size * fbc->threshold) {
		fbc->no_fbc_reason = "CFB requirements changed";
		return false;
	}

	return true;
}

static bool intel_fbc_can_choose(struct intel_crtc *crtc)
{
	struct drm_i915_private *dev_priv = to_i915(crtc->base.dev);
	struct intel_fbc *fbc = &dev_priv->fbc;

	if (intel_vgpu_active(dev_priv)) {
		fbc->no_fbc_reason = "VGPU is active";
		return false;
	}

	if (!i915.enable_fbc) {
		fbc->no_fbc_reason = "disabled per module param or by default";
		return false;
	}

	if (fbc->underrun_detected) {
		fbc->no_fbc_reason = "underrun detected";
		return false;
	}

	if (fbc_on_pipe_a_only(dev_priv) && crtc->pipe != PIPE_A) {
		fbc->no_fbc_reason = "no enabled pipes can have FBC";
		return false;
	}

	if (fbc_on_plane_a_only(dev_priv) && crtc->plane != PLANE_A) {
		fbc->no_fbc_reason = "no enabled planes can have FBC";
		return false;
	}

	return true;
}

static void intel_fbc_get_reg_params(struct intel_crtc *crtc,
				     struct intel_fbc_reg_params *params)
{
	struct drm_i915_private *dev_priv = to_i915(crtc->base.dev);
	struct intel_fbc *fbc = &dev_priv->fbc;
	struct intel_fbc_state_cache *cache = &fbc->state_cache;

	/* Since all our fields are integer types, use memset here so the
	 * comparison function can rely on memcmp because the padding will be
	 * zero. */
	memset(params, 0, sizeof(*params));

	params->crtc.pipe = crtc->pipe;
	params->crtc.plane = crtc->plane;
	params->crtc.fence_y_offset = get_crtc_fence_y_offset(crtc);

	params->fb.pixel_format = cache->fb.pixel_format;
	params->fb.stride = cache->fb.stride;
	params->fb.fence_reg = cache->fb.fence_reg;

	params->cfb_size = intel_fbc_calculate_cfb_size(dev_priv, cache);

	params->fb.ggtt_offset = cache->fb.ilk_ggtt_offset;
}

static bool intel_fbc_reg_params_equal(struct intel_fbc_reg_params *params1,
				       struct intel_fbc_reg_params *params2)
{
	/* We can use this since intel_fbc_get_reg_params() does a memset. */
	return memcmp(params1, params2, sizeof(*params1)) == 0;
}

void intel_fbc_pre_update(struct intel_crtc *crtc,
			  struct intel_crtc_state *crtc_state,
			  struct intel_plane_state *plane_state)
{
	struct drm_i915_private *dev_priv = to_i915(crtc->base.dev);
	struct intel_fbc *fbc = &dev_priv->fbc;

	if (!fbc_supported(dev_priv))
		return;

	mutex_lock(&fbc->lock);

	if (!multiple_pipes_ok(crtc, plane_state)) {
		fbc->no_fbc_reason = "more than one pipe active";
		goto deactivate;
	}

	if (!fbc->enabled || fbc->crtc != crtc)
		goto unlock;

	intel_fbc_update_state_cache(crtc, crtc_state, plane_state);

deactivate:
	intel_fbc_deactivate(dev_priv);
unlock:
	mutex_unlock(&fbc->lock);
}

static void __intel_fbc_post_update(struct intel_crtc *crtc)
{
	struct drm_i915_private *dev_priv = to_i915(crtc->base.dev);
	struct intel_fbc *fbc = &dev_priv->fbc;
	struct intel_fbc_reg_params old_params;

	WARN_ON(!mutex_is_locked(&fbc->lock));

	if (!fbc->enabled || fbc->crtc != crtc)
		return;

	if (!intel_fbc_can_activate(crtc)) {
		WARN_ON(fbc->active);
		return;
	}

	old_params = fbc->params;
	intel_fbc_get_reg_params(crtc, &fbc->params);

	/* If the scanout has not changed, don't modify the FBC settings.
	 * Note that we make the fundamental assumption that the fb->obj
	 * cannot be unpinned (and have its GTT offset and fence revoked)
	 * without first being decoupled from the scanout and FBC disabled.
	 */
	if (fbc->active &&
	    intel_fbc_reg_params_equal(&old_params, &fbc->params))
		return;

	intel_fbc_deactivate(dev_priv);
	intel_fbc_schedule_activation(crtc);
	fbc->no_fbc_reason = "FBC enabled (active or scheduled)";
}

void intel_fbc_post_update(struct intel_crtc *crtc)
{
	struct drm_i915_private *dev_priv = to_i915(crtc->base.dev);
	struct intel_fbc *fbc = &dev_priv->fbc;

	if (!fbc_supported(dev_priv))
		return;

	mutex_lock(&fbc->lock);
	__intel_fbc_post_update(crtc);
	mutex_unlock(&fbc->lock);
}

static unsigned int intel_fbc_get_frontbuffer_bit(struct intel_fbc *fbc)
{
	if (fbc->enabled)
		return to_intel_plane(fbc->crtc->base.primary)->frontbuffer_bit;
	else
		return fbc->possible_framebuffer_bits;
}

void intel_fbc_invalidate(struct drm_i915_private *dev_priv,
			  unsigned int frontbuffer_bits,
			  enum fb_op_origin origin)
{
	struct intel_fbc *fbc = &dev_priv->fbc;

	if (!fbc_supported(dev_priv))
		return;

	if (origin == ORIGIN_GTT || origin == ORIGIN_FLIP)
		return;

	mutex_lock(&fbc->lock);

	fbc->busy_bits |= intel_fbc_get_frontbuffer_bit(fbc) & frontbuffer_bits;

	if (fbc->enabled && fbc->busy_bits)
		intel_fbc_deactivate(dev_priv);

	mutex_unlock(&fbc->lock);
}

void intel_fbc_flush(struct drm_i915_private *dev_priv,
		     unsigned int frontbuffer_bits, enum fb_op_origin origin)
{
	struct intel_fbc *fbc = &dev_priv->fbc;

	if (!fbc_supported(dev_priv))
		return;

	mutex_lock(&fbc->lock);

	fbc->busy_bits &= ~frontbuffer_bits;

	if (origin == ORIGIN_GTT || origin == ORIGIN_FLIP)
		goto out;

	if (!fbc->busy_bits && fbc->enabled &&
	    (frontbuffer_bits & intel_fbc_get_frontbuffer_bit(fbc))) {
		if (fbc->active)
			intel_fbc_recompress(dev_priv);
		else
			__intel_fbc_post_update(fbc->crtc);
	}

out:
	mutex_unlock(&fbc->lock);
}

/**
 * intel_fbc_choose_crtc - select a CRTC to enable FBC on
 * @dev_priv: i915 device instance
 * @state: the atomic state structure
 *
 * This function looks at the proposed state for CRTCs and planes, then chooses
 * which pipe is going to have FBC by setting intel_crtc_state->enable_fbc to
 * true.
 *
 * Later, intel_fbc_enable is going to look for state->enable_fbc and then maybe
 * enable FBC for the chosen CRTC. If it does, it will set dev_priv->fbc.crtc.
 */
void intel_fbc_choose_crtc(struct drm_i915_private *dev_priv,
			   struct drm_atomic_state *state)
{
	struct intel_fbc *fbc = &dev_priv->fbc;
	struct drm_crtc *crtc;
	struct drm_crtc_state *crtc_state;
	struct drm_plane *plane;
	struct drm_plane_state *plane_state;
	bool fbc_crtc_present = false;
	int i, j;

	mutex_lock(&fbc->lock);

	for_each_crtc_in_state(state, crtc, crtc_state, i) {
		if (fbc->crtc == to_intel_crtc(crtc)) {
			fbc_crtc_present = true;
			break;
		}
	}
	/* This atomic commit doesn't involve the CRTC currently tied to FBC. */
	if (!fbc_crtc_present && fbc->crtc != NULL)
		goto out;

	/* Simply choose the first CRTC that is compatible and has a visible
	 * plane. We could go for fancier schemes such as checking the plane
	 * size, but this would just affect the few platforms that don't tie FBC
	 * to pipe or plane A. */
	for_each_plane_in_state(state, plane, plane_state, i) {
		struct intel_plane_state *intel_plane_state =
			to_intel_plane_state(plane_state);

		if (!intel_plane_state->base.visible)
			continue;

		for_each_crtc_in_state(state, crtc, crtc_state, j) {
			struct intel_crtc_state *intel_crtc_state =
				to_intel_crtc_state(crtc_state);

			if (plane_state->crtc != crtc)
				continue;

			if (!intel_fbc_can_choose(to_intel_crtc(crtc)))
				break;

			intel_crtc_state->enable_fbc = true;
			goto out;
		}
	}

out:
	mutex_unlock(&fbc->lock);
}

/**
 * intel_fbc_enable: tries to enable FBC on the CRTC
 * @crtc: the CRTC
 * @crtc_state: corresponding &drm_crtc_state for @crtc
 * @plane_state: corresponding &drm_plane_state for the primary plane of @crtc
 *
 * This function checks if the given CRTC was chosen for FBC, then enables it if
 * possible. Notice that it doesn't activate FBC. It is valid to call
 * intel_fbc_enable multiple times for the same pipe without an
 * intel_fbc_disable in the middle, as long as it is deactivated.
 */
void intel_fbc_enable(struct intel_crtc *crtc,
		      struct intel_crtc_state *crtc_state,
		      struct intel_plane_state *plane_state)
{
	struct drm_i915_private *dev_priv = to_i915(crtc->base.dev);
	struct intel_fbc *fbc = &dev_priv->fbc;

	if (!fbc_supported(dev_priv))
		return;

	mutex_lock(&fbc->lock);

	if (fbc->enabled) {
		WARN_ON(fbc->crtc == NULL);
		if (fbc->crtc == crtc) {
			WARN_ON(!crtc_state->enable_fbc);
			WARN_ON(fbc->active);
		}
		goto out;
	}

	if (!crtc_state->enable_fbc)
		goto out;

	WARN_ON(fbc->active);
	WARN_ON(fbc->crtc != NULL);

	intel_fbc_update_state_cache(crtc, crtc_state, plane_state);
	if (intel_fbc_alloc_cfb(crtc)) {
		fbc->no_fbc_reason = "not enough stolen memory";
		goto out;
	}

	DRM_DEBUG_KMS("Enabling FBC on pipe %c\n", pipe_name(crtc->pipe));
	fbc->no_fbc_reason = "FBC enabled but not active yet\n";

	fbc->enabled = true;
	fbc->crtc = crtc;
out:
	mutex_unlock(&fbc->lock);
}

/**
 * __intel_fbc_disable - disable FBC
 * @dev_priv: i915 device instance
 *
 * This is the low level function that actually disables FBC. Callers should
 * grab the FBC lock.
 */
static void __intel_fbc_disable(struct drm_i915_private *dev_priv)
{
	struct intel_fbc *fbc = &dev_priv->fbc;
	struct intel_crtc *crtc = fbc->crtc;

	WARN_ON(!mutex_is_locked(&fbc->lock));
	WARN_ON(!fbc->enabled);
	WARN_ON(fbc->active);
	WARN_ON(crtc->active);

	DRM_DEBUG_KMS("Disabling FBC on pipe %c\n", pipe_name(crtc->pipe));

	__intel_fbc_cleanup_cfb(dev_priv);

	fbc->enabled = false;
	fbc->crtc = NULL;
}

/**
 * intel_fbc_disable - disable FBC if it's associated with crtc
 * @crtc: the CRTC
 *
 * This function disables FBC if it's associated with the provided CRTC.
 */
void intel_fbc_disable(struct intel_crtc *crtc)
{
	struct drm_i915_private *dev_priv = to_i915(crtc->base.dev);
	struct intel_fbc *fbc = &dev_priv->fbc;

	if (!fbc_supported(dev_priv))
		return;

	mutex_lock(&fbc->lock);
	if (fbc->crtc == crtc)
		__intel_fbc_disable(dev_priv);
	mutex_unlock(&fbc->lock);

	cancel_work_sync(&fbc->work.work);
}

/**
 * intel_fbc_global_disable - globally disable FBC
 * @dev_priv: i915 device instance
 *
 * This function disables FBC regardless of which CRTC is associated with it.
 */
void intel_fbc_global_disable(struct drm_i915_private *dev_priv)
{
	struct intel_fbc *fbc = &dev_priv->fbc;

	if (!fbc_supported(dev_priv))
		return;

	mutex_lock(&fbc->lock);
	if (fbc->enabled)
		__intel_fbc_disable(dev_priv);
	mutex_unlock(&fbc->lock);

	cancel_work_sync(&fbc->work.work);
}

static void intel_fbc_underrun_work_fn(struct work_struct *work)
{
	struct drm_i915_private *dev_priv =
		container_of(work, struct drm_i915_private, fbc.underrun_work);
	struct intel_fbc *fbc = &dev_priv->fbc;

	mutex_lock(&fbc->lock);

	/* Maybe we were scheduled twice. */
	if (fbc->underrun_detected)
		goto out;

	DRM_DEBUG_KMS("Disabling FBC due to FIFO underrun.\n");
	fbc->underrun_detected = true;

	intel_fbc_deactivate(dev_priv);
out:
	mutex_unlock(&fbc->lock);
}

/**
 * intel_fbc_handle_fifo_underrun_irq - disable FBC when we get a FIFO underrun
 * @dev_priv: i915 device instance
 *
 * Without FBC, most underruns are harmless and don't really cause too many
 * problems, except for an annoying message on dmesg. With FBC, underruns can
 * become black screens or even worse, especially when paired with bad
 * watermarks. So in order for us to be on the safe side, completely disable FBC
 * in case we ever detect a FIFO underrun on any pipe. An underrun on any pipe
 * already suggests that watermarks may be bad, so try to be as safe as
 * possible.
 *
 * This function is called from the IRQ handler.
 */
void intel_fbc_handle_fifo_underrun_irq(struct drm_i915_private *dev_priv)
{
	struct intel_fbc *fbc = &dev_priv->fbc;

	if (!fbc_supported(dev_priv))
		return;

	/* There's no guarantee that underrun_detected won't be set to true
	 * right after this check and before the work is scheduled, but that's
	 * not a problem since we'll check it again under the work function
	 * while FBC is locked. This check here is just to prevent us from
	 * unnecessarily scheduling the work, and it relies on the fact that we
	 * never switch underrun_detect back to false after it's true. */
	if (READ_ONCE(fbc->underrun_detected))
		return;

	schedule_work(&fbc->underrun_work);
}

/**
 * intel_fbc_init_pipe_state - initialize FBC's CRTC visibility tracking
 * @dev_priv: i915 device instance
 *
 * The FBC code needs to track CRTC visibility since the older platforms can't
 * have FBC enabled while multiple pipes are used. This function does the
 * initial setup at driver load to make sure FBC is matching the real hardware.
 */
void intel_fbc_init_pipe_state(struct drm_i915_private *dev_priv)
{
	struct intel_crtc *crtc;

	/* Don't even bother tracking anything if we don't need. */
	if (!no_fbc_on_multiple_pipes(dev_priv))
		return;

	for_each_intel_crtc(&dev_priv->drm, crtc)
<<<<<<< HEAD
		if (intel_crtc_active(&crtc->base) &&
=======
		if (intel_crtc_active(crtc) &&
>>>>>>> 7625e052
		    to_intel_plane_state(crtc->base.primary->state)->base.visible)
			dev_priv->fbc.visible_pipes_mask |= (1 << crtc->pipe);
}

/*
 * The DDX driver changes its behavior depending on the value it reads from
 * i915.enable_fbc, so sanitize it by translating the default value into either
 * 0 or 1 in order to allow it to know what's going on.
 *
 * Notice that this is done at driver initialization and we still allow user
 * space to change the value during runtime without sanitizing it again. IGT
 * relies on being able to change i915.enable_fbc at runtime.
 */
static int intel_sanitize_fbc_option(struct drm_i915_private *dev_priv)
{
	if (i915.enable_fbc >= 0)
		return !!i915.enable_fbc;

	if (!HAS_FBC(dev_priv))
		return 0;

	if (IS_BROADWELL(dev_priv))
		return 1;

	return 0;
}

static bool need_fbc_vtd_wa(struct drm_i915_private *dev_priv)
{
#ifdef CONFIG_INTEL_IOMMU
	/* WaFbcTurnOffFbcWhenHyperVisorIsUsed:skl,bxt */
	if (intel_iommu_gfx_mapped &&
	    (IS_SKYLAKE(dev_priv) || IS_BROXTON(dev_priv))) {
		DRM_INFO("Disabling framebuffer compression (FBC) to prevent screen flicker with VT-d enabled\n");
		return true;
	}
#endif

	return false;
}

/**
 * intel_fbc_init - Initialize FBC
 * @dev_priv: the i915 device
 *
 * This function might be called during PM init process.
 */
void intel_fbc_init(struct drm_i915_private *dev_priv)
{
	struct intel_fbc *fbc = &dev_priv->fbc;
	enum pipe pipe;

	INIT_WORK(&fbc->work.work, intel_fbc_work_fn);
	INIT_WORK(&fbc->underrun_work, intel_fbc_underrun_work_fn);
	mutex_init(&fbc->lock);
	fbc->enabled = false;
	fbc->active = false;
	fbc->work.scheduled = false;

	if (need_fbc_vtd_wa(dev_priv))
		mkwrite_device_info(dev_priv)->has_fbc = false;

	i915.enable_fbc = intel_sanitize_fbc_option(dev_priv);
	DRM_DEBUG_KMS("Sanitized enable_fbc value: %d\n", i915.enable_fbc);

	if (!HAS_FBC(dev_priv)) {
		fbc->no_fbc_reason = "unsupported by this chipset";
		return;
	}

	for_each_pipe(dev_priv, pipe) {
		fbc->possible_framebuffer_bits |=
				INTEL_FRONTBUFFER_PRIMARY(pipe);

		if (fbc_on_pipe_a_only(dev_priv))
			break;
	}

	/* This value was pulled out of someone's hat */
	if (INTEL_INFO(dev_priv)->gen <= 4 && !IS_GM45(dev_priv))
		I915_WRITE(FBC_CONTROL, 500 << FBC_CTL_INTERVAL_SHIFT);

	/* We still don't have any sort of hardware state readout for FBC, so
	 * deactivate it in case the BIOS activated it to make sure software
	 * matches the hardware state. */
	if (intel_fbc_hw_is_active(dev_priv))
		intel_fbc_hw_deactivate(dev_priv);
}<|MERGE_RESOLUTION|>--- conflicted
+++ resolved
@@ -1306,11 +1306,7 @@
 		return;
 
 	for_each_intel_crtc(&dev_priv->drm, crtc)
-<<<<<<< HEAD
-		if (intel_crtc_active(&crtc->base) &&
-=======
 		if (intel_crtc_active(crtc) &&
->>>>>>> 7625e052
 		    to_intel_plane_state(crtc->base.primary->state)->base.visible)
 			dev_priv->fbc.visible_pipes_mask |= (1 << crtc->pipe);
 }
