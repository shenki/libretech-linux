/*
 * Copyright © 2012 Intel Corporation
 *
 * Permission is hereby granted, free of charge, to any person obtaining a
 * copy of this software and associated documentation files (the "Software"),
 * to deal in the Software without restriction, including without limitation
 * the rights to use, copy, modify, merge, publish, distribute, sublicense,
 * and/or sell copies of the Software, and to permit persons to whom the
 * Software is furnished to do so, subject to the following conditions:
 *
 * The above copyright notice and this permission notice (including the next
 * paragraph) shall be included in all copies or substantial portions of the
 * Software.
 *
 * THE SOFTWARE IS PROVIDED "AS IS", WITHOUT WARRANTY OF ANY KIND, EXPRESS OR
 * IMPLIED, INCLUDING BUT NOT LIMITED TO THE WARRANTIES OF MERCHANTABILITY,
 * FITNESS FOR A PARTICULAR PURPOSE AND NONINFRINGEMENT.  IN NO EVENT SHALL
 * THE AUTHORS OR COPYRIGHT HOLDERS BE LIABLE FOR ANY CLAIM, DAMAGES OR OTHER
 * LIABILITY, WHETHER IN AN ACTION OF CONTRACT, TORT OR OTHERWISE, ARISING
 * FROM, OUT OF OR IN CONNECTION WITH THE SOFTWARE OR THE USE OR OTHER DEALINGS
 * IN THE SOFTWARE.
 *
 * Authors:
 *    Eugeni Dodonov <eugeni.dodonov@intel.com>
 *
 */

#include <linux/cpufreq.h>
#include <drm/drm_plane_helper.h>
#include "i915_drv.h"
#include "intel_drv.h"
#include "../../../platform/x86/intel_ips.h"
#include <linux/module.h>
#include <drm/drm_atomic_helper.h>

/**
 * DOC: RC6
 *
 * RC6 is a special power stage which allows the GPU to enter an very
 * low-voltage mode when idle, using down to 0V while at this stage.  This
 * stage is entered automatically when the GPU is idle when RC6 support is
 * enabled, and as soon as new workload arises GPU wakes up automatically as well.
 *
 * There are different RC6 modes available in Intel GPU, which differentiate
 * among each other with the latency required to enter and leave RC6 and
 * voltage consumed by the GPU in different states.
 *
 * The combination of the following flags define which states GPU is allowed
 * to enter, while RC6 is the normal RC6 state, RC6p is the deep RC6, and
 * RC6pp is deepest RC6. Their support by hardware varies according to the
 * GPU, BIOS, chipset and platform. RC6 is usually the safest one and the one
 * which brings the most power savings; deeper states save more power, but
 * require higher latency to switch to and wake up.
 */
#define INTEL_RC6_ENABLE			(1<<0)
#define INTEL_RC6p_ENABLE			(1<<1)
#define INTEL_RC6pp_ENABLE			(1<<2)

static void gen9_init_clock_gating(struct drm_i915_private *dev_priv)
{
	/* See Bspec note for PSR2_CTL bit 31, Wa#828:skl,bxt,kbl */
	I915_WRITE(CHICKEN_PAR1_1,
		   I915_READ(CHICKEN_PAR1_1) | SKL_EDP_PSR_FIX_RDWRAP);

	I915_WRITE(GEN8_CONFIG0,
		   I915_READ(GEN8_CONFIG0) | GEN9_DEFAULT_FIXES);

	/* WaEnableChickenDCPR:skl,bxt,kbl,glk */
	I915_WRITE(GEN8_CHICKEN_DCPR_1,
		   I915_READ(GEN8_CHICKEN_DCPR_1) | MASK_WAKEMEM);

	/* WaFbcTurnOffFbcWatermark:skl,bxt,kbl */
	/* WaFbcWakeMemOn:skl,bxt,kbl,glk */
	I915_WRITE(DISP_ARB_CTL, I915_READ(DISP_ARB_CTL) |
		   DISP_FBC_WM_DIS |
		   DISP_FBC_MEMORY_WAKE);

	/* WaFbcHighMemBwCorruptionAvoidance:skl,bxt,kbl */
	I915_WRITE(ILK_DPFC_CHICKEN, I915_READ(ILK_DPFC_CHICKEN) |
		   ILK_DPFC_DISABLE_DUMMY0);
}

static void bxt_init_clock_gating(struct drm_i915_private *dev_priv)
{
	gen9_init_clock_gating(dev_priv);

	/* WaDisableSDEUnitClockGating:bxt */
	I915_WRITE(GEN8_UCGCTL6, I915_READ(GEN8_UCGCTL6) |
		   GEN8_SDEUNIT_CLOCK_GATE_DISABLE);

	/*
	 * FIXME:
	 * GEN8_HDCUNIT_CLOCK_GATE_DISABLE_HDCREQ applies on 3x6 GT SKUs only.
	 */
	I915_WRITE(GEN8_UCGCTL6, I915_READ(GEN8_UCGCTL6) |
		   GEN8_HDCUNIT_CLOCK_GATE_DISABLE_HDCREQ);

	/*
	 * Wa: Backlight PWM may stop in the asserted state, causing backlight
	 * to stay fully on.
	 */
	I915_WRITE(GEN9_CLKGATE_DIS_0, I915_READ(GEN9_CLKGATE_DIS_0) |
		   PWM1_GATING_DIS | PWM2_GATING_DIS);
}

static void glk_init_clock_gating(struct drm_i915_private *dev_priv)
{
	gen9_init_clock_gating(dev_priv);

	/*
	 * WaDisablePWMClockGating:glk
	 * Backlight PWM may stop in the asserted state, causing backlight
	 * to stay fully on.
	 */
	I915_WRITE(GEN9_CLKGATE_DIS_0, I915_READ(GEN9_CLKGATE_DIS_0) |
		   PWM1_GATING_DIS | PWM2_GATING_DIS);

	/* WaDDIIOTimeout:glk */
	if (IS_GLK_REVID(dev_priv, 0, GLK_REVID_A1)) {
		u32 val = I915_READ(CHICKEN_MISC_2);
		val &= ~(GLK_CL0_PWR_DOWN |
			 GLK_CL1_PWR_DOWN |
			 GLK_CL2_PWR_DOWN);
		I915_WRITE(CHICKEN_MISC_2, val);
	}

}

static void i915_pineview_get_mem_freq(struct drm_i915_private *dev_priv)
{
	u32 tmp;

	tmp = I915_READ(CLKCFG);

	switch (tmp & CLKCFG_FSB_MASK) {
	case CLKCFG_FSB_533:
		dev_priv->fsb_freq = 533; /* 133*4 */
		break;
	case CLKCFG_FSB_800:
		dev_priv->fsb_freq = 800; /* 200*4 */
		break;
	case CLKCFG_FSB_667:
		dev_priv->fsb_freq =  667; /* 167*4 */
		break;
	case CLKCFG_FSB_400:
		dev_priv->fsb_freq = 400; /* 100*4 */
		break;
	}

	switch (tmp & CLKCFG_MEM_MASK) {
	case CLKCFG_MEM_533:
		dev_priv->mem_freq = 533;
		break;
	case CLKCFG_MEM_667:
		dev_priv->mem_freq = 667;
		break;
	case CLKCFG_MEM_800:
		dev_priv->mem_freq = 800;
		break;
	}

	/* detect pineview DDR3 setting */
	tmp = I915_READ(CSHRDDR3CTL);
	dev_priv->is_ddr3 = (tmp & CSHRDDR3CTL_DDR3) ? 1 : 0;
}

static void i915_ironlake_get_mem_freq(struct drm_i915_private *dev_priv)
{
	u16 ddrpll, csipll;

	ddrpll = I915_READ16(DDRMPLL1);
	csipll = I915_READ16(CSIPLL0);

	switch (ddrpll & 0xff) {
	case 0xc:
		dev_priv->mem_freq = 800;
		break;
	case 0x10:
		dev_priv->mem_freq = 1066;
		break;
	case 0x14:
		dev_priv->mem_freq = 1333;
		break;
	case 0x18:
		dev_priv->mem_freq = 1600;
		break;
	default:
		DRM_DEBUG_DRIVER("unknown memory frequency 0x%02x\n",
				 ddrpll & 0xff);
		dev_priv->mem_freq = 0;
		break;
	}

	dev_priv->ips.r_t = dev_priv->mem_freq;

	switch (csipll & 0x3ff) {
	case 0x00c:
		dev_priv->fsb_freq = 3200;
		break;
	case 0x00e:
		dev_priv->fsb_freq = 3733;
		break;
	case 0x010:
		dev_priv->fsb_freq = 4266;
		break;
	case 0x012:
		dev_priv->fsb_freq = 4800;
		break;
	case 0x014:
		dev_priv->fsb_freq = 5333;
		break;
	case 0x016:
		dev_priv->fsb_freq = 5866;
		break;
	case 0x018:
		dev_priv->fsb_freq = 6400;
		break;
	default:
		DRM_DEBUG_DRIVER("unknown fsb frequency 0x%04x\n",
				 csipll & 0x3ff);
		dev_priv->fsb_freq = 0;
		break;
	}

	if (dev_priv->fsb_freq == 3200) {
		dev_priv->ips.c_m = 0;
	} else if (dev_priv->fsb_freq > 3200 && dev_priv->fsb_freq <= 4800) {
		dev_priv->ips.c_m = 1;
	} else {
		dev_priv->ips.c_m = 2;
	}
}

static const struct cxsr_latency cxsr_latency_table[] = {
	{1, 0, 800, 400, 3382, 33382, 3983, 33983},    /* DDR2-400 SC */
	{1, 0, 800, 667, 3354, 33354, 3807, 33807},    /* DDR2-667 SC */
	{1, 0, 800, 800, 3347, 33347, 3763, 33763},    /* DDR2-800 SC */
	{1, 1, 800, 667, 6420, 36420, 6873, 36873},    /* DDR3-667 SC */
	{1, 1, 800, 800, 5902, 35902, 6318, 36318},    /* DDR3-800 SC */

	{1, 0, 667, 400, 3400, 33400, 4021, 34021},    /* DDR2-400 SC */
	{1, 0, 667, 667, 3372, 33372, 3845, 33845},    /* DDR2-667 SC */
	{1, 0, 667, 800, 3386, 33386, 3822, 33822},    /* DDR2-800 SC */
	{1, 1, 667, 667, 6438, 36438, 6911, 36911},    /* DDR3-667 SC */
	{1, 1, 667, 800, 5941, 35941, 6377, 36377},    /* DDR3-800 SC */

	{1, 0, 400, 400, 3472, 33472, 4173, 34173},    /* DDR2-400 SC */
	{1, 0, 400, 667, 3443, 33443, 3996, 33996},    /* DDR2-667 SC */
	{1, 0, 400, 800, 3430, 33430, 3946, 33946},    /* DDR2-800 SC */
	{1, 1, 400, 667, 6509, 36509, 7062, 37062},    /* DDR3-667 SC */
	{1, 1, 400, 800, 5985, 35985, 6501, 36501},    /* DDR3-800 SC */

	{0, 0, 800, 400, 3438, 33438, 4065, 34065},    /* DDR2-400 SC */
	{0, 0, 800, 667, 3410, 33410, 3889, 33889},    /* DDR2-667 SC */
	{0, 0, 800, 800, 3403, 33403, 3845, 33845},    /* DDR2-800 SC */
	{0, 1, 800, 667, 6476, 36476, 6955, 36955},    /* DDR3-667 SC */
	{0, 1, 800, 800, 5958, 35958, 6400, 36400},    /* DDR3-800 SC */

	{0, 0, 667, 400, 3456, 33456, 4103, 34106},    /* DDR2-400 SC */
	{0, 0, 667, 667, 3428, 33428, 3927, 33927},    /* DDR2-667 SC */
	{0, 0, 667, 800, 3443, 33443, 3905, 33905},    /* DDR2-800 SC */
	{0, 1, 667, 667, 6494, 36494, 6993, 36993},    /* DDR3-667 SC */
	{0, 1, 667, 800, 5998, 35998, 6460, 36460},    /* DDR3-800 SC */

	{0, 0, 400, 400, 3528, 33528, 4255, 34255},    /* DDR2-400 SC */
	{0, 0, 400, 667, 3500, 33500, 4079, 34079},    /* DDR2-667 SC */
	{0, 0, 400, 800, 3487, 33487, 4029, 34029},    /* DDR2-800 SC */
	{0, 1, 400, 667, 6566, 36566, 7145, 37145},    /* DDR3-667 SC */
	{0, 1, 400, 800, 6042, 36042, 6584, 36584},    /* DDR3-800 SC */
};

static const struct cxsr_latency *intel_get_cxsr_latency(bool is_desktop,
							 bool is_ddr3,
							 int fsb,
							 int mem)
{
	const struct cxsr_latency *latency;
	int i;

	if (fsb == 0 || mem == 0)
		return NULL;

	for (i = 0; i < ARRAY_SIZE(cxsr_latency_table); i++) {
		latency = &cxsr_latency_table[i];
		if (is_desktop == latency->is_desktop &&
		    is_ddr3 == latency->is_ddr3 &&
		    fsb == latency->fsb_freq && mem == latency->mem_freq)
			return latency;
	}

	DRM_DEBUG_KMS("Unknown FSB/MEM found, disable CxSR\n");

	return NULL;
}

static void chv_set_memory_dvfs(struct drm_i915_private *dev_priv, bool enable)
{
	u32 val;

	mutex_lock(&dev_priv->rps.hw_lock);

	val = vlv_punit_read(dev_priv, PUNIT_REG_DDR_SETUP2);
	if (enable)
		val &= ~FORCE_DDR_HIGH_FREQ;
	else
		val |= FORCE_DDR_HIGH_FREQ;
	val &= ~FORCE_DDR_LOW_FREQ;
	val |= FORCE_DDR_FREQ_REQ_ACK;
	vlv_punit_write(dev_priv, PUNIT_REG_DDR_SETUP2, val);

	if (wait_for((vlv_punit_read(dev_priv, PUNIT_REG_DDR_SETUP2) &
		      FORCE_DDR_FREQ_REQ_ACK) == 0, 3))
		DRM_ERROR("timed out waiting for Punit DDR DVFS request\n");

	mutex_unlock(&dev_priv->rps.hw_lock);
}

static void chv_set_memory_pm5(struct drm_i915_private *dev_priv, bool enable)
{
	u32 val;

	mutex_lock(&dev_priv->rps.hw_lock);

	val = vlv_punit_read(dev_priv, PUNIT_REG_DSPFREQ);
	if (enable)
		val |= DSP_MAXFIFO_PM5_ENABLE;
	else
		val &= ~DSP_MAXFIFO_PM5_ENABLE;
	vlv_punit_write(dev_priv, PUNIT_REG_DSPFREQ, val);

	mutex_unlock(&dev_priv->rps.hw_lock);
}

#define FW_WM(value, plane) \
	(((value) << DSPFW_ ## plane ## _SHIFT) & DSPFW_ ## plane ## _MASK)

static bool _intel_set_memory_cxsr(struct drm_i915_private *dev_priv, bool enable)
{
	bool was_enabled;
	u32 val;

	if (IS_VALLEYVIEW(dev_priv) || IS_CHERRYVIEW(dev_priv)) {
		was_enabled = I915_READ(FW_BLC_SELF_VLV) & FW_CSPWRDWNEN;
		I915_WRITE(FW_BLC_SELF_VLV, enable ? FW_CSPWRDWNEN : 0);
		POSTING_READ(FW_BLC_SELF_VLV);
	} else if (IS_G4X(dev_priv) || IS_I965GM(dev_priv)) {
		was_enabled = I915_READ(FW_BLC_SELF) & FW_BLC_SELF_EN;
		I915_WRITE(FW_BLC_SELF, enable ? FW_BLC_SELF_EN : 0);
		POSTING_READ(FW_BLC_SELF);
	} else if (IS_PINEVIEW(dev_priv)) {
		val = I915_READ(DSPFW3);
		was_enabled = val & PINEVIEW_SELF_REFRESH_EN;
		if (enable)
			val |= PINEVIEW_SELF_REFRESH_EN;
		else
			val &= ~PINEVIEW_SELF_REFRESH_EN;
		I915_WRITE(DSPFW3, val);
		POSTING_READ(DSPFW3);
	} else if (IS_I945G(dev_priv) || IS_I945GM(dev_priv)) {
		was_enabled = I915_READ(FW_BLC_SELF) & FW_BLC_SELF_EN;
		val = enable ? _MASKED_BIT_ENABLE(FW_BLC_SELF_EN) :
			       _MASKED_BIT_DISABLE(FW_BLC_SELF_EN);
		I915_WRITE(FW_BLC_SELF, val);
		POSTING_READ(FW_BLC_SELF);
	} else if (IS_I915GM(dev_priv)) {
		/*
		 * FIXME can't find a bit like this for 915G, and
		 * and yet it does have the related watermark in
		 * FW_BLC_SELF. What's going on?
		 */
		was_enabled = I915_READ(INSTPM) & INSTPM_SELF_EN;
		val = enable ? _MASKED_BIT_ENABLE(INSTPM_SELF_EN) :
			       _MASKED_BIT_DISABLE(INSTPM_SELF_EN);
		I915_WRITE(INSTPM, val);
		POSTING_READ(INSTPM);
	} else {
		return false;
	}

	trace_intel_memory_cxsr(dev_priv, was_enabled, enable);

	DRM_DEBUG_KMS("memory self-refresh is %s (was %s)\n",
		      enableddisabled(enable),
		      enableddisabled(was_enabled));

	return was_enabled;
}

bool intel_set_memory_cxsr(struct drm_i915_private *dev_priv, bool enable)
{
	bool ret;

	mutex_lock(&dev_priv->wm.wm_mutex);
	ret = _intel_set_memory_cxsr(dev_priv, enable);
	dev_priv->wm.vlv.cxsr = enable;
	mutex_unlock(&dev_priv->wm.wm_mutex);

	return ret;
}

/*
 * Latency for FIFO fetches is dependent on several factors:
 *   - memory configuration (speed, channels)
 *   - chipset
 *   - current MCH state
 * It can be fairly high in some situations, so here we assume a fairly
 * pessimal value.  It's a tradeoff between extra memory fetches (if we
 * set this value too high, the FIFO will fetch frequently to stay full)
 * and power consumption (set it too low to save power and we might see
 * FIFO underruns and display "flicker").
 *
 * A value of 5us seems to be a good balance; safe for very low end
 * platforms but not overly aggressive on lower latency configs.
 */
static const int pessimal_latency_ns = 5000;

#define VLV_FIFO_START(dsparb, dsparb2, lo_shift, hi_shift) \
	((((dsparb) >> (lo_shift)) & 0xff) | ((((dsparb2) >> (hi_shift)) & 0x1) << 8))

static void vlv_get_fifo_size(struct intel_crtc_state *crtc_state)
{
	struct intel_crtc *crtc = to_intel_crtc(crtc_state->base.crtc);
	struct drm_i915_private *dev_priv = to_i915(crtc->base.dev);
	struct vlv_fifo_state *fifo_state = &crtc_state->wm.vlv.fifo_state;
	enum pipe pipe = crtc->pipe;
	int sprite0_start, sprite1_start;

	switch (pipe) {
		uint32_t dsparb, dsparb2, dsparb3;
	case PIPE_A:
		dsparb = I915_READ(DSPARB);
		dsparb2 = I915_READ(DSPARB2);
		sprite0_start = VLV_FIFO_START(dsparb, dsparb2, 0, 0);
		sprite1_start = VLV_FIFO_START(dsparb, dsparb2, 8, 4);
		break;
	case PIPE_B:
		dsparb = I915_READ(DSPARB);
		dsparb2 = I915_READ(DSPARB2);
		sprite0_start = VLV_FIFO_START(dsparb, dsparb2, 16, 8);
		sprite1_start = VLV_FIFO_START(dsparb, dsparb2, 24, 12);
		break;
	case PIPE_C:
		dsparb2 = I915_READ(DSPARB2);
		dsparb3 = I915_READ(DSPARB3);
		sprite0_start = VLV_FIFO_START(dsparb3, dsparb2, 0, 16);
		sprite1_start = VLV_FIFO_START(dsparb3, dsparb2, 8, 20);
		break;
	default:
		MISSING_CASE(pipe);
		return;
	}

	fifo_state->plane[PLANE_PRIMARY] = sprite0_start;
	fifo_state->plane[PLANE_SPRITE0] = sprite1_start - sprite0_start;
	fifo_state->plane[PLANE_SPRITE1] = 511 - sprite1_start;
	fifo_state->plane[PLANE_CURSOR] = 63;

	DRM_DEBUG_KMS("Pipe %c FIFO size: %d/%d/%d/%d\n",
		      pipe_name(pipe),
		      fifo_state->plane[PLANE_PRIMARY],
		      fifo_state->plane[PLANE_SPRITE0],
		      fifo_state->plane[PLANE_SPRITE1],
		      fifo_state->plane[PLANE_CURSOR]);
}

static int i9xx_get_fifo_size(struct drm_i915_private *dev_priv, int plane)
{
	uint32_t dsparb = I915_READ(DSPARB);
	int size;

	size = dsparb & 0x7f;
	if (plane)
		size = ((dsparb >> DSPARB_CSTART_SHIFT) & 0x7f) - size;

	DRM_DEBUG_KMS("FIFO size - (0x%08x) %s: %d\n", dsparb,
		      plane ? "B" : "A", size);

	return size;
}

static int i830_get_fifo_size(struct drm_i915_private *dev_priv, int plane)
{
	uint32_t dsparb = I915_READ(DSPARB);
	int size;

	size = dsparb & 0x1ff;
	if (plane)
		size = ((dsparb >> DSPARB_BEND_SHIFT) & 0x1ff) - size;
	size >>= 1; /* Convert to cachelines */

	DRM_DEBUG_KMS("FIFO size - (0x%08x) %s: %d\n", dsparb,
		      plane ? "B" : "A", size);

	return size;
}

static int i845_get_fifo_size(struct drm_i915_private *dev_priv, int plane)
{
	uint32_t dsparb = I915_READ(DSPARB);
	int size;

	size = dsparb & 0x7f;
	size >>= 2; /* Convert to cachelines */

	DRM_DEBUG_KMS("FIFO size - (0x%08x) %s: %d\n", dsparb,
		      plane ? "B" : "A",
		      size);

	return size;
}

/* Pineview has different values for various configs */
static const struct intel_watermark_params pineview_display_wm = {
	.fifo_size = PINEVIEW_DISPLAY_FIFO,
	.max_wm = PINEVIEW_MAX_WM,
	.default_wm = PINEVIEW_DFT_WM,
	.guard_size = PINEVIEW_GUARD_WM,
	.cacheline_size = PINEVIEW_FIFO_LINE_SIZE,
};
static const struct intel_watermark_params pineview_display_hplloff_wm = {
	.fifo_size = PINEVIEW_DISPLAY_FIFO,
	.max_wm = PINEVIEW_MAX_WM,
	.default_wm = PINEVIEW_DFT_HPLLOFF_WM,
	.guard_size = PINEVIEW_GUARD_WM,
	.cacheline_size = PINEVIEW_FIFO_LINE_SIZE,
};
static const struct intel_watermark_params pineview_cursor_wm = {
	.fifo_size = PINEVIEW_CURSOR_FIFO,
	.max_wm = PINEVIEW_CURSOR_MAX_WM,
	.default_wm = PINEVIEW_CURSOR_DFT_WM,
	.guard_size = PINEVIEW_CURSOR_GUARD_WM,
	.cacheline_size = PINEVIEW_FIFO_LINE_SIZE,
};
static const struct intel_watermark_params pineview_cursor_hplloff_wm = {
	.fifo_size = PINEVIEW_CURSOR_FIFO,
	.max_wm = PINEVIEW_CURSOR_MAX_WM,
	.default_wm = PINEVIEW_CURSOR_DFT_WM,
	.guard_size = PINEVIEW_CURSOR_GUARD_WM,
	.cacheline_size = PINEVIEW_FIFO_LINE_SIZE,
};
static const struct intel_watermark_params g4x_wm_info = {
	.fifo_size = G4X_FIFO_SIZE,
	.max_wm = G4X_MAX_WM,
	.default_wm = G4X_MAX_WM,
	.guard_size = 2,
	.cacheline_size = G4X_FIFO_LINE_SIZE,
};
static const struct intel_watermark_params g4x_cursor_wm_info = {
	.fifo_size = I965_CURSOR_FIFO,
	.max_wm = I965_CURSOR_MAX_WM,
	.default_wm = I965_CURSOR_DFT_WM,
	.guard_size = 2,
	.cacheline_size = G4X_FIFO_LINE_SIZE,
};
static const struct intel_watermark_params i965_cursor_wm_info = {
	.fifo_size = I965_CURSOR_FIFO,
	.max_wm = I965_CURSOR_MAX_WM,
	.default_wm = I965_CURSOR_DFT_WM,
	.guard_size = 2,
	.cacheline_size = I915_FIFO_LINE_SIZE,
};
static const struct intel_watermark_params i945_wm_info = {
	.fifo_size = I945_FIFO_SIZE,
	.max_wm = I915_MAX_WM,
	.default_wm = 1,
	.guard_size = 2,
	.cacheline_size = I915_FIFO_LINE_SIZE,
};
static const struct intel_watermark_params i915_wm_info = {
	.fifo_size = I915_FIFO_SIZE,
	.max_wm = I915_MAX_WM,
	.default_wm = 1,
	.guard_size = 2,
	.cacheline_size = I915_FIFO_LINE_SIZE,
};
static const struct intel_watermark_params i830_a_wm_info = {
	.fifo_size = I855GM_FIFO_SIZE,
	.max_wm = I915_MAX_WM,
	.default_wm = 1,
	.guard_size = 2,
	.cacheline_size = I830_FIFO_LINE_SIZE,
};
static const struct intel_watermark_params i830_bc_wm_info = {
	.fifo_size = I855GM_FIFO_SIZE,
	.max_wm = I915_MAX_WM/2,
	.default_wm = 1,
	.guard_size = 2,
	.cacheline_size = I830_FIFO_LINE_SIZE,
};
static const struct intel_watermark_params i845_wm_info = {
	.fifo_size = I830_FIFO_SIZE,
	.max_wm = I915_MAX_WM,
	.default_wm = 1,
	.guard_size = 2,
	.cacheline_size = I830_FIFO_LINE_SIZE,
};

/**
 * intel_calculate_wm - calculate watermark level
 * @clock_in_khz: pixel clock
 * @wm: chip FIFO params
 * @cpp: bytes per pixel
 * @latency_ns: memory latency for the platform
 *
 * Calculate the watermark level (the level at which the display plane will
 * start fetching from memory again).  Each chip has a different display
 * FIFO size and allocation, so the caller needs to figure that out and pass
 * in the correct intel_watermark_params structure.
 *
 * As the pixel clock runs, the FIFO will be drained at a rate that depends
 * on the pixel size.  When it reaches the watermark level, it'll start
 * fetching FIFO line sized based chunks from memory until the FIFO fills
 * past the watermark point.  If the FIFO drains completely, a FIFO underrun
 * will occur, and a display engine hang could result.
 */
static unsigned long intel_calculate_wm(unsigned long clock_in_khz,
					const struct intel_watermark_params *wm,
					int fifo_size, int cpp,
					unsigned long latency_ns)
{
	long entries_required, wm_size;

	/*
	 * Note: we need to make sure we don't overflow for various clock &
	 * latency values.
	 * clocks go from a few thousand to several hundred thousand.
	 * latency is usually a few thousand
	 */
	entries_required = ((clock_in_khz / 1000) * cpp * latency_ns) /
		1000;
	entries_required = DIV_ROUND_UP(entries_required, wm->cacheline_size);

	DRM_DEBUG_KMS("FIFO entries required for mode: %ld\n", entries_required);

	wm_size = fifo_size - (entries_required + wm->guard_size);

	DRM_DEBUG_KMS("FIFO watermark level: %ld\n", wm_size);

	/* Don't promote wm_size to unsigned... */
	if (wm_size > (long)wm->max_wm)
		wm_size = wm->max_wm;
	if (wm_size <= 0)
		wm_size = wm->default_wm;

	/*
	 * Bspec seems to indicate that the value shouldn't be lower than
	 * 'burst size + 1'. Certainly 830 is quite unhappy with low values.
	 * Lets go for 8 which is the burst size since certain platforms
	 * already use a hardcoded 8 (which is what the spec says should be
	 * done).
	 */
	if (wm_size <= 8)
		wm_size = 8;

	return wm_size;
}

static struct intel_crtc *single_enabled_crtc(struct drm_i915_private *dev_priv)
{
	struct intel_crtc *crtc, *enabled = NULL;

	for_each_intel_crtc(&dev_priv->drm, crtc) {
		if (intel_crtc_active(crtc)) {
			if (enabled)
				return NULL;
			enabled = crtc;
		}
	}

	return enabled;
}

static void pineview_update_wm(struct intel_crtc *unused_crtc)
{
	struct drm_i915_private *dev_priv = to_i915(unused_crtc->base.dev);
	struct intel_crtc *crtc;
	const struct cxsr_latency *latency;
	u32 reg;
	unsigned long wm;

	latency = intel_get_cxsr_latency(IS_PINEVIEW_G(dev_priv),
					 dev_priv->is_ddr3,
					 dev_priv->fsb_freq,
					 dev_priv->mem_freq);
	if (!latency) {
		DRM_DEBUG_KMS("Unknown FSB/MEM found, disable CxSR\n");
		intel_set_memory_cxsr(dev_priv, false);
		return;
	}

	crtc = single_enabled_crtc(dev_priv);
	if (crtc) {
		const struct drm_display_mode *adjusted_mode =
			&crtc->config->base.adjusted_mode;
		const struct drm_framebuffer *fb =
			crtc->base.primary->state->fb;
		int cpp = fb->format->cpp[0];
		int clock = adjusted_mode->crtc_clock;

		/* Display SR */
		wm = intel_calculate_wm(clock, &pineview_display_wm,
					pineview_display_wm.fifo_size,
					cpp, latency->display_sr);
		reg = I915_READ(DSPFW1);
		reg &= ~DSPFW_SR_MASK;
		reg |= FW_WM(wm, SR);
		I915_WRITE(DSPFW1, reg);
		DRM_DEBUG_KMS("DSPFW1 register is %x\n", reg);

		/* cursor SR */
		wm = intel_calculate_wm(clock, &pineview_cursor_wm,
					pineview_display_wm.fifo_size,
					cpp, latency->cursor_sr);
		reg = I915_READ(DSPFW3);
		reg &= ~DSPFW_CURSOR_SR_MASK;
		reg |= FW_WM(wm, CURSOR_SR);
		I915_WRITE(DSPFW3, reg);

		/* Display HPLL off SR */
		wm = intel_calculate_wm(clock, &pineview_display_hplloff_wm,
					pineview_display_hplloff_wm.fifo_size,
					cpp, latency->display_hpll_disable);
		reg = I915_READ(DSPFW3);
		reg &= ~DSPFW_HPLL_SR_MASK;
		reg |= FW_WM(wm, HPLL_SR);
		I915_WRITE(DSPFW3, reg);

		/* cursor HPLL off SR */
		wm = intel_calculate_wm(clock, &pineview_cursor_hplloff_wm,
					pineview_display_hplloff_wm.fifo_size,
					cpp, latency->cursor_hpll_disable);
		reg = I915_READ(DSPFW3);
		reg &= ~DSPFW_HPLL_CURSOR_MASK;
		reg |= FW_WM(wm, HPLL_CURSOR);
		I915_WRITE(DSPFW3, reg);
		DRM_DEBUG_KMS("DSPFW3 register is %x\n", reg);

		intel_set_memory_cxsr(dev_priv, true);
	} else {
		intel_set_memory_cxsr(dev_priv, false);
	}
}

static bool g4x_compute_wm0(struct drm_i915_private *dev_priv,
			    int plane,
			    const struct intel_watermark_params *display,
			    int display_latency_ns,
			    const struct intel_watermark_params *cursor,
			    int cursor_latency_ns,
			    int *plane_wm,
			    int *cursor_wm)
{
	struct intel_crtc *crtc;
	const struct drm_display_mode *adjusted_mode;
	const struct drm_framebuffer *fb;
	int htotal, hdisplay, clock, cpp;
	int line_time_us, line_count;
	int entries, tlb_miss;

	crtc = intel_get_crtc_for_plane(dev_priv, plane);
	if (!intel_crtc_active(crtc)) {
		*cursor_wm = cursor->guard_size;
		*plane_wm = display->guard_size;
		return false;
	}

	adjusted_mode = &crtc->config->base.adjusted_mode;
	fb = crtc->base.primary->state->fb;
	clock = adjusted_mode->crtc_clock;
	htotal = adjusted_mode->crtc_htotal;
	hdisplay = crtc->config->pipe_src_w;
	cpp = fb->format->cpp[0];

	/* Use the small buffer method to calculate plane watermark */
	entries = ((clock * cpp / 1000) * display_latency_ns) / 1000;
	tlb_miss = display->fifo_size*display->cacheline_size - hdisplay * 8;
	if (tlb_miss > 0)
		entries += tlb_miss;
	entries = DIV_ROUND_UP(entries, display->cacheline_size);
	*plane_wm = entries + display->guard_size;
	if (*plane_wm > (int)display->max_wm)
		*plane_wm = display->max_wm;

	/* Use the large buffer method to calculate cursor watermark */
	line_time_us = max(htotal * 1000 / clock, 1);
	line_count = (cursor_latency_ns / line_time_us + 1000) / 1000;
	entries = line_count * crtc->base.cursor->state->crtc_w * cpp;
	tlb_miss = cursor->fifo_size*cursor->cacheline_size - hdisplay * 8;
	if (tlb_miss > 0)
		entries += tlb_miss;
	entries = DIV_ROUND_UP(entries, cursor->cacheline_size);
	*cursor_wm = entries + cursor->guard_size;
	if (*cursor_wm > (int)cursor->max_wm)
		*cursor_wm = (int)cursor->max_wm;

	return true;
}

/*
 * Check the wm result.
 *
 * If any calculated watermark values is larger than the maximum value that
 * can be programmed into the associated watermark register, that watermark
 * must be disabled.
 */
static bool g4x_check_srwm(struct drm_i915_private *dev_priv,
			   int display_wm, int cursor_wm,
			   const struct intel_watermark_params *display,
			   const struct intel_watermark_params *cursor)
{
	DRM_DEBUG_KMS("SR watermark: display plane %d, cursor %d\n",
		      display_wm, cursor_wm);

	if (display_wm > display->max_wm) {
		DRM_DEBUG_KMS("display watermark is too large(%d/%u), disabling\n",
			      display_wm, display->max_wm);
		return false;
	}

	if (cursor_wm > cursor->max_wm) {
		DRM_DEBUG_KMS("cursor watermark is too large(%d/%u), disabling\n",
			      cursor_wm, cursor->max_wm);
		return false;
	}

	if (!(display_wm || cursor_wm)) {
		DRM_DEBUG_KMS("SR latency is 0, disabling\n");
		return false;
	}

	return true;
}

static bool g4x_compute_srwm(struct drm_i915_private *dev_priv,
			     int plane,
			     int latency_ns,
			     const struct intel_watermark_params *display,
			     const struct intel_watermark_params *cursor,
			     int *display_wm, int *cursor_wm)
{
	struct intel_crtc *crtc;
	const struct drm_display_mode *adjusted_mode;
	const struct drm_framebuffer *fb;
	int hdisplay, htotal, cpp, clock;
	unsigned long line_time_us;
	int line_count, line_size;
	int small, large;
	int entries;

	if (!latency_ns) {
		*display_wm = *cursor_wm = 0;
		return false;
	}

	crtc = intel_get_crtc_for_plane(dev_priv, plane);
	adjusted_mode = &crtc->config->base.adjusted_mode;
	fb = crtc->base.primary->state->fb;
	clock = adjusted_mode->crtc_clock;
	htotal = adjusted_mode->crtc_htotal;
	hdisplay = crtc->config->pipe_src_w;
	cpp = fb->format->cpp[0];

	line_time_us = max(htotal * 1000 / clock, 1);
	line_count = (latency_ns / line_time_us + 1000) / 1000;
	line_size = hdisplay * cpp;

	/* Use the minimum of the small and large buffer method for primary */
	small = ((clock * cpp / 1000) * latency_ns) / 1000;
	large = line_count * line_size;

	entries = DIV_ROUND_UP(min(small, large), display->cacheline_size);
	*display_wm = entries + display->guard_size;

	/* calculate the self-refresh watermark for display cursor */
	entries = line_count * cpp * crtc->base.cursor->state->crtc_w;
	entries = DIV_ROUND_UP(entries, cursor->cacheline_size);
	*cursor_wm = entries + cursor->guard_size;

	return g4x_check_srwm(dev_priv,
			      *display_wm, *cursor_wm,
			      display, cursor);
}

#define FW_WM_VLV(value, plane) \
	(((value) << DSPFW_ ## plane ## _SHIFT) & DSPFW_ ## plane ## _MASK_VLV)

static void vlv_write_wm_values(struct drm_i915_private *dev_priv,
				const struct vlv_wm_values *wm)
{
	enum pipe pipe;

	for_each_pipe(dev_priv, pipe) {
		trace_vlv_wm(intel_get_crtc_for_pipe(dev_priv, pipe), wm);

		I915_WRITE(VLV_DDL(pipe),
			   (wm->ddl[pipe].plane[PLANE_CURSOR] << DDL_CURSOR_SHIFT) |
			   (wm->ddl[pipe].plane[PLANE_SPRITE1] << DDL_SPRITE_SHIFT(1)) |
			   (wm->ddl[pipe].plane[PLANE_SPRITE0] << DDL_SPRITE_SHIFT(0)) |
			   (wm->ddl[pipe].plane[PLANE_PRIMARY] << DDL_PLANE_SHIFT));
	}

	/*
	 * Zero the (unused) WM1 watermarks, and also clear all the
	 * high order bits so that there are no out of bounds values
	 * present in the registers during the reprogramming.
	 */
	I915_WRITE(DSPHOWM, 0);
	I915_WRITE(DSPHOWM1, 0);
	I915_WRITE(DSPFW4, 0);
	I915_WRITE(DSPFW5, 0);
	I915_WRITE(DSPFW6, 0);

	I915_WRITE(DSPFW1,
		   FW_WM(wm->sr.plane, SR) |
		   FW_WM(wm->pipe[PIPE_B].plane[PLANE_CURSOR], CURSORB) |
		   FW_WM_VLV(wm->pipe[PIPE_B].plane[PLANE_PRIMARY], PLANEB) |
		   FW_WM_VLV(wm->pipe[PIPE_A].plane[PLANE_PRIMARY], PLANEA));
	I915_WRITE(DSPFW2,
		   FW_WM_VLV(wm->pipe[PIPE_A].plane[PLANE_SPRITE1], SPRITEB) |
		   FW_WM(wm->pipe[PIPE_A].plane[PLANE_CURSOR], CURSORA) |
		   FW_WM_VLV(wm->pipe[PIPE_A].plane[PLANE_SPRITE0], SPRITEA));
	I915_WRITE(DSPFW3,
		   FW_WM(wm->sr.cursor, CURSOR_SR));

	if (IS_CHERRYVIEW(dev_priv)) {
		I915_WRITE(DSPFW7_CHV,
			   FW_WM_VLV(wm->pipe[PIPE_B].plane[PLANE_SPRITE1], SPRITED) |
			   FW_WM_VLV(wm->pipe[PIPE_B].plane[PLANE_SPRITE0], SPRITEC));
		I915_WRITE(DSPFW8_CHV,
			   FW_WM_VLV(wm->pipe[PIPE_C].plane[PLANE_SPRITE1], SPRITEF) |
			   FW_WM_VLV(wm->pipe[PIPE_C].plane[PLANE_SPRITE0], SPRITEE));
		I915_WRITE(DSPFW9_CHV,
			   FW_WM_VLV(wm->pipe[PIPE_C].plane[PLANE_PRIMARY], PLANEC) |
			   FW_WM(wm->pipe[PIPE_C].plane[PLANE_CURSOR], CURSORC));
		I915_WRITE(DSPHOWM,
			   FW_WM(wm->sr.plane >> 9, SR_HI) |
			   FW_WM(wm->pipe[PIPE_C].plane[PLANE_SPRITE1] >> 8, SPRITEF_HI) |
			   FW_WM(wm->pipe[PIPE_C].plane[PLANE_SPRITE0] >> 8, SPRITEE_HI) |
			   FW_WM(wm->pipe[PIPE_C].plane[PLANE_PRIMARY] >> 8, PLANEC_HI) |
			   FW_WM(wm->pipe[PIPE_B].plane[PLANE_SPRITE1] >> 8, SPRITED_HI) |
			   FW_WM(wm->pipe[PIPE_B].plane[PLANE_SPRITE0] >> 8, SPRITEC_HI) |
			   FW_WM(wm->pipe[PIPE_B].plane[PLANE_PRIMARY] >> 8, PLANEB_HI) |
			   FW_WM(wm->pipe[PIPE_A].plane[PLANE_SPRITE1] >> 8, SPRITEB_HI) |
			   FW_WM(wm->pipe[PIPE_A].plane[PLANE_SPRITE0] >> 8, SPRITEA_HI) |
			   FW_WM(wm->pipe[PIPE_A].plane[PLANE_PRIMARY] >> 8, PLANEA_HI));
	} else {
		I915_WRITE(DSPFW7,
			   FW_WM_VLV(wm->pipe[PIPE_B].plane[PLANE_SPRITE1], SPRITED) |
			   FW_WM_VLV(wm->pipe[PIPE_B].plane[PLANE_SPRITE0], SPRITEC));
		I915_WRITE(DSPHOWM,
			   FW_WM(wm->sr.plane >> 9, SR_HI) |
			   FW_WM(wm->pipe[PIPE_B].plane[PLANE_SPRITE1] >> 8, SPRITED_HI) |
			   FW_WM(wm->pipe[PIPE_B].plane[PLANE_SPRITE0] >> 8, SPRITEC_HI) |
			   FW_WM(wm->pipe[PIPE_B].plane[PLANE_PRIMARY] >> 8, PLANEB_HI) |
			   FW_WM(wm->pipe[PIPE_A].plane[PLANE_SPRITE1] >> 8, SPRITEB_HI) |
			   FW_WM(wm->pipe[PIPE_A].plane[PLANE_SPRITE0] >> 8, SPRITEA_HI) |
			   FW_WM(wm->pipe[PIPE_A].plane[PLANE_PRIMARY] >> 8, PLANEA_HI));
	}

	POSTING_READ(DSPFW1);
}

#undef FW_WM_VLV

/* latency must be in 0.1us units. */
static unsigned int vlv_wm_method2(unsigned int pixel_rate,
				   unsigned int pipe_htotal,
				   unsigned int horiz_pixels,
				   unsigned int cpp,
				   unsigned int latency)
{
	unsigned int ret;

	ret = (latency * pixel_rate) / (pipe_htotal * 10000);
	ret = (ret + 1) * horiz_pixels * cpp;
	ret = DIV_ROUND_UP(ret, 64);

	return ret;
}

static void vlv_setup_wm_latency(struct drm_i915_private *dev_priv)
{
	/* all latencies in usec */
	dev_priv->wm.pri_latency[VLV_WM_LEVEL_PM2] = 3;

	dev_priv->wm.max_level = VLV_WM_LEVEL_PM2;

	if (IS_CHERRYVIEW(dev_priv)) {
		dev_priv->wm.pri_latency[VLV_WM_LEVEL_PM5] = 12;
		dev_priv->wm.pri_latency[VLV_WM_LEVEL_DDR_DVFS] = 33;

		dev_priv->wm.max_level = VLV_WM_LEVEL_DDR_DVFS;
	}
}

static uint16_t vlv_compute_wm_level(const struct intel_crtc_state *crtc_state,
				     const struct intel_plane_state *plane_state,
				     int level)
{
	struct intel_plane *plane = to_intel_plane(plane_state->base.plane);
	struct drm_i915_private *dev_priv = to_i915(plane->base.dev);
	const struct drm_display_mode *adjusted_mode =
		&crtc_state->base.adjusted_mode;
	int clock, htotal, cpp, width, wm;

	if (dev_priv->wm.pri_latency[level] == 0)
		return USHRT_MAX;

	if (!plane_state->base.visible)
		return 0;

	cpp = plane_state->base.fb->format->cpp[0];
	clock = adjusted_mode->crtc_clock;
	htotal = adjusted_mode->crtc_htotal;
	width = crtc_state->pipe_src_w;
	if (WARN_ON(htotal == 0))
		htotal = 1;

	if (plane->base.type == DRM_PLANE_TYPE_CURSOR) {
		/*
		 * FIXME the formula gives values that are
		 * too big for the cursor FIFO, and hence we
		 * would never be able to use cursors. For
		 * now just hardcode the watermark.
		 */
		wm = 63;
	} else {
		wm = vlv_wm_method2(clock, htotal, width, cpp,
				    dev_priv->wm.pri_latency[level] * 10);
	}

	return min_t(int, wm, USHRT_MAX);
}

static bool vlv_need_sprite0_fifo_workaround(unsigned int active_planes)
{
	return (active_planes & (BIT(PLANE_SPRITE0) |
				 BIT(PLANE_SPRITE1))) == BIT(PLANE_SPRITE1);
}

static int vlv_compute_fifo(struct intel_crtc_state *crtc_state)
{
	struct intel_crtc *crtc = to_intel_crtc(crtc_state->base.crtc);
	const struct vlv_pipe_wm *raw =
		&crtc_state->wm.vlv.raw[VLV_WM_LEVEL_PM2];
	struct vlv_fifo_state *fifo_state = &crtc_state->wm.vlv.fifo_state;
	unsigned int active_planes = crtc_state->active_planes & ~BIT(PLANE_CURSOR);
	int num_active_planes = hweight32(active_planes);
	const int fifo_size = 511;
	int fifo_extra, fifo_left = fifo_size;
	int sprite0_fifo_extra = 0;
	unsigned int total_rate;
	enum plane_id plane_id;

	/*
	 * When enabling sprite0 after sprite1 has already been enabled
	 * we tend to get an underrun unless sprite0 already has some
	 * FIFO space allcoated. Hence we always allocate at least one
	 * cacheline for sprite0 whenever sprite1 is enabled.
	 *
	 * All other plane enable sequences appear immune to this problem.
	 */
	if (vlv_need_sprite0_fifo_workaround(active_planes))
		sprite0_fifo_extra = 1;

	total_rate = raw->plane[PLANE_PRIMARY] +
		raw->plane[PLANE_SPRITE0] +
		raw->plane[PLANE_SPRITE1] +
		sprite0_fifo_extra;

	if (total_rate > fifo_size)
		return -EINVAL;

	if (total_rate == 0)
		total_rate = 1;

	for_each_plane_id_on_crtc(crtc, plane_id) {
		unsigned int rate;

		if ((active_planes & BIT(plane_id)) == 0) {
			fifo_state->plane[plane_id] = 0;
			continue;
		}

		rate = raw->plane[plane_id];
		fifo_state->plane[plane_id] = fifo_size * rate / total_rate;
		fifo_left -= fifo_state->plane[plane_id];
	}

	fifo_state->plane[PLANE_SPRITE0] += sprite0_fifo_extra;
	fifo_left -= sprite0_fifo_extra;

	fifo_state->plane[PLANE_CURSOR] = 63;

	fifo_extra = DIV_ROUND_UP(fifo_left, num_active_planes ?: 1);

	/* spread the remainder evenly */
	for_each_plane_id_on_crtc(crtc, plane_id) {
		int plane_extra;

		if (fifo_left == 0)
			break;

		if ((active_planes & BIT(plane_id)) == 0)
			continue;

		plane_extra = min(fifo_extra, fifo_left);
		fifo_state->plane[plane_id] += plane_extra;
		fifo_left -= plane_extra;
	}

	WARN_ON(active_planes != 0 && fifo_left != 0);

	/* give it all to the first plane if none are active */
	if (active_planes == 0) {
		WARN_ON(fifo_left != fifo_size);
		fifo_state->plane[PLANE_PRIMARY] = fifo_left;
	}

	return 0;
}

static int vlv_num_wm_levels(struct drm_i915_private *dev_priv)
{
	return dev_priv->wm.max_level + 1;
}

/* mark all levels starting from 'level' as invalid */
static void vlv_invalidate_wms(struct intel_crtc *crtc,
			       struct vlv_wm_state *wm_state, int level)
{
	struct drm_i915_private *dev_priv = to_i915(crtc->base.dev);

	for (; level < vlv_num_wm_levels(dev_priv); level++) {
		enum plane_id plane_id;

		for_each_plane_id_on_crtc(crtc, plane_id)
			wm_state->wm[level].plane[plane_id] = USHRT_MAX;

		wm_state->sr[level].cursor = USHRT_MAX;
		wm_state->sr[level].plane = USHRT_MAX;
	}
}

static u16 vlv_invert_wm_value(u16 wm, u16 fifo_size)
{
	if (wm > fifo_size)
		return USHRT_MAX;
	else
		return fifo_size - wm;
}

/*
 * Starting from 'level' set all higher
 * levels to 'value' in the "raw" watermarks.
 */
static bool vlv_raw_plane_wm_set(struct intel_crtc_state *crtc_state,
				 int level, enum plane_id plane_id, u16 value)
{
	struct drm_i915_private *dev_priv = to_i915(crtc_state->base.crtc->dev);
	int num_levels = vlv_num_wm_levels(dev_priv);
	bool dirty = false;

	for (; level < num_levels; level++) {
		struct vlv_pipe_wm *raw = &crtc_state->wm.vlv.raw[level];

		dirty |= raw->plane[plane_id] != value;
		raw->plane[plane_id] = value;
	}

	return dirty;
}

static bool vlv_plane_wm_compute(struct intel_crtc_state *crtc_state,
				 const struct intel_plane_state *plane_state)
{
	struct intel_plane *plane = to_intel_plane(plane_state->base.plane);
	enum plane_id plane_id = plane->id;
	int num_levels = vlv_num_wm_levels(to_i915(plane->base.dev));
	int level;
	bool dirty = false;

	if (!plane_state->base.visible) {
		dirty |= vlv_raw_plane_wm_set(crtc_state, 0, plane_id, 0);
		goto out;
	}

	for (level = 0; level < num_levels; level++) {
		struct vlv_pipe_wm *raw = &crtc_state->wm.vlv.raw[level];
		int wm = vlv_compute_wm_level(crtc_state, plane_state, level);
		int max_wm = plane_id == PLANE_CURSOR ? 63 : 511;

		if (wm > max_wm)
			break;

		dirty |= raw->plane[plane_id] != wm;
		raw->plane[plane_id] = wm;
	}

	/* mark all higher levels as invalid */
	dirty |= vlv_raw_plane_wm_set(crtc_state, level, plane_id, USHRT_MAX);

out:
	if (dirty)
		DRM_DEBUG_KMS("%s wms: [0]=%d,[1]=%d,[2]=%d\n",
			      plane->base.name,
			      crtc_state->wm.vlv.raw[VLV_WM_LEVEL_PM2].plane[plane_id],
			      crtc_state->wm.vlv.raw[VLV_WM_LEVEL_PM5].plane[plane_id],
			      crtc_state->wm.vlv.raw[VLV_WM_LEVEL_DDR_DVFS].plane[plane_id]);

	return dirty;
}

static bool vlv_plane_wm_is_valid(const struct intel_crtc_state *crtc_state,
				  enum plane_id plane_id, int level)
{
	const struct vlv_pipe_wm *raw =
		&crtc_state->wm.vlv.raw[level];
	const struct vlv_fifo_state *fifo_state =
		&crtc_state->wm.vlv.fifo_state;

	return raw->plane[plane_id] <= fifo_state->plane[plane_id];
}

static bool vlv_crtc_wm_is_valid(const struct intel_crtc_state *crtc_state, int level)
{
	return vlv_plane_wm_is_valid(crtc_state, PLANE_PRIMARY, level) &&
		vlv_plane_wm_is_valid(crtc_state, PLANE_SPRITE0, level) &&
		vlv_plane_wm_is_valid(crtc_state, PLANE_SPRITE1, level) &&
		vlv_plane_wm_is_valid(crtc_state, PLANE_CURSOR, level);
}

static int vlv_compute_pipe_wm(struct intel_crtc_state *crtc_state)
{
	struct intel_crtc *crtc = to_intel_crtc(crtc_state->base.crtc);
	struct drm_i915_private *dev_priv = to_i915(crtc->base.dev);
	struct intel_atomic_state *state =
		to_intel_atomic_state(crtc_state->base.state);
	struct vlv_wm_state *wm_state = &crtc_state->wm.vlv.optimal;
	const struct vlv_fifo_state *fifo_state =
		&crtc_state->wm.vlv.fifo_state;
	int num_active_planes = hweight32(crtc_state->active_planes &
					  ~BIT(PLANE_CURSOR));
	bool needs_modeset = drm_atomic_crtc_needs_modeset(&crtc_state->base);
	struct intel_plane_state *plane_state;
	struct intel_plane *plane;
	enum plane_id plane_id;
	int level, ret, i;
	unsigned int dirty = 0;

	for_each_intel_plane_in_state(state, plane, plane_state, i) {
		const struct intel_plane_state *old_plane_state =
			to_intel_plane_state(plane->base.state);

		if (plane_state->base.crtc != &crtc->base &&
		    old_plane_state->base.crtc != &crtc->base)
			continue;

		if (vlv_plane_wm_compute(crtc_state, plane_state))
			dirty |= BIT(plane->id);
	}

	/*
	 * DSPARB registers may have been reset due to the
	 * power well being turned off. Make sure we restore
	 * them to a consistent state even if no primary/sprite
	 * planes are initially active.
	 */
	if (needs_modeset)
		crtc_state->fifo_changed = true;

	if (!dirty)
		return 0;

	/* cursor changes don't warrant a FIFO recompute */
	if (dirty & ~BIT(PLANE_CURSOR)) {
		const struct intel_crtc_state *old_crtc_state =
			to_intel_crtc_state(crtc->base.state);
		const struct vlv_fifo_state *old_fifo_state =
			&old_crtc_state->wm.vlv.fifo_state;

		ret = vlv_compute_fifo(crtc_state);
		if (ret)
			return ret;

		if (needs_modeset ||
		    memcmp(old_fifo_state, fifo_state,
			   sizeof(*fifo_state)) != 0)
			crtc_state->fifo_changed = true;
	}

	/* initially allow all levels */
	wm_state->num_levels = vlv_num_wm_levels(dev_priv);
	/*
	 * Note that enabling cxsr with no primary/sprite planes
	 * enabled can wedge the pipe. Hence we only allow cxsr
	 * with exactly one enabled primary/sprite plane.
	 */
	wm_state->cxsr = crtc->pipe != PIPE_C && num_active_planes == 1;

	for (level = 0; level < wm_state->num_levels; level++) {
		const struct vlv_pipe_wm *raw = &crtc_state->wm.vlv.raw[level];
		const int sr_fifo_size = INTEL_INFO(dev_priv)->num_pipes * 512 - 1;

		if (!vlv_crtc_wm_is_valid(crtc_state, level))
			break;

		for_each_plane_id_on_crtc(crtc, plane_id) {
			wm_state->wm[level].plane[plane_id] =
				vlv_invert_wm_value(raw->plane[plane_id],
						    fifo_state->plane[plane_id]);
		}

		wm_state->sr[level].plane =
			vlv_invert_wm_value(max3(raw->plane[PLANE_PRIMARY],
						 raw->plane[PLANE_SPRITE0],
						 raw->plane[PLANE_SPRITE1]),
					    sr_fifo_size);

		wm_state->sr[level].cursor =
			vlv_invert_wm_value(raw->plane[PLANE_CURSOR],
					    63);
	}

	if (level == 0)
		return -EINVAL;

	/* limit to only levels we can actually handle */
	wm_state->num_levels = level;

	/* invalidate the higher levels */
	vlv_invalidate_wms(crtc, wm_state, level);

	return 0;
}

#define VLV_FIFO(plane, value) \
	(((value) << DSPARB_ ## plane ## _SHIFT_VLV) & DSPARB_ ## plane ## _MASK_VLV)

static void vlv_atomic_update_fifo(struct intel_atomic_state *state,
				   struct intel_crtc_state *crtc_state)
{
	struct intel_crtc *crtc = to_intel_crtc(crtc_state->base.crtc);
	struct drm_i915_private *dev_priv = to_i915(crtc->base.dev);
	const struct vlv_fifo_state *fifo_state =
		&crtc_state->wm.vlv.fifo_state;
	int sprite0_start, sprite1_start, fifo_size;

	if (!crtc_state->fifo_changed)
		return;

	sprite0_start = fifo_state->plane[PLANE_PRIMARY];
	sprite1_start = fifo_state->plane[PLANE_SPRITE0] + sprite0_start;
	fifo_size = fifo_state->plane[PLANE_SPRITE1] + sprite1_start;

	WARN_ON(fifo_state->plane[PLANE_CURSOR] != 63);
	WARN_ON(fifo_size != 511);

	trace_vlv_fifo_size(crtc, sprite0_start, sprite1_start, fifo_size);

	/*
	 * uncore.lock serves a double purpose here. It allows us to
	 * use the less expensive I915_{READ,WRITE}_FW() functions, and
	 * it protects the DSPARB registers from getting clobbered by
	 * parallel updates from multiple pipes.
	 *
	 * intel_pipe_update_start() has already disabled interrupts
	 * for us, so a plain spin_lock() is sufficient here.
	 */
	spin_lock(&dev_priv->uncore.lock);

	switch (crtc->pipe) {
		uint32_t dsparb, dsparb2, dsparb3;
	case PIPE_A:
		dsparb = I915_READ_FW(DSPARB);
		dsparb2 = I915_READ_FW(DSPARB2);

		dsparb &= ~(VLV_FIFO(SPRITEA, 0xff) |
			    VLV_FIFO(SPRITEB, 0xff));
		dsparb |= (VLV_FIFO(SPRITEA, sprite0_start) |
			   VLV_FIFO(SPRITEB, sprite1_start));

		dsparb2 &= ~(VLV_FIFO(SPRITEA_HI, 0x1) |
			     VLV_FIFO(SPRITEB_HI, 0x1));
		dsparb2 |= (VLV_FIFO(SPRITEA_HI, sprite0_start >> 8) |
			   VLV_FIFO(SPRITEB_HI, sprite1_start >> 8));

		I915_WRITE_FW(DSPARB, dsparb);
		I915_WRITE_FW(DSPARB2, dsparb2);
		break;
	case PIPE_B:
		dsparb = I915_READ_FW(DSPARB);
		dsparb2 = I915_READ_FW(DSPARB2);

		dsparb &= ~(VLV_FIFO(SPRITEC, 0xff) |
			    VLV_FIFO(SPRITED, 0xff));
		dsparb |= (VLV_FIFO(SPRITEC, sprite0_start) |
			   VLV_FIFO(SPRITED, sprite1_start));

		dsparb2 &= ~(VLV_FIFO(SPRITEC_HI, 0xff) |
			     VLV_FIFO(SPRITED_HI, 0xff));
		dsparb2 |= (VLV_FIFO(SPRITEC_HI, sprite0_start >> 8) |
			   VLV_FIFO(SPRITED_HI, sprite1_start >> 8));

		I915_WRITE_FW(DSPARB, dsparb);
		I915_WRITE_FW(DSPARB2, dsparb2);
		break;
	case PIPE_C:
		dsparb3 = I915_READ_FW(DSPARB3);
		dsparb2 = I915_READ_FW(DSPARB2);

		dsparb3 &= ~(VLV_FIFO(SPRITEE, 0xff) |
			     VLV_FIFO(SPRITEF, 0xff));
		dsparb3 |= (VLV_FIFO(SPRITEE, sprite0_start) |
			    VLV_FIFO(SPRITEF, sprite1_start));

		dsparb2 &= ~(VLV_FIFO(SPRITEE_HI, 0xff) |
			     VLV_FIFO(SPRITEF_HI, 0xff));
		dsparb2 |= (VLV_FIFO(SPRITEE_HI, sprite0_start >> 8) |
			   VLV_FIFO(SPRITEF_HI, sprite1_start >> 8));

		I915_WRITE_FW(DSPARB3, dsparb3);
		I915_WRITE_FW(DSPARB2, dsparb2);
		break;
	default:
		break;
	}

	POSTING_READ_FW(DSPARB);

	spin_unlock(&dev_priv->uncore.lock);
}

#undef VLV_FIFO

static int vlv_compute_intermediate_wm(struct drm_device *dev,
				       struct intel_crtc *crtc,
				       struct intel_crtc_state *crtc_state)
{
	struct vlv_wm_state *intermediate = &crtc_state->wm.vlv.intermediate;
	const struct vlv_wm_state *optimal = &crtc_state->wm.vlv.optimal;
	const struct vlv_wm_state *active = &crtc->wm.active.vlv;
	int level;

	intermediate->num_levels = min(optimal->num_levels, active->num_levels);
	intermediate->cxsr = optimal->cxsr && active->cxsr &&
		!crtc_state->disable_cxsr;

	for (level = 0; level < intermediate->num_levels; level++) {
		enum plane_id plane_id;

		for_each_plane_id_on_crtc(crtc, plane_id) {
			intermediate->wm[level].plane[plane_id] =
				min(optimal->wm[level].plane[plane_id],
				    active->wm[level].plane[plane_id]);
		}

		intermediate->sr[level].plane = min(optimal->sr[level].plane,
						    active->sr[level].plane);
		intermediate->sr[level].cursor = min(optimal->sr[level].cursor,
						     active->sr[level].cursor);
	}

	vlv_invalidate_wms(crtc, intermediate, level);

	/*
	 * If our intermediate WM are identical to the final WM, then we can
	 * omit the post-vblank programming; only update if it's different.
	 */
	if (memcmp(intermediate, optimal, sizeof(*intermediate)) != 0)
		crtc_state->wm.need_postvbl_update = true;

	return 0;
}

static void vlv_merge_wm(struct drm_i915_private *dev_priv,
			 struct vlv_wm_values *wm)
{
	struct intel_crtc *crtc;
	int num_active_crtcs = 0;

	wm->level = dev_priv->wm.max_level;
	wm->cxsr = true;

	for_each_intel_crtc(&dev_priv->drm, crtc) {
		const struct vlv_wm_state *wm_state = &crtc->wm.active.vlv;

		if (!crtc->active)
			continue;

		if (!wm_state->cxsr)
			wm->cxsr = false;

		num_active_crtcs++;
		wm->level = min_t(int, wm->level, wm_state->num_levels - 1);
	}

	if (num_active_crtcs != 1)
		wm->cxsr = false;

	if (num_active_crtcs > 1)
		wm->level = VLV_WM_LEVEL_PM2;

	for_each_intel_crtc(&dev_priv->drm, crtc) {
		const struct vlv_wm_state *wm_state = &crtc->wm.active.vlv;
		enum pipe pipe = crtc->pipe;

		wm->pipe[pipe] = wm_state->wm[wm->level];
		if (crtc->active && wm->cxsr)
			wm->sr = wm_state->sr[wm->level];

		wm->ddl[pipe].plane[PLANE_PRIMARY] = DDL_PRECISION_HIGH | 2;
		wm->ddl[pipe].plane[PLANE_SPRITE0] = DDL_PRECISION_HIGH | 2;
		wm->ddl[pipe].plane[PLANE_SPRITE1] = DDL_PRECISION_HIGH | 2;
		wm->ddl[pipe].plane[PLANE_CURSOR] = DDL_PRECISION_HIGH | 2;
	}
}

static bool is_disabling(int old, int new, int threshold)
{
	return old >= threshold && new < threshold;
}

static bool is_enabling(int old, int new, int threshold)
{
	return old < threshold && new >= threshold;
}

static void vlv_program_watermarks(struct drm_i915_private *dev_priv)
{
	struct vlv_wm_values *old_wm = &dev_priv->wm.vlv;
	struct vlv_wm_values new_wm = {};

	vlv_merge_wm(dev_priv, &new_wm);

	if (memcmp(old_wm, &new_wm, sizeof(new_wm)) == 0)
		return;

	if (is_disabling(old_wm->level, new_wm.level, VLV_WM_LEVEL_DDR_DVFS))
		chv_set_memory_dvfs(dev_priv, false);

	if (is_disabling(old_wm->level, new_wm.level, VLV_WM_LEVEL_PM5))
		chv_set_memory_pm5(dev_priv, false);

	if (is_disabling(old_wm->cxsr, new_wm.cxsr, true))
		_intel_set_memory_cxsr(dev_priv, false);

	vlv_write_wm_values(dev_priv, &new_wm);

	if (is_enabling(old_wm->cxsr, new_wm.cxsr, true))
		_intel_set_memory_cxsr(dev_priv, true);

	if (is_enabling(old_wm->level, new_wm.level, VLV_WM_LEVEL_PM5))
		chv_set_memory_pm5(dev_priv, true);

	if (is_enabling(old_wm->level, new_wm.level, VLV_WM_LEVEL_DDR_DVFS))
		chv_set_memory_dvfs(dev_priv, true);

	*old_wm = new_wm;
}

static void vlv_initial_watermarks(struct intel_atomic_state *state,
				   struct intel_crtc_state *crtc_state)
{
	struct drm_i915_private *dev_priv = to_i915(crtc_state->base.crtc->dev);
	struct intel_crtc *crtc = to_intel_crtc(crtc_state->base.crtc);

	mutex_lock(&dev_priv->wm.wm_mutex);
	crtc->wm.active.vlv = crtc_state->wm.vlv.intermediate;
	vlv_program_watermarks(dev_priv);
	mutex_unlock(&dev_priv->wm.wm_mutex);
}

static void vlv_optimize_watermarks(struct intel_atomic_state *state,
				    struct intel_crtc_state *crtc_state)
{
	struct drm_i915_private *dev_priv = to_i915(crtc_state->base.crtc->dev);
	struct intel_crtc *intel_crtc = to_intel_crtc(crtc_state->base.crtc);

	if (!crtc_state->wm.need_postvbl_update)
		return;

	mutex_lock(&dev_priv->wm.wm_mutex);
	intel_crtc->wm.active.vlv = crtc_state->wm.vlv.optimal;
	vlv_program_watermarks(dev_priv);
	mutex_unlock(&dev_priv->wm.wm_mutex);
}

#define single_plane_enabled(mask) is_power_of_2(mask)

static void g4x_update_wm(struct intel_crtc *crtc)
{
	struct drm_i915_private *dev_priv = to_i915(crtc->base.dev);
	static const int sr_latency_ns = 12000;
	int planea_wm, planeb_wm, cursora_wm, cursorb_wm;
	int plane_sr, cursor_sr;
	unsigned int enabled = 0;
	bool cxsr_enabled;

	if (g4x_compute_wm0(dev_priv, PIPE_A,
			    &g4x_wm_info, pessimal_latency_ns,
			    &g4x_cursor_wm_info, pessimal_latency_ns,
			    &planea_wm, &cursora_wm))
		enabled |= 1 << PIPE_A;

	if (g4x_compute_wm0(dev_priv, PIPE_B,
			    &g4x_wm_info, pessimal_latency_ns,
			    &g4x_cursor_wm_info, pessimal_latency_ns,
			    &planeb_wm, &cursorb_wm))
		enabled |= 1 << PIPE_B;

	if (single_plane_enabled(enabled) &&
	    g4x_compute_srwm(dev_priv, ffs(enabled) - 1,
			     sr_latency_ns,
			     &g4x_wm_info,
			     &g4x_cursor_wm_info,
			     &plane_sr, &cursor_sr)) {
		cxsr_enabled = true;
	} else {
		cxsr_enabled = false;
		intel_set_memory_cxsr(dev_priv, false);
		plane_sr = cursor_sr = 0;
	}

	DRM_DEBUG_KMS("Setting FIFO watermarks - A: plane=%d, cursor=%d, "
		      "B: plane=%d, cursor=%d, SR: plane=%d, cursor=%d\n",
		      planea_wm, cursora_wm,
		      planeb_wm, cursorb_wm,
		      plane_sr, cursor_sr);

	I915_WRITE(DSPFW1,
		   FW_WM(plane_sr, SR) |
		   FW_WM(cursorb_wm, CURSORB) |
		   FW_WM(planeb_wm, PLANEB) |
		   FW_WM(planea_wm, PLANEA));
	I915_WRITE(DSPFW2,
		   (I915_READ(DSPFW2) & ~DSPFW_CURSORA_MASK) |
		   FW_WM(cursora_wm, CURSORA));
	/* HPLL off in SR has some issues on G4x... disable it */
	I915_WRITE(DSPFW3,
		   (I915_READ(DSPFW3) & ~(DSPFW_HPLL_SR_EN | DSPFW_CURSOR_SR_MASK)) |
		   FW_WM(cursor_sr, CURSOR_SR));

	if (cxsr_enabled)
		intel_set_memory_cxsr(dev_priv, true);
}

static void i965_update_wm(struct intel_crtc *unused_crtc)
{
	struct drm_i915_private *dev_priv = to_i915(unused_crtc->base.dev);
	struct intel_crtc *crtc;
	int srwm = 1;
	int cursor_sr = 16;
	bool cxsr_enabled;

	/* Calc sr entries for one plane configs */
	crtc = single_enabled_crtc(dev_priv);
	if (crtc) {
		/* self-refresh has much higher latency */
		static const int sr_latency_ns = 12000;
		const struct drm_display_mode *adjusted_mode =
			&crtc->config->base.adjusted_mode;
		const struct drm_framebuffer *fb =
			crtc->base.primary->state->fb;
		int clock = adjusted_mode->crtc_clock;
		int htotal = adjusted_mode->crtc_htotal;
		int hdisplay = crtc->config->pipe_src_w;
		int cpp = fb->format->cpp[0];
		unsigned long line_time_us;
		int entries;

		line_time_us = max(htotal * 1000 / clock, 1);

		/* Use ns/us then divide to preserve precision */
		entries = (((sr_latency_ns / line_time_us) + 1000) / 1000) *
			cpp * hdisplay;
		entries = DIV_ROUND_UP(entries, I915_FIFO_LINE_SIZE);
		srwm = I965_FIFO_SIZE - entries;
		if (srwm < 0)
			srwm = 1;
		srwm &= 0x1ff;
		DRM_DEBUG_KMS("self-refresh entries: %d, wm: %d\n",
			      entries, srwm);

		entries = (((sr_latency_ns / line_time_us) + 1000) / 1000) *
			cpp * crtc->base.cursor->state->crtc_w;
		entries = DIV_ROUND_UP(entries,
					  i965_cursor_wm_info.cacheline_size);
		cursor_sr = i965_cursor_wm_info.fifo_size -
			(entries + i965_cursor_wm_info.guard_size);

		if (cursor_sr > i965_cursor_wm_info.max_wm)
			cursor_sr = i965_cursor_wm_info.max_wm;

		DRM_DEBUG_KMS("self-refresh watermark: display plane %d "
			      "cursor %d\n", srwm, cursor_sr);

		cxsr_enabled = true;
	} else {
		cxsr_enabled = false;
		/* Turn off self refresh if both pipes are enabled */
		intel_set_memory_cxsr(dev_priv, false);
	}

	DRM_DEBUG_KMS("Setting FIFO watermarks - A: 8, B: 8, C: 8, SR %d\n",
		      srwm);

	/* 965 has limitations... */
	I915_WRITE(DSPFW1, FW_WM(srwm, SR) |
		   FW_WM(8, CURSORB) |
		   FW_WM(8, PLANEB) |
		   FW_WM(8, PLANEA));
	I915_WRITE(DSPFW2, FW_WM(8, CURSORA) |
		   FW_WM(8, PLANEC_OLD));
	/* update cursor SR watermark */
	I915_WRITE(DSPFW3, FW_WM(cursor_sr, CURSOR_SR));

	if (cxsr_enabled)
		intel_set_memory_cxsr(dev_priv, true);
}

#undef FW_WM

static void i9xx_update_wm(struct intel_crtc *unused_crtc)
{
	struct drm_i915_private *dev_priv = to_i915(unused_crtc->base.dev);
	const struct intel_watermark_params *wm_info;
	uint32_t fwater_lo;
	uint32_t fwater_hi;
	int cwm, srwm = 1;
	int fifo_size;
	int planea_wm, planeb_wm;
	struct intel_crtc *crtc, *enabled = NULL;

	if (IS_I945GM(dev_priv))
		wm_info = &i945_wm_info;
	else if (!IS_GEN2(dev_priv))
		wm_info = &i915_wm_info;
	else
		wm_info = &i830_a_wm_info;

	fifo_size = dev_priv->display.get_fifo_size(dev_priv, 0);
	crtc = intel_get_crtc_for_plane(dev_priv, 0);
	if (intel_crtc_active(crtc)) {
		const struct drm_display_mode *adjusted_mode =
			&crtc->config->base.adjusted_mode;
		const struct drm_framebuffer *fb =
			crtc->base.primary->state->fb;
		int cpp;

		if (IS_GEN2(dev_priv))
			cpp = 4;
		else
			cpp = fb->format->cpp[0];

		planea_wm = intel_calculate_wm(adjusted_mode->crtc_clock,
					       wm_info, fifo_size, cpp,
					       pessimal_latency_ns);
		enabled = crtc;
	} else {
		planea_wm = fifo_size - wm_info->guard_size;
		if (planea_wm > (long)wm_info->max_wm)
			planea_wm = wm_info->max_wm;
	}

	if (IS_GEN2(dev_priv))
		wm_info = &i830_bc_wm_info;

	fifo_size = dev_priv->display.get_fifo_size(dev_priv, 1);
	crtc = intel_get_crtc_for_plane(dev_priv, 1);
	if (intel_crtc_active(crtc)) {
		const struct drm_display_mode *adjusted_mode =
			&crtc->config->base.adjusted_mode;
		const struct drm_framebuffer *fb =
			crtc->base.primary->state->fb;
		int cpp;

		if (IS_GEN2(dev_priv))
			cpp = 4;
		else
			cpp = fb->format->cpp[0];

		planeb_wm = intel_calculate_wm(adjusted_mode->crtc_clock,
					       wm_info, fifo_size, cpp,
					       pessimal_latency_ns);
		if (enabled == NULL)
			enabled = crtc;
		else
			enabled = NULL;
	} else {
		planeb_wm = fifo_size - wm_info->guard_size;
		if (planeb_wm > (long)wm_info->max_wm)
			planeb_wm = wm_info->max_wm;
	}

	DRM_DEBUG_KMS("FIFO watermarks - A: %d, B: %d\n", planea_wm, planeb_wm);

	if (IS_I915GM(dev_priv) && enabled) {
		struct drm_i915_gem_object *obj;

		obj = intel_fb_obj(enabled->base.primary->state->fb);

		/* self-refresh seems busted with untiled */
		if (!i915_gem_object_is_tiled(obj))
			enabled = NULL;
	}

	/*
	 * Overlay gets an aggressive default since video jitter is bad.
	 */
	cwm = 2;

	/* Play safe and disable self-refresh before adjusting watermarks. */
	intel_set_memory_cxsr(dev_priv, false);

	/* Calc sr entries for one plane configs */
	if (HAS_FW_BLC(dev_priv) && enabled) {
		/* self-refresh has much higher latency */
		static const int sr_latency_ns = 6000;
		const struct drm_display_mode *adjusted_mode =
			&enabled->config->base.adjusted_mode;
		const struct drm_framebuffer *fb =
			enabled->base.primary->state->fb;
		int clock = adjusted_mode->crtc_clock;
		int htotal = adjusted_mode->crtc_htotal;
		int hdisplay = enabled->config->pipe_src_w;
		int cpp;
		unsigned long line_time_us;
		int entries;

		if (IS_I915GM(dev_priv) || IS_I945GM(dev_priv))
			cpp = 4;
		else
			cpp = fb->format->cpp[0];

		line_time_us = max(htotal * 1000 / clock, 1);

		/* Use ns/us then divide to preserve precision */
		entries = (((sr_latency_ns / line_time_us) + 1000) / 1000) *
			cpp * hdisplay;
		entries = DIV_ROUND_UP(entries, wm_info->cacheline_size);
		DRM_DEBUG_KMS("self-refresh entries: %d\n", entries);
		srwm = wm_info->fifo_size - entries;
		if (srwm < 0)
			srwm = 1;

		if (IS_I945G(dev_priv) || IS_I945GM(dev_priv))
			I915_WRITE(FW_BLC_SELF,
				   FW_BLC_SELF_FIFO_MASK | (srwm & 0xff));
		else
			I915_WRITE(FW_BLC_SELF, srwm & 0x3f);
	}

	DRM_DEBUG_KMS("Setting FIFO watermarks - A: %d, B: %d, C: %d, SR %d\n",
		      planea_wm, planeb_wm, cwm, srwm);

	fwater_lo = ((planeb_wm & 0x3f) << 16) | (planea_wm & 0x3f);
	fwater_hi = (cwm & 0x1f);

	/* Set request length to 8 cachelines per fetch */
	fwater_lo = fwater_lo | (1 << 24) | (1 << 8);
	fwater_hi = fwater_hi | (1 << 8);

	I915_WRITE(FW_BLC, fwater_lo);
	I915_WRITE(FW_BLC2, fwater_hi);

	if (enabled)
		intel_set_memory_cxsr(dev_priv, true);
}

static void i845_update_wm(struct intel_crtc *unused_crtc)
{
	struct drm_i915_private *dev_priv = to_i915(unused_crtc->base.dev);
	struct intel_crtc *crtc;
	const struct drm_display_mode *adjusted_mode;
	uint32_t fwater_lo;
	int planea_wm;

	crtc = single_enabled_crtc(dev_priv);
	if (crtc == NULL)
		return;

	adjusted_mode = &crtc->config->base.adjusted_mode;
	planea_wm = intel_calculate_wm(adjusted_mode->crtc_clock,
				       &i845_wm_info,
				       dev_priv->display.get_fifo_size(dev_priv, 0),
				       4, pessimal_latency_ns);
	fwater_lo = I915_READ(FW_BLC) & ~0xfff;
	fwater_lo |= (3<<8) | planea_wm;

	DRM_DEBUG_KMS("Setting FIFO watermarks - A: %d\n", planea_wm);

	I915_WRITE(FW_BLC, fwater_lo);
}

/* latency must be in 0.1us units. */
static uint32_t ilk_wm_method1(uint32_t pixel_rate, uint8_t cpp, uint32_t latency)
{
	uint64_t ret;

	if (WARN(latency == 0, "Latency value missing\n"))
		return UINT_MAX;

	ret = (uint64_t) pixel_rate * cpp * latency;
	ret = DIV_ROUND_UP_ULL(ret, 64 * 10000) + 2;

	return ret;
}

/* latency must be in 0.1us units. */
static uint32_t ilk_wm_method2(uint32_t pixel_rate, uint32_t pipe_htotal,
			       uint32_t horiz_pixels, uint8_t cpp,
			       uint32_t latency)
{
	uint32_t ret;

	if (WARN(latency == 0, "Latency value missing\n"))
		return UINT_MAX;
	if (WARN_ON(!pipe_htotal))
		return UINT_MAX;

	ret = (latency * pixel_rate) / (pipe_htotal * 10000);
	ret = (ret + 1) * horiz_pixels * cpp;
	ret = DIV_ROUND_UP(ret, 64) + 2;
	return ret;
}

static uint32_t ilk_wm_fbc(uint32_t pri_val, uint32_t horiz_pixels,
			   uint8_t cpp)
{
	/*
	 * Neither of these should be possible since this function shouldn't be
	 * called if the CRTC is off or the plane is invisible.  But let's be
	 * extra paranoid to avoid a potential divide-by-zero if we screw up
	 * elsewhere in the driver.
	 */
	if (WARN_ON(!cpp))
		return 0;
	if (WARN_ON(!horiz_pixels))
		return 0;

	return DIV_ROUND_UP(pri_val * 64, horiz_pixels * cpp) + 2;
}

struct ilk_wm_maximums {
	uint16_t pri;
	uint16_t spr;
	uint16_t cur;
	uint16_t fbc;
};

/*
 * For both WM_PIPE and WM_LP.
 * mem_value must be in 0.1us units.
 */
static uint32_t ilk_compute_pri_wm(const struct intel_crtc_state *cstate,
				   const struct intel_plane_state *pstate,
				   uint32_t mem_value,
				   bool is_lp)
{
	uint32_t method1, method2;
	int cpp;

	if (!cstate->base.active || !pstate->base.visible)
		return 0;

	cpp = pstate->base.fb->format->cpp[0];

	method1 = ilk_wm_method1(cstate->pixel_rate, cpp, mem_value);

	if (!is_lp)
		return method1;

	method2 = ilk_wm_method2(cstate->pixel_rate,
				 cstate->base.adjusted_mode.crtc_htotal,
				 drm_rect_width(&pstate->base.dst),
				 cpp, mem_value);

	return min(method1, method2);
}

/*
 * For both WM_PIPE and WM_LP.
 * mem_value must be in 0.1us units.
 */
static uint32_t ilk_compute_spr_wm(const struct intel_crtc_state *cstate,
				   const struct intel_plane_state *pstate,
				   uint32_t mem_value)
{
	uint32_t method1, method2;
	int cpp;

	if (!cstate->base.active || !pstate->base.visible)
		return 0;

	cpp = pstate->base.fb->format->cpp[0];

	method1 = ilk_wm_method1(cstate->pixel_rate, cpp, mem_value);
	method2 = ilk_wm_method2(cstate->pixel_rate,
				 cstate->base.adjusted_mode.crtc_htotal,
				 drm_rect_width(&pstate->base.dst),
				 cpp, mem_value);
	return min(method1, method2);
}

/*
 * For both WM_PIPE and WM_LP.
 * mem_value must be in 0.1us units.
 */
static uint32_t ilk_compute_cur_wm(const struct intel_crtc_state *cstate,
				   const struct intel_plane_state *pstate,
				   uint32_t mem_value)
{
	int cpp;

	/*
	 * Treat cursor with fb as always visible since cursor updates
	 * can happen faster than the vrefresh rate, and the current
	 * watermark code doesn't handle that correctly. Cursor updates
	 * which set/clear the fb or change the cursor size are going
	 * to get throttled by intel_legacy_cursor_update() to work
	 * around this problem with the watermark code.
	 */
	if (!cstate->base.active || !pstate->base.fb)
		return 0;

	cpp = pstate->base.fb->format->cpp[0];

	return ilk_wm_method2(cstate->pixel_rate,
			      cstate->base.adjusted_mode.crtc_htotal,
			      pstate->base.crtc_w, cpp, mem_value);
}

/* Only for WM_LP. */
static uint32_t ilk_compute_fbc_wm(const struct intel_crtc_state *cstate,
				   const struct intel_plane_state *pstate,
				   uint32_t pri_val)
{
	int cpp;

	if (!cstate->base.active || !pstate->base.visible)
		return 0;

	cpp = pstate->base.fb->format->cpp[0];

	return ilk_wm_fbc(pri_val, drm_rect_width(&pstate->base.dst), cpp);
}

static unsigned int
ilk_display_fifo_size(const struct drm_i915_private *dev_priv)
{
	if (INTEL_GEN(dev_priv) >= 8)
		return 3072;
	else if (INTEL_GEN(dev_priv) >= 7)
		return 768;
	else
		return 512;
}

static unsigned int
ilk_plane_wm_reg_max(const struct drm_i915_private *dev_priv,
		     int level, bool is_sprite)
{
	if (INTEL_GEN(dev_priv) >= 8)
		/* BDW primary/sprite plane watermarks */
		return level == 0 ? 255 : 2047;
	else if (INTEL_GEN(dev_priv) >= 7)
		/* IVB/HSW primary/sprite plane watermarks */
		return level == 0 ? 127 : 1023;
	else if (!is_sprite)
		/* ILK/SNB primary plane watermarks */
		return level == 0 ? 127 : 511;
	else
		/* ILK/SNB sprite plane watermarks */
		return level == 0 ? 63 : 255;
}

static unsigned int
ilk_cursor_wm_reg_max(const struct drm_i915_private *dev_priv, int level)
{
	if (INTEL_GEN(dev_priv) >= 7)
		return level == 0 ? 63 : 255;
	else
		return level == 0 ? 31 : 63;
}

static unsigned int ilk_fbc_wm_reg_max(const struct drm_i915_private *dev_priv)
{
	if (INTEL_GEN(dev_priv) >= 8)
		return 31;
	else
		return 15;
}

/* Calculate the maximum primary/sprite plane watermark */
static unsigned int ilk_plane_wm_max(const struct drm_device *dev,
				     int level,
				     const struct intel_wm_config *config,
				     enum intel_ddb_partitioning ddb_partitioning,
				     bool is_sprite)
{
	struct drm_i915_private *dev_priv = to_i915(dev);
	unsigned int fifo_size = ilk_display_fifo_size(dev_priv);

	/* if sprites aren't enabled, sprites get nothing */
	if (is_sprite && !config->sprites_enabled)
		return 0;

	/* HSW allows LP1+ watermarks even with multiple pipes */
	if (level == 0 || config->num_pipes_active > 1) {
		fifo_size /= INTEL_INFO(dev_priv)->num_pipes;

		/*
		 * For some reason the non self refresh
		 * FIFO size is only half of the self
		 * refresh FIFO size on ILK/SNB.
		 */
		if (INTEL_GEN(dev_priv) <= 6)
			fifo_size /= 2;
	}

	if (config->sprites_enabled) {
		/* level 0 is always calculated with 1:1 split */
		if (level > 0 && ddb_partitioning == INTEL_DDB_PART_5_6) {
			if (is_sprite)
				fifo_size *= 5;
			fifo_size /= 6;
		} else {
			fifo_size /= 2;
		}
	}

	/* clamp to max that the registers can hold */
	return min(fifo_size, ilk_plane_wm_reg_max(dev_priv, level, is_sprite));
}

/* Calculate the maximum cursor plane watermark */
static unsigned int ilk_cursor_wm_max(const struct drm_device *dev,
				      int level,
				      const struct intel_wm_config *config)
{
	/* HSW LP1+ watermarks w/ multiple pipes */
	if (level > 0 && config->num_pipes_active > 1)
		return 64;

	/* otherwise just report max that registers can hold */
	return ilk_cursor_wm_reg_max(to_i915(dev), level);
}

static void ilk_compute_wm_maximums(const struct drm_device *dev,
				    int level,
				    const struct intel_wm_config *config,
				    enum intel_ddb_partitioning ddb_partitioning,
				    struct ilk_wm_maximums *max)
{
	max->pri = ilk_plane_wm_max(dev, level, config, ddb_partitioning, false);
	max->spr = ilk_plane_wm_max(dev, level, config, ddb_partitioning, true);
	max->cur = ilk_cursor_wm_max(dev, level, config);
	max->fbc = ilk_fbc_wm_reg_max(to_i915(dev));
}

static void ilk_compute_wm_reg_maximums(const struct drm_i915_private *dev_priv,
					int level,
					struct ilk_wm_maximums *max)
{
	max->pri = ilk_plane_wm_reg_max(dev_priv, level, false);
	max->spr = ilk_plane_wm_reg_max(dev_priv, level, true);
	max->cur = ilk_cursor_wm_reg_max(dev_priv, level);
	max->fbc = ilk_fbc_wm_reg_max(dev_priv);
}

static bool ilk_validate_wm_level(int level,
				  const struct ilk_wm_maximums *max,
				  struct intel_wm_level *result)
{
	bool ret;

	/* already determined to be invalid? */
	if (!result->enable)
		return false;

	result->enable = result->pri_val <= max->pri &&
			 result->spr_val <= max->spr &&
			 result->cur_val <= max->cur;

	ret = result->enable;

	/*
	 * HACK until we can pre-compute everything,
	 * and thus fail gracefully if LP0 watermarks
	 * are exceeded...
	 */
	if (level == 0 && !result->enable) {
		if (result->pri_val > max->pri)
			DRM_DEBUG_KMS("Primary WM%d too large %u (max %u)\n",
				      level, result->pri_val, max->pri);
		if (result->spr_val > max->spr)
			DRM_DEBUG_KMS("Sprite WM%d too large %u (max %u)\n",
				      level, result->spr_val, max->spr);
		if (result->cur_val > max->cur)
			DRM_DEBUG_KMS("Cursor WM%d too large %u (max %u)\n",
				      level, result->cur_val, max->cur);

		result->pri_val = min_t(uint32_t, result->pri_val, max->pri);
		result->spr_val = min_t(uint32_t, result->spr_val, max->spr);
		result->cur_val = min_t(uint32_t, result->cur_val, max->cur);
		result->enable = true;
	}

	return ret;
}

static void ilk_compute_wm_level(const struct drm_i915_private *dev_priv,
				 const struct intel_crtc *intel_crtc,
				 int level,
				 struct intel_crtc_state *cstate,
				 struct intel_plane_state *pristate,
				 struct intel_plane_state *sprstate,
				 struct intel_plane_state *curstate,
				 struct intel_wm_level *result)
{
	uint16_t pri_latency = dev_priv->wm.pri_latency[level];
	uint16_t spr_latency = dev_priv->wm.spr_latency[level];
	uint16_t cur_latency = dev_priv->wm.cur_latency[level];

	/* WM1+ latency values stored in 0.5us units */
	if (level > 0) {
		pri_latency *= 5;
		spr_latency *= 5;
		cur_latency *= 5;
	}

	if (pristate) {
		result->pri_val = ilk_compute_pri_wm(cstate, pristate,
						     pri_latency, level);
		result->fbc_val = ilk_compute_fbc_wm(cstate, pristate, result->pri_val);
	}

	if (sprstate)
		result->spr_val = ilk_compute_spr_wm(cstate, sprstate, spr_latency);

	if (curstate)
		result->cur_val = ilk_compute_cur_wm(cstate, curstate, cur_latency);

	result->enable = true;
}

static uint32_t
hsw_compute_linetime_wm(const struct intel_crtc_state *cstate)
{
	const struct intel_atomic_state *intel_state =
		to_intel_atomic_state(cstate->base.state);
	const struct drm_display_mode *adjusted_mode =
		&cstate->base.adjusted_mode;
	u32 linetime, ips_linetime;

	if (!cstate->base.active)
		return 0;
	if (WARN_ON(adjusted_mode->crtc_clock == 0))
		return 0;
	if (WARN_ON(intel_state->cdclk.logical.cdclk == 0))
		return 0;

	/* The WM are computed with base on how long it takes to fill a single
	 * row at the given clock rate, multiplied by 8.
	 * */
	linetime = DIV_ROUND_CLOSEST(adjusted_mode->crtc_htotal * 1000 * 8,
				     adjusted_mode->crtc_clock);
	ips_linetime = DIV_ROUND_CLOSEST(adjusted_mode->crtc_htotal * 1000 * 8,
					 intel_state->cdclk.logical.cdclk);

	return PIPE_WM_LINETIME_IPS_LINETIME(ips_linetime) |
	       PIPE_WM_LINETIME_TIME(linetime);
}

static void intel_read_wm_latency(struct drm_i915_private *dev_priv,
				  uint16_t wm[8])
{
	if (IS_GEN9(dev_priv)) {
		uint32_t val;
		int ret, i;
		int level, max_level = ilk_wm_max_level(dev_priv);

		/* read the first set of memory latencies[0:3] */
		val = 0; /* data0 to be programmed to 0 for first set */
		mutex_lock(&dev_priv->rps.hw_lock);
		ret = sandybridge_pcode_read(dev_priv,
					     GEN9_PCODE_READ_MEM_LATENCY,
					     &val);
		mutex_unlock(&dev_priv->rps.hw_lock);

		if (ret) {
			DRM_ERROR("SKL Mailbox read error = %d\n", ret);
			return;
		}

		wm[0] = val & GEN9_MEM_LATENCY_LEVEL_MASK;
		wm[1] = (val >> GEN9_MEM_LATENCY_LEVEL_1_5_SHIFT) &
				GEN9_MEM_LATENCY_LEVEL_MASK;
		wm[2] = (val >> GEN9_MEM_LATENCY_LEVEL_2_6_SHIFT) &
				GEN9_MEM_LATENCY_LEVEL_MASK;
		wm[3] = (val >> GEN9_MEM_LATENCY_LEVEL_3_7_SHIFT) &
				GEN9_MEM_LATENCY_LEVEL_MASK;

		/* read the second set of memory latencies[4:7] */
		val = 1; /* data0 to be programmed to 1 for second set */
		mutex_lock(&dev_priv->rps.hw_lock);
		ret = sandybridge_pcode_read(dev_priv,
					     GEN9_PCODE_READ_MEM_LATENCY,
					     &val);
		mutex_unlock(&dev_priv->rps.hw_lock);
		if (ret) {
			DRM_ERROR("SKL Mailbox read error = %d\n", ret);
			return;
		}

		wm[4] = val & GEN9_MEM_LATENCY_LEVEL_MASK;
		wm[5] = (val >> GEN9_MEM_LATENCY_LEVEL_1_5_SHIFT) &
				GEN9_MEM_LATENCY_LEVEL_MASK;
		wm[6] = (val >> GEN9_MEM_LATENCY_LEVEL_2_6_SHIFT) &
				GEN9_MEM_LATENCY_LEVEL_MASK;
		wm[7] = (val >> GEN9_MEM_LATENCY_LEVEL_3_7_SHIFT) &
				GEN9_MEM_LATENCY_LEVEL_MASK;

		/*
		 * If a level n (n > 1) has a 0us latency, all levels m (m >= n)
		 * need to be disabled. We make sure to sanitize the values out
		 * of the punit to satisfy this requirement.
		 */
		for (level = 1; level <= max_level; level++) {
			if (wm[level] == 0) {
				for (i = level + 1; i <= max_level; i++)
					wm[i] = 0;
				break;
			}
		}

		/*
		 * WaWmMemoryReadLatency:skl,glk
		 *
		 * punit doesn't take into account the read latency so we need
		 * to add 2us to the various latency levels we retrieve from the
		 * punit when level 0 response data us 0us.
		 */
		if (wm[0] == 0) {
			wm[0] += 2;
			for (level = 1; level <= max_level; level++) {
				if (wm[level] == 0)
					break;
				wm[level] += 2;
			}
		}

	} else if (IS_HASWELL(dev_priv) || IS_BROADWELL(dev_priv)) {
		uint64_t sskpd = I915_READ64(MCH_SSKPD);

		wm[0] = (sskpd >> 56) & 0xFF;
		if (wm[0] == 0)
			wm[0] = sskpd & 0xF;
		wm[1] = (sskpd >> 4) & 0xFF;
		wm[2] = (sskpd >> 12) & 0xFF;
		wm[3] = (sskpd >> 20) & 0x1FF;
		wm[4] = (sskpd >> 32) & 0x1FF;
	} else if (INTEL_GEN(dev_priv) >= 6) {
		uint32_t sskpd = I915_READ(MCH_SSKPD);

		wm[0] = (sskpd >> SSKPD_WM0_SHIFT) & SSKPD_WM_MASK;
		wm[1] = (sskpd >> SSKPD_WM1_SHIFT) & SSKPD_WM_MASK;
		wm[2] = (sskpd >> SSKPD_WM2_SHIFT) & SSKPD_WM_MASK;
		wm[3] = (sskpd >> SSKPD_WM3_SHIFT) & SSKPD_WM_MASK;
	} else if (INTEL_GEN(dev_priv) >= 5) {
		uint32_t mltr = I915_READ(MLTR_ILK);

		/* ILK primary LP0 latency is 700 ns */
		wm[0] = 7;
		wm[1] = (mltr >> MLTR_WM1_SHIFT) & ILK_SRLT_MASK;
		wm[2] = (mltr >> MLTR_WM2_SHIFT) & ILK_SRLT_MASK;
	}
}

static void intel_fixup_spr_wm_latency(struct drm_i915_private *dev_priv,
				       uint16_t wm[5])
{
	/* ILK sprite LP0 latency is 1300 ns */
	if (IS_GEN5(dev_priv))
		wm[0] = 13;
}

static void intel_fixup_cur_wm_latency(struct drm_i915_private *dev_priv,
				       uint16_t wm[5])
{
	/* ILK cursor LP0 latency is 1300 ns */
	if (IS_GEN5(dev_priv))
		wm[0] = 13;

	/* WaDoubleCursorLP3Latency:ivb */
	if (IS_IVYBRIDGE(dev_priv))
		wm[3] *= 2;
}

int ilk_wm_max_level(const struct drm_i915_private *dev_priv)
{
	/* how many WM levels are we expecting */
	if (INTEL_GEN(dev_priv) >= 9)
		return 7;
	else if (IS_HASWELL(dev_priv) || IS_BROADWELL(dev_priv))
		return 4;
	else if (INTEL_GEN(dev_priv) >= 6)
		return 3;
	else
		return 2;
}

static void intel_print_wm_latency(struct drm_i915_private *dev_priv,
				   const char *name,
				   const uint16_t wm[8])
{
	int level, max_level = ilk_wm_max_level(dev_priv);

	for (level = 0; level <= max_level; level++) {
		unsigned int latency = wm[level];

		if (latency == 0) {
			DRM_ERROR("%s WM%d latency not provided\n",
				  name, level);
			continue;
		}

		/*
		 * - latencies are in us on gen9.
		 * - before then, WM1+ latency values are in 0.5us units
		 */
		if (IS_GEN9(dev_priv))
			latency *= 10;
		else if (level > 0)
			latency *= 5;

		DRM_DEBUG_KMS("%s WM%d latency %u (%u.%u usec)\n",
			      name, level, wm[level],
			      latency / 10, latency % 10);
	}
}

static bool ilk_increase_wm_latency(struct drm_i915_private *dev_priv,
				    uint16_t wm[5], uint16_t min)
{
	int level, max_level = ilk_wm_max_level(dev_priv);

	if (wm[0] >= min)
		return false;

	wm[0] = max(wm[0], min);
	for (level = 1; level <= max_level; level++)
		wm[level] = max_t(uint16_t, wm[level], DIV_ROUND_UP(min, 5));

	return true;
}

static void snb_wm_latency_quirk(struct drm_i915_private *dev_priv)
{
	bool changed;

	/*
	 * The BIOS provided WM memory latency values are often
	 * inadequate for high resolution displays. Adjust them.
	 */
	changed = ilk_increase_wm_latency(dev_priv, dev_priv->wm.pri_latency, 12) |
		ilk_increase_wm_latency(dev_priv, dev_priv->wm.spr_latency, 12) |
		ilk_increase_wm_latency(dev_priv, dev_priv->wm.cur_latency, 12);

	if (!changed)
		return;

	DRM_DEBUG_KMS("WM latency values increased to avoid potential underruns\n");
	intel_print_wm_latency(dev_priv, "Primary", dev_priv->wm.pri_latency);
	intel_print_wm_latency(dev_priv, "Sprite", dev_priv->wm.spr_latency);
	intel_print_wm_latency(dev_priv, "Cursor", dev_priv->wm.cur_latency);
}

static void ilk_setup_wm_latency(struct drm_i915_private *dev_priv)
{
	intel_read_wm_latency(dev_priv, dev_priv->wm.pri_latency);

	memcpy(dev_priv->wm.spr_latency, dev_priv->wm.pri_latency,
	       sizeof(dev_priv->wm.pri_latency));
	memcpy(dev_priv->wm.cur_latency, dev_priv->wm.pri_latency,
	       sizeof(dev_priv->wm.pri_latency));

	intel_fixup_spr_wm_latency(dev_priv, dev_priv->wm.spr_latency);
	intel_fixup_cur_wm_latency(dev_priv, dev_priv->wm.cur_latency);

	intel_print_wm_latency(dev_priv, "Primary", dev_priv->wm.pri_latency);
	intel_print_wm_latency(dev_priv, "Sprite", dev_priv->wm.spr_latency);
	intel_print_wm_latency(dev_priv, "Cursor", dev_priv->wm.cur_latency);

	if (IS_GEN6(dev_priv))
		snb_wm_latency_quirk(dev_priv);
}

static void skl_setup_wm_latency(struct drm_i915_private *dev_priv)
{
	intel_read_wm_latency(dev_priv, dev_priv->wm.skl_latency);
	intel_print_wm_latency(dev_priv, "Gen9 Plane", dev_priv->wm.skl_latency);
}

static bool ilk_validate_pipe_wm(struct drm_device *dev,
				 struct intel_pipe_wm *pipe_wm)
{
	/* LP0 watermark maximums depend on this pipe alone */
	const struct intel_wm_config config = {
		.num_pipes_active = 1,
		.sprites_enabled = pipe_wm->sprites_enabled,
		.sprites_scaled = pipe_wm->sprites_scaled,
	};
	struct ilk_wm_maximums max;

	/* LP0 watermarks always use 1/2 DDB partitioning */
	ilk_compute_wm_maximums(dev, 0, &config, INTEL_DDB_PART_1_2, &max);

	/* At least LP0 must be valid */
	if (!ilk_validate_wm_level(0, &max, &pipe_wm->wm[0])) {
		DRM_DEBUG_KMS("LP0 watermark invalid\n");
		return false;
	}

	return true;
}

/* Compute new watermarks for the pipe */
static int ilk_compute_pipe_wm(struct intel_crtc_state *cstate)
{
	struct drm_atomic_state *state = cstate->base.state;
	struct intel_crtc *intel_crtc = to_intel_crtc(cstate->base.crtc);
	struct intel_pipe_wm *pipe_wm;
	struct drm_device *dev = state->dev;
	const struct drm_i915_private *dev_priv = to_i915(dev);
	struct intel_plane *intel_plane;
	struct intel_plane_state *pristate = NULL;
	struct intel_plane_state *sprstate = NULL;
	struct intel_plane_state *curstate = NULL;
	int level, max_level = ilk_wm_max_level(dev_priv), usable_level;
	struct ilk_wm_maximums max;

	pipe_wm = &cstate->wm.ilk.optimal;

	for_each_intel_plane_on_crtc(dev, intel_crtc, intel_plane) {
		struct intel_plane_state *ps;

		ps = intel_atomic_get_existing_plane_state(state,
							   intel_plane);
		if (!ps)
			continue;

		if (intel_plane->base.type == DRM_PLANE_TYPE_PRIMARY)
			pristate = ps;
		else if (intel_plane->base.type == DRM_PLANE_TYPE_OVERLAY)
			sprstate = ps;
		else if (intel_plane->base.type == DRM_PLANE_TYPE_CURSOR)
			curstate = ps;
	}

	pipe_wm->pipe_enabled = cstate->base.active;
	if (sprstate) {
		pipe_wm->sprites_enabled = sprstate->base.visible;
		pipe_wm->sprites_scaled = sprstate->base.visible &&
			(drm_rect_width(&sprstate->base.dst) != drm_rect_width(&sprstate->base.src) >> 16 ||
			 drm_rect_height(&sprstate->base.dst) != drm_rect_height(&sprstate->base.src) >> 16);
	}

	usable_level = max_level;

	/* ILK/SNB: LP2+ watermarks only w/o sprites */
	if (INTEL_GEN(dev_priv) <= 6 && pipe_wm->sprites_enabled)
		usable_level = 1;

	/* ILK/SNB/IVB: LP1+ watermarks only w/o scaling */
	if (pipe_wm->sprites_scaled)
		usable_level = 0;

	ilk_compute_wm_level(dev_priv, intel_crtc, 0, cstate,
			     pristate, sprstate, curstate, &pipe_wm->raw_wm[0]);

	memset(&pipe_wm->wm, 0, sizeof(pipe_wm->wm));
	pipe_wm->wm[0] = pipe_wm->raw_wm[0];

	if (IS_HASWELL(dev_priv) || IS_BROADWELL(dev_priv))
		pipe_wm->linetime = hsw_compute_linetime_wm(cstate);

	if (!ilk_validate_pipe_wm(dev, pipe_wm))
		return -EINVAL;

	ilk_compute_wm_reg_maximums(dev_priv, 1, &max);

	for (level = 1; level <= max_level; level++) {
		struct intel_wm_level *wm = &pipe_wm->raw_wm[level];

		ilk_compute_wm_level(dev_priv, intel_crtc, level, cstate,
				     pristate, sprstate, curstate, wm);

		/*
		 * Disable any watermark level that exceeds the
		 * register maximums since such watermarks are
		 * always invalid.
		 */
		if (level > usable_level)
			continue;

		if (ilk_validate_wm_level(level, &max, wm))
			pipe_wm->wm[level] = *wm;
		else
			usable_level = level;
	}

	return 0;
}

/*
 * Build a set of 'intermediate' watermark values that satisfy both the old
 * state and the new state.  These can be programmed to the hardware
 * immediately.
 */
static int ilk_compute_intermediate_wm(struct drm_device *dev,
				       struct intel_crtc *intel_crtc,
				       struct intel_crtc_state *newstate)
{
	struct intel_pipe_wm *a = &newstate->wm.ilk.intermediate;
	struct intel_pipe_wm *b = &intel_crtc->wm.active.ilk;
	int level, max_level = ilk_wm_max_level(to_i915(dev));

	/*
	 * Start with the final, target watermarks, then combine with the
	 * currently active watermarks to get values that are safe both before
	 * and after the vblank.
	 */
	*a = newstate->wm.ilk.optimal;
	a->pipe_enabled |= b->pipe_enabled;
	a->sprites_enabled |= b->sprites_enabled;
	a->sprites_scaled |= b->sprites_scaled;

	for (level = 0; level <= max_level; level++) {
		struct intel_wm_level *a_wm = &a->wm[level];
		const struct intel_wm_level *b_wm = &b->wm[level];

		a_wm->enable &= b_wm->enable;
		a_wm->pri_val = max(a_wm->pri_val, b_wm->pri_val);
		a_wm->spr_val = max(a_wm->spr_val, b_wm->spr_val);
		a_wm->cur_val = max(a_wm->cur_val, b_wm->cur_val);
		a_wm->fbc_val = max(a_wm->fbc_val, b_wm->fbc_val);
	}

	/*
	 * We need to make sure that these merged watermark values are
	 * actually a valid configuration themselves.  If they're not,
	 * there's no safe way to transition from the old state to
	 * the new state, so we need to fail the atomic transaction.
	 */
	if (!ilk_validate_pipe_wm(dev, a))
		return -EINVAL;

	/*
	 * If our intermediate WM are identical to the final WM, then we can
	 * omit the post-vblank programming; only update if it's different.
	 */
	if (memcmp(a, &newstate->wm.ilk.optimal, sizeof(*a)) != 0)
		newstate->wm.need_postvbl_update = true;

	return 0;
}

/*
 * Merge the watermarks from all active pipes for a specific level.
 */
static void ilk_merge_wm_level(struct drm_device *dev,
			       int level,
			       struct intel_wm_level *ret_wm)
{
	const struct intel_crtc *intel_crtc;

	ret_wm->enable = true;

	for_each_intel_crtc(dev, intel_crtc) {
		const struct intel_pipe_wm *active = &intel_crtc->wm.active.ilk;
		const struct intel_wm_level *wm = &active->wm[level];

		if (!active->pipe_enabled)
			continue;

		/*
		 * The watermark values may have been used in the past,
		 * so we must maintain them in the registers for some
		 * time even if the level is now disabled.
		 */
		if (!wm->enable)
			ret_wm->enable = false;

		ret_wm->pri_val = max(ret_wm->pri_val, wm->pri_val);
		ret_wm->spr_val = max(ret_wm->spr_val, wm->spr_val);
		ret_wm->cur_val = max(ret_wm->cur_val, wm->cur_val);
		ret_wm->fbc_val = max(ret_wm->fbc_val, wm->fbc_val);
	}
}

/*
 * Merge all low power watermarks for all active pipes.
 */
static void ilk_wm_merge(struct drm_device *dev,
			 const struct intel_wm_config *config,
			 const struct ilk_wm_maximums *max,
			 struct intel_pipe_wm *merged)
{
	struct drm_i915_private *dev_priv = to_i915(dev);
	int level, max_level = ilk_wm_max_level(dev_priv);
	int last_enabled_level = max_level;

	/* ILK/SNB/IVB: LP1+ watermarks only w/ single pipe */
	if ((INTEL_GEN(dev_priv) <= 6 || IS_IVYBRIDGE(dev_priv)) &&
	    config->num_pipes_active > 1)
		last_enabled_level = 0;

	/* ILK: FBC WM must be disabled always */
	merged->fbc_wm_enabled = INTEL_GEN(dev_priv) >= 6;

	/* merge each WM1+ level */
	for (level = 1; level <= max_level; level++) {
		struct intel_wm_level *wm = &merged->wm[level];

		ilk_merge_wm_level(dev, level, wm);

		if (level > last_enabled_level)
			wm->enable = false;
		else if (!ilk_validate_wm_level(level, max, wm))
			/* make sure all following levels get disabled */
			last_enabled_level = level - 1;

		/*
		 * The spec says it is preferred to disable
		 * FBC WMs instead of disabling a WM level.
		 */
		if (wm->fbc_val > max->fbc) {
			if (wm->enable)
				merged->fbc_wm_enabled = false;
			wm->fbc_val = 0;
		}
	}

	/* ILK: LP2+ must be disabled when FBC WM is disabled but FBC enabled */
	/*
	 * FIXME this is racy. FBC might get enabled later.
	 * What we should check here is whether FBC can be
	 * enabled sometime later.
	 */
	if (IS_GEN5(dev_priv) && !merged->fbc_wm_enabled &&
	    intel_fbc_is_active(dev_priv)) {
		for (level = 2; level <= max_level; level++) {
			struct intel_wm_level *wm = &merged->wm[level];

			wm->enable = false;
		}
	}
}

static int ilk_wm_lp_to_level(int wm_lp, const struct intel_pipe_wm *pipe_wm)
{
	/* LP1,LP2,LP3 levels are either 1,2,3 or 1,3,4 */
	return wm_lp + (wm_lp >= 2 && pipe_wm->wm[4].enable);
}

/* The value we need to program into the WM_LPx latency field */
static unsigned int ilk_wm_lp_latency(struct drm_device *dev, int level)
{
	struct drm_i915_private *dev_priv = to_i915(dev);

	if (IS_HASWELL(dev_priv) || IS_BROADWELL(dev_priv))
		return 2 * level;
	else
		return dev_priv->wm.pri_latency[level];
}

static void ilk_compute_wm_results(struct drm_device *dev,
				   const struct intel_pipe_wm *merged,
				   enum intel_ddb_partitioning partitioning,
				   struct ilk_wm_values *results)
{
	struct drm_i915_private *dev_priv = to_i915(dev);
	struct intel_crtc *intel_crtc;
	int level, wm_lp;

	results->enable_fbc_wm = merged->fbc_wm_enabled;
	results->partitioning = partitioning;

	/* LP1+ register values */
	for (wm_lp = 1; wm_lp <= 3; wm_lp++) {
		const struct intel_wm_level *r;

		level = ilk_wm_lp_to_level(wm_lp, merged);

		r = &merged->wm[level];

		/*
		 * Maintain the watermark values even if the level is
		 * disabled. Doing otherwise could cause underruns.
		 */
		results->wm_lp[wm_lp - 1] =
			(ilk_wm_lp_latency(dev, level) << WM1_LP_LATENCY_SHIFT) |
			(r->pri_val << WM1_LP_SR_SHIFT) |
			r->cur_val;

		if (r->enable)
			results->wm_lp[wm_lp - 1] |= WM1_LP_SR_EN;

		if (INTEL_GEN(dev_priv) >= 8)
			results->wm_lp[wm_lp - 1] |=
				r->fbc_val << WM1_LP_FBC_SHIFT_BDW;
		else
			results->wm_lp[wm_lp - 1] |=
				r->fbc_val << WM1_LP_FBC_SHIFT;

		/*
		 * Always set WM1S_LP_EN when spr_val != 0, even if the
		 * level is disabled. Doing otherwise could cause underruns.
		 */
		if (INTEL_GEN(dev_priv) <= 6 && r->spr_val) {
			WARN_ON(wm_lp != 1);
			results->wm_lp_spr[wm_lp - 1] = WM1S_LP_EN | r->spr_val;
		} else
			results->wm_lp_spr[wm_lp - 1] = r->spr_val;
	}

	/* LP0 register values */
	for_each_intel_crtc(dev, intel_crtc) {
		enum pipe pipe = intel_crtc->pipe;
		const struct intel_wm_level *r =
			&intel_crtc->wm.active.ilk.wm[0];

		if (WARN_ON(!r->enable))
			continue;

		results->wm_linetime[pipe] = intel_crtc->wm.active.ilk.linetime;

		results->wm_pipe[pipe] =
			(r->pri_val << WM0_PIPE_PLANE_SHIFT) |
			(r->spr_val << WM0_PIPE_SPRITE_SHIFT) |
			r->cur_val;
	}
}

/* Find the result with the highest level enabled. Check for enable_fbc_wm in
 * case both are at the same level. Prefer r1 in case they're the same. */
static struct intel_pipe_wm *ilk_find_best_result(struct drm_device *dev,
						  struct intel_pipe_wm *r1,
						  struct intel_pipe_wm *r2)
{
	int level, max_level = ilk_wm_max_level(to_i915(dev));
	int level1 = 0, level2 = 0;

	for (level = 1; level <= max_level; level++) {
		if (r1->wm[level].enable)
			level1 = level;
		if (r2->wm[level].enable)
			level2 = level;
	}

	if (level1 == level2) {
		if (r2->fbc_wm_enabled && !r1->fbc_wm_enabled)
			return r2;
		else
			return r1;
	} else if (level1 > level2) {
		return r1;
	} else {
		return r2;
	}
}

/* dirty bits used to track which watermarks need changes */
#define WM_DIRTY_PIPE(pipe) (1 << (pipe))
#define WM_DIRTY_LINETIME(pipe) (1 << (8 + (pipe)))
#define WM_DIRTY_LP(wm_lp) (1 << (15 + (wm_lp)))
#define WM_DIRTY_LP_ALL (WM_DIRTY_LP(1) | WM_DIRTY_LP(2) | WM_DIRTY_LP(3))
#define WM_DIRTY_FBC (1 << 24)
#define WM_DIRTY_DDB (1 << 25)

static unsigned int ilk_compute_wm_dirty(struct drm_i915_private *dev_priv,
					 const struct ilk_wm_values *old,
					 const struct ilk_wm_values *new)
{
	unsigned int dirty = 0;
	enum pipe pipe;
	int wm_lp;

	for_each_pipe(dev_priv, pipe) {
		if (old->wm_linetime[pipe] != new->wm_linetime[pipe]) {
			dirty |= WM_DIRTY_LINETIME(pipe);
			/* Must disable LP1+ watermarks too */
			dirty |= WM_DIRTY_LP_ALL;
		}

		if (old->wm_pipe[pipe] != new->wm_pipe[pipe]) {
			dirty |= WM_DIRTY_PIPE(pipe);
			/* Must disable LP1+ watermarks too */
			dirty |= WM_DIRTY_LP_ALL;
		}
	}

	if (old->enable_fbc_wm != new->enable_fbc_wm) {
		dirty |= WM_DIRTY_FBC;
		/* Must disable LP1+ watermarks too */
		dirty |= WM_DIRTY_LP_ALL;
	}

	if (old->partitioning != new->partitioning) {
		dirty |= WM_DIRTY_DDB;
		/* Must disable LP1+ watermarks too */
		dirty |= WM_DIRTY_LP_ALL;
	}

	/* LP1+ watermarks already deemed dirty, no need to continue */
	if (dirty & WM_DIRTY_LP_ALL)
		return dirty;

	/* Find the lowest numbered LP1+ watermark in need of an update... */
	for (wm_lp = 1; wm_lp <= 3; wm_lp++) {
		if (old->wm_lp[wm_lp - 1] != new->wm_lp[wm_lp - 1] ||
		    old->wm_lp_spr[wm_lp - 1] != new->wm_lp_spr[wm_lp - 1])
			break;
	}

	/* ...and mark it and all higher numbered LP1+ watermarks as dirty */
	for (; wm_lp <= 3; wm_lp++)
		dirty |= WM_DIRTY_LP(wm_lp);

	return dirty;
}

static bool _ilk_disable_lp_wm(struct drm_i915_private *dev_priv,
			       unsigned int dirty)
{
	struct ilk_wm_values *previous = &dev_priv->wm.hw;
	bool changed = false;

	if (dirty & WM_DIRTY_LP(3) && previous->wm_lp[2] & WM1_LP_SR_EN) {
		previous->wm_lp[2] &= ~WM1_LP_SR_EN;
		I915_WRITE(WM3_LP_ILK, previous->wm_lp[2]);
		changed = true;
	}
	if (dirty & WM_DIRTY_LP(2) && previous->wm_lp[1] & WM1_LP_SR_EN) {
		previous->wm_lp[1] &= ~WM1_LP_SR_EN;
		I915_WRITE(WM2_LP_ILK, previous->wm_lp[1]);
		changed = true;
	}
	if (dirty & WM_DIRTY_LP(1) && previous->wm_lp[0] & WM1_LP_SR_EN) {
		previous->wm_lp[0] &= ~WM1_LP_SR_EN;
		I915_WRITE(WM1_LP_ILK, previous->wm_lp[0]);
		changed = true;
	}

	/*
	 * Don't touch WM1S_LP_EN here.
	 * Doing so could cause underruns.
	 */

	return changed;
}

/*
 * The spec says we shouldn't write when we don't need, because every write
 * causes WMs to be re-evaluated, expending some power.
 */
static void ilk_write_wm_values(struct drm_i915_private *dev_priv,
				struct ilk_wm_values *results)
{
	struct ilk_wm_values *previous = &dev_priv->wm.hw;
	unsigned int dirty;
	uint32_t val;

	dirty = ilk_compute_wm_dirty(dev_priv, previous, results);
	if (!dirty)
		return;

	_ilk_disable_lp_wm(dev_priv, dirty);

	if (dirty & WM_DIRTY_PIPE(PIPE_A))
		I915_WRITE(WM0_PIPEA_ILK, results->wm_pipe[0]);
	if (dirty & WM_DIRTY_PIPE(PIPE_B))
		I915_WRITE(WM0_PIPEB_ILK, results->wm_pipe[1]);
	if (dirty & WM_DIRTY_PIPE(PIPE_C))
		I915_WRITE(WM0_PIPEC_IVB, results->wm_pipe[2]);

	if (dirty & WM_DIRTY_LINETIME(PIPE_A))
		I915_WRITE(PIPE_WM_LINETIME(PIPE_A), results->wm_linetime[0]);
	if (dirty & WM_DIRTY_LINETIME(PIPE_B))
		I915_WRITE(PIPE_WM_LINETIME(PIPE_B), results->wm_linetime[1]);
	if (dirty & WM_DIRTY_LINETIME(PIPE_C))
		I915_WRITE(PIPE_WM_LINETIME(PIPE_C), results->wm_linetime[2]);

	if (dirty & WM_DIRTY_DDB) {
		if (IS_HASWELL(dev_priv) || IS_BROADWELL(dev_priv)) {
			val = I915_READ(WM_MISC);
			if (results->partitioning == INTEL_DDB_PART_1_2)
				val &= ~WM_MISC_DATA_PARTITION_5_6;
			else
				val |= WM_MISC_DATA_PARTITION_5_6;
			I915_WRITE(WM_MISC, val);
		} else {
			val = I915_READ(DISP_ARB_CTL2);
			if (results->partitioning == INTEL_DDB_PART_1_2)
				val &= ~DISP_DATA_PARTITION_5_6;
			else
				val |= DISP_DATA_PARTITION_5_6;
			I915_WRITE(DISP_ARB_CTL2, val);
		}
	}

	if (dirty & WM_DIRTY_FBC) {
		val = I915_READ(DISP_ARB_CTL);
		if (results->enable_fbc_wm)
			val &= ~DISP_FBC_WM_DIS;
		else
			val |= DISP_FBC_WM_DIS;
		I915_WRITE(DISP_ARB_CTL, val);
	}

	if (dirty & WM_DIRTY_LP(1) &&
	    previous->wm_lp_spr[0] != results->wm_lp_spr[0])
		I915_WRITE(WM1S_LP_ILK, results->wm_lp_spr[0]);

	if (INTEL_GEN(dev_priv) >= 7) {
		if (dirty & WM_DIRTY_LP(2) && previous->wm_lp_spr[1] != results->wm_lp_spr[1])
			I915_WRITE(WM2S_LP_IVB, results->wm_lp_spr[1]);
		if (dirty & WM_DIRTY_LP(3) && previous->wm_lp_spr[2] != results->wm_lp_spr[2])
			I915_WRITE(WM3S_LP_IVB, results->wm_lp_spr[2]);
	}

	if (dirty & WM_DIRTY_LP(1) && previous->wm_lp[0] != results->wm_lp[0])
		I915_WRITE(WM1_LP_ILK, results->wm_lp[0]);
	if (dirty & WM_DIRTY_LP(2) && previous->wm_lp[1] != results->wm_lp[1])
		I915_WRITE(WM2_LP_ILK, results->wm_lp[1]);
	if (dirty & WM_DIRTY_LP(3) && previous->wm_lp[2] != results->wm_lp[2])
		I915_WRITE(WM3_LP_ILK, results->wm_lp[2]);

	dev_priv->wm.hw = *results;
}

bool ilk_disable_lp_wm(struct drm_device *dev)
{
	struct drm_i915_private *dev_priv = to_i915(dev);

	return _ilk_disable_lp_wm(dev_priv, WM_DIRTY_LP_ALL);
}

#define SKL_SAGV_BLOCK_TIME	30 /* µs */

/*
 * FIXME: We still don't have the proper code detect if we need to apply the WA,
 * so assume we'll always need it in order to avoid underruns.
 */
static bool skl_needs_memory_bw_wa(struct intel_atomic_state *state)
{
	struct drm_i915_private *dev_priv = to_i915(state->base.dev);

	if (IS_GEN9_BC(dev_priv) || IS_BROXTON(dev_priv))
		return true;

	return false;
}

static bool
intel_has_sagv(struct drm_i915_private *dev_priv)
{
	if (IS_KABYLAKE(dev_priv))
		return true;

	if (IS_SKYLAKE(dev_priv) &&
	    dev_priv->sagv_status != I915_SAGV_NOT_CONTROLLED)
		return true;

	return false;
}

/*
 * SAGV dynamically adjusts the system agent voltage and clock frequencies
 * depending on power and performance requirements. The display engine access
 * to system memory is blocked during the adjustment time. Because of the
 * blocking time, having this enabled can cause full system hangs and/or pipe
 * underruns if we don't meet all of the following requirements:
 *
 *  - <= 1 pipe enabled
 *  - All planes can enable watermarks for latencies >= SAGV engine block time
 *  - We're not using an interlaced display configuration
 */
int
intel_enable_sagv(struct drm_i915_private *dev_priv)
{
	int ret;

	if (!intel_has_sagv(dev_priv))
		return 0;

	if (dev_priv->sagv_status == I915_SAGV_ENABLED)
		return 0;

	DRM_DEBUG_KMS("Enabling the SAGV\n");
	mutex_lock(&dev_priv->rps.hw_lock);

	ret = sandybridge_pcode_write(dev_priv, GEN9_PCODE_SAGV_CONTROL,
				      GEN9_SAGV_ENABLE);

	/* We don't need to wait for the SAGV when enabling */
	mutex_unlock(&dev_priv->rps.hw_lock);

	/*
	 * Some skl systems, pre-release machines in particular,
	 * don't actually have an SAGV.
	 */
	if (IS_SKYLAKE(dev_priv) && ret == -ENXIO) {
		DRM_DEBUG_DRIVER("No SAGV found on system, ignoring\n");
		dev_priv->sagv_status = I915_SAGV_NOT_CONTROLLED;
		return 0;
	} else if (ret < 0) {
		DRM_ERROR("Failed to enable the SAGV\n");
		return ret;
	}

	dev_priv->sagv_status = I915_SAGV_ENABLED;
	return 0;
}

int
intel_disable_sagv(struct drm_i915_private *dev_priv)
{
	int ret;

	if (!intel_has_sagv(dev_priv))
		return 0;

	if (dev_priv->sagv_status == I915_SAGV_DISABLED)
		return 0;

	DRM_DEBUG_KMS("Disabling the SAGV\n");
	mutex_lock(&dev_priv->rps.hw_lock);

	/* bspec says to keep retrying for at least 1 ms */
	ret = skl_pcode_request(dev_priv, GEN9_PCODE_SAGV_CONTROL,
				GEN9_SAGV_DISABLE,
				GEN9_SAGV_IS_DISABLED, GEN9_SAGV_IS_DISABLED,
				1);
	mutex_unlock(&dev_priv->rps.hw_lock);

	/*
	 * Some skl systems, pre-release machines in particular,
	 * don't actually have an SAGV.
	 */
	if (IS_SKYLAKE(dev_priv) && ret == -ENXIO) {
		DRM_DEBUG_DRIVER("No SAGV found on system, ignoring\n");
		dev_priv->sagv_status = I915_SAGV_NOT_CONTROLLED;
		return 0;
	} else if (ret < 0) {
		DRM_ERROR("Failed to disable the SAGV (%d)\n", ret);
		return ret;
	}

	dev_priv->sagv_status = I915_SAGV_DISABLED;
	return 0;
}

bool intel_can_enable_sagv(struct drm_atomic_state *state)
{
	struct drm_device *dev = state->dev;
	struct drm_i915_private *dev_priv = to_i915(dev);
	struct intel_atomic_state *intel_state = to_intel_atomic_state(state);
	struct intel_crtc *crtc;
	struct intel_plane *plane;
	struct intel_crtc_state *cstate;
	enum pipe pipe;
	int level, latency;

	if (!intel_has_sagv(dev_priv))
		return false;

	/*
	 * SKL workaround: bspec recommends we disable the SAGV when we have
	 * more then one pipe enabled
	 *
	 * If there are no active CRTCs, no additional checks need be performed
	 */
	if (hweight32(intel_state->active_crtcs) == 0)
		return true;
	else if (hweight32(intel_state->active_crtcs) > 1)
		return false;

	/* Since we're now guaranteed to only have one active CRTC... */
	pipe = ffs(intel_state->active_crtcs) - 1;
	crtc = intel_get_crtc_for_pipe(dev_priv, pipe);
	cstate = to_intel_crtc_state(crtc->base.state);

	if (crtc->base.state->adjusted_mode.flags & DRM_MODE_FLAG_INTERLACE)
		return false;

	for_each_intel_plane_on_crtc(dev, crtc, plane) {
		struct skl_plane_wm *wm =
			&cstate->wm.skl.optimal.planes[plane->id];

		/* Skip this plane if it's not enabled */
		if (!wm->wm[0].plane_en)
			continue;

		/* Find the highest enabled wm level for this plane */
		for (level = ilk_wm_max_level(dev_priv);
		     !wm->wm[level].plane_en; --level)
		     { }

		latency = dev_priv->wm.skl_latency[level];

		if (skl_needs_memory_bw_wa(intel_state) &&
		    plane->base.state->fb->modifier ==
		    I915_FORMAT_MOD_X_TILED)
			latency += 15;

		/*
		 * If any of the planes on this pipe don't enable wm levels
		 * that incur memory latencies higher then 30µs we can't enable
		 * the SAGV
		 */
		if (latency < SKL_SAGV_BLOCK_TIME)
			return false;
	}

	return true;
}

static void
skl_ddb_get_pipe_allocation_limits(struct drm_device *dev,
				   const struct intel_crtc_state *cstate,
				   struct skl_ddb_entry *alloc, /* out */
				   int *num_active /* out */)
{
	struct drm_atomic_state *state = cstate->base.state;
	struct intel_atomic_state *intel_state = to_intel_atomic_state(state);
	struct drm_i915_private *dev_priv = to_i915(dev);
	struct drm_crtc *for_crtc = cstate->base.crtc;
	unsigned int pipe_size, ddb_size;
	int nth_active_pipe;

	if (WARN_ON(!state) || !cstate->base.active) {
		alloc->start = 0;
		alloc->end = 0;
		*num_active = hweight32(dev_priv->active_crtcs);
		return;
	}

	if (intel_state->active_pipe_changes)
		*num_active = hweight32(intel_state->active_crtcs);
	else
		*num_active = hweight32(dev_priv->active_crtcs);

	ddb_size = INTEL_INFO(dev_priv)->ddb_size;
	WARN_ON(ddb_size == 0);

	ddb_size -= 4; /* 4 blocks for bypass path allocation */

	/*
	 * If the state doesn't change the active CRTC's, then there's
	 * no need to recalculate; the existing pipe allocation limits
	 * should remain unchanged.  Note that we're safe from racing
	 * commits since any racing commit that changes the active CRTC
	 * list would need to grab _all_ crtc locks, including the one
	 * we currently hold.
	 */
	if (!intel_state->active_pipe_changes) {
		/*
		 * alloc may be cleared by clear_intel_crtc_state,
		 * copy from old state to be sure
		 */
		*alloc = to_intel_crtc_state(for_crtc->state)->wm.skl.ddb;
		return;
	}

	nth_active_pipe = hweight32(intel_state->active_crtcs &
				    (drm_crtc_mask(for_crtc) - 1));
	pipe_size = ddb_size / hweight32(intel_state->active_crtcs);
	alloc->start = nth_active_pipe * ddb_size / *num_active;
	alloc->end = alloc->start + pipe_size;
}

static unsigned int skl_cursor_allocation(int num_active)
{
	if (num_active == 1)
		return 32;

	return 8;
}

static void skl_ddb_entry_init_from_hw(struct skl_ddb_entry *entry, u32 reg)
{
	entry->start = reg & 0x3ff;
	entry->end = (reg >> 16) & 0x3ff;
	if (entry->end)
		entry->end += 1;
}

void skl_ddb_get_hw_state(struct drm_i915_private *dev_priv,
			  struct skl_ddb_allocation *ddb /* out */)
{
	struct intel_crtc *crtc;

	memset(ddb, 0, sizeof(*ddb));

	for_each_intel_crtc(&dev_priv->drm, crtc) {
		enum intel_display_power_domain power_domain;
		enum plane_id plane_id;
		enum pipe pipe = crtc->pipe;

		power_domain = POWER_DOMAIN_PIPE(pipe);
		if (!intel_display_power_get_if_enabled(dev_priv, power_domain))
			continue;

		for_each_plane_id_on_crtc(crtc, plane_id) {
			u32 val;

			if (plane_id != PLANE_CURSOR)
				val = I915_READ(PLANE_BUF_CFG(pipe, plane_id));
			else
				val = I915_READ(CUR_BUF_CFG(pipe));

			skl_ddb_entry_init_from_hw(&ddb->plane[pipe][plane_id], val);
		}

		intel_display_power_put(dev_priv, power_domain);
	}
}

/*
 * Determines the downscale amount of a plane for the purposes of watermark calculations.
 * The bspec defines downscale amount as:
 *
 * """
 * Horizontal down scale amount = maximum[1, Horizontal source size /
 *                                           Horizontal destination size]
 * Vertical down scale amount = maximum[1, Vertical source size /
 *                                         Vertical destination size]
 * Total down scale amount = Horizontal down scale amount *
 *                           Vertical down scale amount
 * """
 *
 * Return value is provided in 16.16 fixed point form to retain fractional part.
 * Caller should take care of dividing & rounding off the value.
 */
static uint32_t
skl_plane_downscale_amount(const struct intel_plane_state *pstate)
{
	uint32_t downscale_h, downscale_w;
	uint32_t src_w, src_h, dst_w, dst_h;

	if (WARN_ON(!pstate->base.visible))
		return DRM_PLANE_HELPER_NO_SCALING;

	/* n.b., src is 16.16 fixed point, dst is whole integer */
	src_w = drm_rect_width(&pstate->base.src);
	src_h = drm_rect_height(&pstate->base.src);
	dst_w = drm_rect_width(&pstate->base.dst);
	dst_h = drm_rect_height(&pstate->base.dst);
	if (drm_rotation_90_or_270(pstate->base.rotation))
		swap(dst_w, dst_h);

	downscale_h = max(src_h / dst_h, (uint32_t)DRM_PLANE_HELPER_NO_SCALING);
	downscale_w = max(src_w / dst_w, (uint32_t)DRM_PLANE_HELPER_NO_SCALING);

	/* Provide result in 16.16 fixed point */
	return (uint64_t)downscale_w * downscale_h >> 16;
}

static unsigned int
skl_plane_relative_data_rate(const struct intel_crtc_state *cstate,
			     const struct drm_plane_state *pstate,
			     int y)
{
	struct intel_plane_state *intel_pstate = to_intel_plane_state(pstate);
	uint32_t down_scale_amount, data_rate;
	uint32_t width = 0, height = 0;
	struct drm_framebuffer *fb;
	u32 format;

	if (!intel_pstate->base.visible)
		return 0;

	fb = pstate->fb;
	format = fb->format->format;

	if (pstate->plane->type == DRM_PLANE_TYPE_CURSOR)
		return 0;
	if (y && format != DRM_FORMAT_NV12)
		return 0;

	width = drm_rect_width(&intel_pstate->base.src) >> 16;
	height = drm_rect_height(&intel_pstate->base.src) >> 16;

	if (drm_rotation_90_or_270(pstate->rotation))
		swap(width, height);

	/* for planar format */
	if (format == DRM_FORMAT_NV12) {
		if (y)  /* y-plane data rate */
			data_rate = width * height *
				fb->format->cpp[0];
		else    /* uv-plane data rate */
			data_rate = (width / 2) * (height / 2) *
				fb->format->cpp[1];
	} else {
		/* for packed formats */
		data_rate = width * height * fb->format->cpp[0];
	}

	down_scale_amount = skl_plane_downscale_amount(intel_pstate);

	return (uint64_t)data_rate * down_scale_amount >> 16;
}

/*
 * We don't overflow 32 bits. Worst case is 3 planes enabled, each fetching
 * a 8192x4096@32bpp framebuffer:
 *   3 * 4096 * 8192  * 4 < 2^32
 */
static unsigned int
skl_get_total_relative_data_rate(struct intel_crtc_state *intel_cstate,
				 unsigned *plane_data_rate,
				 unsigned *plane_y_data_rate)
{
	struct drm_crtc_state *cstate = &intel_cstate->base;
	struct drm_atomic_state *state = cstate->state;
	struct drm_plane *plane;
	const struct drm_plane_state *pstate;
	unsigned int total_data_rate = 0;

	if (WARN_ON(!state))
		return 0;

	/* Calculate and cache data rate for each plane */
	drm_atomic_crtc_state_for_each_plane_state(plane, pstate, cstate) {
		enum plane_id plane_id = to_intel_plane(plane)->id;
		unsigned int rate;

		/* packed/uv */
		rate = skl_plane_relative_data_rate(intel_cstate,
						    pstate, 0);
		plane_data_rate[plane_id] = rate;

		total_data_rate += rate;

		/* y-plane */
		rate = skl_plane_relative_data_rate(intel_cstate,
						    pstate, 1);
		plane_y_data_rate[plane_id] = rate;

		total_data_rate += rate;
	}

	return total_data_rate;
}

static uint16_t
skl_ddb_min_alloc(const struct drm_plane_state *pstate,
		  const int y)
{
	struct drm_framebuffer *fb = pstate->fb;
	struct intel_plane_state *intel_pstate = to_intel_plane_state(pstate);
	uint32_t src_w, src_h;
	uint32_t min_scanlines = 8;
	uint8_t plane_bpp;

	if (WARN_ON(!fb))
		return 0;

	/* For packed formats, no y-plane, return 0 */
	if (y && fb->format->format != DRM_FORMAT_NV12)
		return 0;

	/* For Non Y-tile return 8-blocks */
	if (fb->modifier != I915_FORMAT_MOD_Y_TILED &&
	    fb->modifier != I915_FORMAT_MOD_Yf_TILED)
		return 8;

	src_w = drm_rect_width(&intel_pstate->base.src) >> 16;
	src_h = drm_rect_height(&intel_pstate->base.src) >> 16;

	if (drm_rotation_90_or_270(pstate->rotation))
		swap(src_w, src_h);

	/* Halve UV plane width and height for NV12 */
	if (fb->format->format == DRM_FORMAT_NV12 && !y) {
		src_w /= 2;
		src_h /= 2;
	}

	if (fb->format->format == DRM_FORMAT_NV12 && !y)
		plane_bpp = fb->format->cpp[1];
	else
		plane_bpp = fb->format->cpp[0];

	if (drm_rotation_90_or_270(pstate->rotation)) {
		switch (plane_bpp) {
		case 1:
			min_scanlines = 32;
			break;
		case 2:
			min_scanlines = 16;
			break;
		case 4:
			min_scanlines = 8;
			break;
		case 8:
			min_scanlines = 4;
			break;
		default:
			WARN(1, "Unsupported pixel depth %u for rotation",
			     plane_bpp);
			min_scanlines = 32;
		}
	}

	return DIV_ROUND_UP((4 * src_w * plane_bpp), 512) * min_scanlines/4 + 3;
}

static void
skl_ddb_calc_min(const struct intel_crtc_state *cstate, int num_active,
		 uint16_t *minimum, uint16_t *y_minimum)
{
	const struct drm_plane_state *pstate;
	struct drm_plane *plane;

	drm_atomic_crtc_state_for_each_plane_state(plane, pstate, &cstate->base) {
		enum plane_id plane_id = to_intel_plane(plane)->id;

		if (plane_id == PLANE_CURSOR)
			continue;

		if (!pstate->visible)
			continue;

		minimum[plane_id] = skl_ddb_min_alloc(pstate, 0);
		y_minimum[plane_id] = skl_ddb_min_alloc(pstate, 1);
	}

	minimum[PLANE_CURSOR] = skl_cursor_allocation(num_active);
}

static int
skl_allocate_pipe_ddb(struct intel_crtc_state *cstate,
		      struct skl_ddb_allocation *ddb /* out */)
{
	struct drm_atomic_state *state = cstate->base.state;
	struct drm_crtc *crtc = cstate->base.crtc;
	struct drm_device *dev = crtc->dev;
	struct intel_crtc *intel_crtc = to_intel_crtc(crtc);
	enum pipe pipe = intel_crtc->pipe;
	struct skl_ddb_entry *alloc = &cstate->wm.skl.ddb;
	uint16_t alloc_size, start;
	uint16_t minimum[I915_MAX_PLANES] = {};
	uint16_t y_minimum[I915_MAX_PLANES] = {};
	unsigned int total_data_rate;
	enum plane_id plane_id;
	int num_active;
	unsigned plane_data_rate[I915_MAX_PLANES] = {};
	unsigned plane_y_data_rate[I915_MAX_PLANES] = {};

	/* Clear the partitioning for disabled planes. */
	memset(ddb->plane[pipe], 0, sizeof(ddb->plane[pipe]));
	memset(ddb->y_plane[pipe], 0, sizeof(ddb->y_plane[pipe]));

	if (WARN_ON(!state))
		return 0;

	if (!cstate->base.active) {
		alloc->start = alloc->end = 0;
		return 0;
	}

	skl_ddb_get_pipe_allocation_limits(dev, cstate, alloc, &num_active);
	alloc_size = skl_ddb_entry_size(alloc);
	if (alloc_size == 0) {
		memset(ddb->plane[pipe], 0, sizeof(ddb->plane[pipe]));
		return 0;
	}

	skl_ddb_calc_min(cstate, num_active, minimum, y_minimum);

	/*
	 * 1. Allocate the mininum required blocks for each active plane
	 * and allocate the cursor, it doesn't require extra allocation
	 * proportional to the data rate.
	 */

	for_each_plane_id_on_crtc(intel_crtc, plane_id) {
		alloc_size -= minimum[plane_id];
		alloc_size -= y_minimum[plane_id];
	}

	ddb->plane[pipe][PLANE_CURSOR].start = alloc->end - minimum[PLANE_CURSOR];
	ddb->plane[pipe][PLANE_CURSOR].end = alloc->end;

	/*
	 * 2. Distribute the remaining space in proportion to the amount of
	 * data each plane needs to fetch from memory.
	 *
	 * FIXME: we may not allocate every single block here.
	 */
	total_data_rate = skl_get_total_relative_data_rate(cstate,
							   plane_data_rate,
							   plane_y_data_rate);
	if (total_data_rate == 0)
		return 0;

	start = alloc->start;
	for_each_plane_id_on_crtc(intel_crtc, plane_id) {
		unsigned int data_rate, y_data_rate;
		uint16_t plane_blocks, y_plane_blocks = 0;

		if (plane_id == PLANE_CURSOR)
			continue;

		data_rate = plane_data_rate[plane_id];

		/*
		 * allocation for (packed formats) or (uv-plane part of planar format):
		 * promote the expression to 64 bits to avoid overflowing, the
		 * result is < available as data_rate / total_data_rate < 1
		 */
		plane_blocks = minimum[plane_id];
		plane_blocks += div_u64((uint64_t)alloc_size * data_rate,
					total_data_rate);

		/* Leave disabled planes at (0,0) */
		if (data_rate) {
			ddb->plane[pipe][plane_id].start = start;
			ddb->plane[pipe][plane_id].end = start + plane_blocks;
		}

		start += plane_blocks;

		/*
		 * allocation for y_plane part of planar format:
		 */
		y_data_rate = plane_y_data_rate[plane_id];

		y_plane_blocks = y_minimum[plane_id];
		y_plane_blocks += div_u64((uint64_t)alloc_size * y_data_rate,
					total_data_rate);

		if (y_data_rate) {
			ddb->y_plane[pipe][plane_id].start = start;
			ddb->y_plane[pipe][plane_id].end = start + y_plane_blocks;
		}

		start += y_plane_blocks;
	}

	return 0;
}

/*
 * The max latency should be 257 (max the punit can code is 255 and we add 2us
 * for the read latency) and cpp should always be <= 8, so that
 * should allow pixel_rate up to ~2 GHz which seems sufficient since max
 * 2xcdclk is 1350 MHz and the pixel rate should never exceed that.
*/
static uint_fixed_16_16_t skl_wm_method1(uint32_t pixel_rate, uint8_t cpp,
					 uint32_t latency)
{
	uint32_t wm_intermediate_val;
	uint_fixed_16_16_t ret;

	if (latency == 0)
		return FP_16_16_MAX;

	wm_intermediate_val = latency * pixel_rate * cpp;
	ret = fixed_16_16_div_round_up_u64(wm_intermediate_val, 1000 * 512);
	return ret;
}

static uint_fixed_16_16_t skl_wm_method2(uint32_t pixel_rate,
			uint32_t pipe_htotal,
			uint32_t latency,
			uint_fixed_16_16_t plane_blocks_per_line)
{
	uint32_t wm_intermediate_val;
	uint_fixed_16_16_t ret;

	if (latency == 0)
		return FP_16_16_MAX;

	wm_intermediate_val = latency * pixel_rate;
	wm_intermediate_val = DIV_ROUND_UP(wm_intermediate_val,
					   pipe_htotal * 1000);
	ret = mul_u32_fixed_16_16(wm_intermediate_val, plane_blocks_per_line);
	return ret;
}

static uint32_t skl_adjusted_plane_pixel_rate(const struct intel_crtc_state *cstate,
					      struct intel_plane_state *pstate)
{
	uint64_t adjusted_pixel_rate;
	uint64_t downscale_amount;
	uint64_t pixel_rate;

	/* Shouldn't reach here on disabled planes... */
	if (WARN_ON(!pstate->base.visible))
		return 0;

	/*
	 * Adjusted plane pixel rate is just the pipe's adjusted pixel rate
	 * with additional adjustments for plane-specific scaling.
	 */
	adjusted_pixel_rate = cstate->pixel_rate;
	downscale_amount = skl_plane_downscale_amount(pstate);

	pixel_rate = adjusted_pixel_rate * downscale_amount >> 16;
	WARN_ON(pixel_rate != clamp_t(uint32_t, pixel_rate, 0, ~0));

	return pixel_rate;
}

static int skl_compute_plane_wm(const struct drm_i915_private *dev_priv,
				struct intel_crtc_state *cstate,
				struct intel_plane_state *intel_pstate,
				uint16_t ddb_allocation,
				int level,
				uint16_t *out_blocks, /* out */
				uint8_t *out_lines, /* out */
				bool *enabled /* out */)
{
	struct drm_plane_state *pstate = &intel_pstate->base;
	struct drm_framebuffer *fb = pstate->fb;
	uint32_t latency = dev_priv->wm.skl_latency[level];
	uint_fixed_16_16_t method1, method2;
	uint_fixed_16_16_t plane_blocks_per_line;
	uint_fixed_16_16_t selected_result;
	uint32_t interm_pbpl;
	uint32_t plane_bytes_per_line;
	uint32_t res_blocks, res_lines;
	uint8_t cpp;
	uint32_t width = 0, height = 0;
	uint32_t plane_pixel_rate;
	uint_fixed_16_16_t y_tile_minimum;
	uint32_t y_min_scanlines;
	struct intel_atomic_state *state =
		to_intel_atomic_state(cstate->base.state);
	bool apply_memory_bw_wa = skl_needs_memory_bw_wa(state);
	bool y_tiled, x_tiled;

	if (latency == 0 || !cstate->base.active || !intel_pstate->base.visible) {
		*enabled = false;
		return 0;
	}

	y_tiled = fb->modifier == I915_FORMAT_MOD_Y_TILED ||
		  fb->modifier == I915_FORMAT_MOD_Yf_TILED;
	x_tiled = fb->modifier == I915_FORMAT_MOD_X_TILED;

	/* Display WA #1141: kbl. */
	if (IS_KABYLAKE(dev_priv) && dev_priv->ipc_enabled)
		latency += 4;

	if (apply_memory_bw_wa && x_tiled)
		latency += 15;

	width = drm_rect_width(&intel_pstate->base.src) >> 16;
	height = drm_rect_height(&intel_pstate->base.src) >> 16;

	if (drm_rotation_90_or_270(pstate->rotation))
		swap(width, height);

	cpp = fb->format->cpp[0];
	plane_pixel_rate = skl_adjusted_plane_pixel_rate(cstate, intel_pstate);

	if (drm_rotation_90_or_270(pstate->rotation)) {
		int cpp = (fb->format->format == DRM_FORMAT_NV12) ?
			fb->format->cpp[1] :
			fb->format->cpp[0];

		switch (cpp) {
		case 1:
			y_min_scanlines = 16;
			break;
		case 2:
			y_min_scanlines = 8;
			break;
		case 4:
			y_min_scanlines = 4;
			break;
		default:
			MISSING_CASE(cpp);
			return -EINVAL;
		}
	} else {
		y_min_scanlines = 4;
	}

	if (apply_memory_bw_wa)
		y_min_scanlines *= 2;

	plane_bytes_per_line = width * cpp;
	if (y_tiled) {
		interm_pbpl = DIV_ROUND_UP(plane_bytes_per_line *
					   y_min_scanlines, 512);
		plane_blocks_per_line =
		      fixed_16_16_div_round_up(interm_pbpl, y_min_scanlines);
	} else if (x_tiled) {
		interm_pbpl = DIV_ROUND_UP(plane_bytes_per_line, 512);
		plane_blocks_per_line = u32_to_fixed_16_16(interm_pbpl);
	} else {
		interm_pbpl = DIV_ROUND_UP(plane_bytes_per_line, 512) + 1;
		plane_blocks_per_line = u32_to_fixed_16_16(interm_pbpl);
	}

	method1 = skl_wm_method1(plane_pixel_rate, cpp, latency);
	method2 = skl_wm_method2(plane_pixel_rate,
				 cstate->base.adjusted_mode.crtc_htotal,
				 latency,
				 plane_blocks_per_line);

	y_tile_minimum = mul_u32_fixed_16_16(y_min_scanlines,
					     plane_blocks_per_line);

	if (y_tiled) {
		selected_result = max_fixed_16_16(method2, y_tile_minimum);
	} else {
		if ((cpp * cstate->base.adjusted_mode.crtc_htotal / 512 < 1) &&
		    (plane_bytes_per_line / 512 < 1))
			selected_result = method2;
		else if ((ddb_allocation /
			fixed_16_16_to_u32_round_up(plane_blocks_per_line)) >= 1)
			selected_result = min_fixed_16_16(method1, method2);
		else
			selected_result = method1;
	}

	res_blocks = fixed_16_16_to_u32_round_up(selected_result) + 1;
	res_lines = DIV_ROUND_UP(selected_result.val,
				 plane_blocks_per_line.val);

	if (level >= 1 && level <= 7) {
		if (y_tiled) {
			res_blocks += fixed_16_16_to_u32_round_up(y_tile_minimum);
			res_lines += y_min_scanlines;
		} else {
			res_blocks++;
		}
	}

	if (res_blocks >= ddb_allocation || res_lines > 31) {
		*enabled = false;

		/*
		 * If there are no valid level 0 watermarks, then we can't
		 * support this display configuration.
		 */
		if (level) {
			return 0;
		} else {
			struct drm_plane *plane = pstate->plane;

			DRM_DEBUG_KMS("Requested display configuration exceeds system watermark limitations\n");
			DRM_DEBUG_KMS("[PLANE:%d:%s] blocks required = %u/%u, lines required = %u/31\n",
				      plane->base.id, plane->name,
				      res_blocks, ddb_allocation, res_lines);
			return -EINVAL;
		}
	}

	*out_blocks = res_blocks;
	*out_lines = res_lines;
	*enabled = true;

	return 0;
}

static int
skl_compute_wm_level(const struct drm_i915_private *dev_priv,
		     struct skl_ddb_allocation *ddb,
		     struct intel_crtc_state *cstate,
		     struct intel_plane *intel_plane,
		     int level,
		     struct skl_wm_level *result)
{
	struct drm_atomic_state *state = cstate->base.state;
	struct intel_crtc *intel_crtc = to_intel_crtc(cstate->base.crtc);
	struct drm_plane *plane = &intel_plane->base;
	struct intel_plane_state *intel_pstate = NULL;
	uint16_t ddb_blocks;
	enum pipe pipe = intel_crtc->pipe;
	int ret;

	if (state)
		intel_pstate =
			intel_atomic_get_existing_plane_state(state,
							      intel_plane);

	/*
	 * Note: If we start supporting multiple pending atomic commits against
	 * the same planes/CRTC's in the future, plane->state will no longer be
	 * the correct pre-state to use for the calculations here and we'll
	 * need to change where we get the 'unchanged' plane data from.
	 *
	 * For now this is fine because we only allow one queued commit against
	 * a CRTC.  Even if the plane isn't modified by this transaction and we
	 * don't have a plane lock, we still have the CRTC's lock, so we know
	 * that no other transactions are racing with us to update it.
	 */
	if (!intel_pstate)
		intel_pstate = to_intel_plane_state(plane->state);

	WARN_ON(!intel_pstate->base.fb);

	ddb_blocks = skl_ddb_entry_size(&ddb->plane[pipe][intel_plane->id]);

	ret = skl_compute_plane_wm(dev_priv,
				   cstate,
				   intel_pstate,
				   ddb_blocks,
				   level,
				   &result->plane_res_b,
				   &result->plane_res_l,
				   &result->plane_en);
	if (ret)
		return ret;

	return 0;
}

static uint32_t
skl_compute_linetime_wm(struct intel_crtc_state *cstate)
{
	struct drm_atomic_state *state = cstate->base.state;
	struct drm_i915_private *dev_priv = to_i915(state->dev);
	uint32_t pixel_rate;
	uint32_t linetime_wm;

	if (!cstate->base.active)
		return 0;

	pixel_rate = cstate->pixel_rate;

	if (WARN_ON(pixel_rate == 0))
		return 0;

	linetime_wm = DIV_ROUND_UP(8 * cstate->base.adjusted_mode.crtc_htotal *
				   1000, pixel_rate);

	/* Display WA #1135: bxt. */
	if (IS_BROXTON(dev_priv) && dev_priv->ipc_enabled)
		linetime_wm = DIV_ROUND_UP(linetime_wm, 2);

	return linetime_wm;
}

static void skl_compute_transition_wm(struct intel_crtc_state *cstate,
				      struct skl_wm_level *trans_wm /* out */)
{
	if (!cstate->base.active)
		return;

	/* Until we know more, just disable transition WMs */
	trans_wm->plane_en = false;
}

static int skl_build_pipe_wm(struct intel_crtc_state *cstate,
			     struct skl_ddb_allocation *ddb,
			     struct skl_pipe_wm *pipe_wm)
{
	struct drm_device *dev = cstate->base.crtc->dev;
	const struct drm_i915_private *dev_priv = to_i915(dev);
	struct intel_plane *intel_plane;
	struct skl_plane_wm *wm;
	int level, max_level = ilk_wm_max_level(dev_priv);
	int ret;

	/*
	 * We'll only calculate watermarks for planes that are actually
	 * enabled, so make sure all other planes are set as disabled.
	 */
	memset(pipe_wm->planes, 0, sizeof(pipe_wm->planes));

	for_each_intel_plane_mask(&dev_priv->drm,
				  intel_plane,
				  cstate->base.plane_mask) {
		wm = &pipe_wm->planes[intel_plane->id];

		for (level = 0; level <= max_level; level++) {
			ret = skl_compute_wm_level(dev_priv, ddb, cstate,
						   intel_plane, level,
						   &wm->wm[level]);
			if (ret)
				return ret;
		}
		skl_compute_transition_wm(cstate, &wm->trans_wm);
	}
	pipe_wm->linetime = skl_compute_linetime_wm(cstate);

	return 0;
}

static void skl_ddb_entry_write(struct drm_i915_private *dev_priv,
				i915_reg_t reg,
				const struct skl_ddb_entry *entry)
{
	if (entry->end)
		I915_WRITE(reg, (entry->end - 1) << 16 | entry->start);
	else
		I915_WRITE(reg, 0);
}

static void skl_write_wm_level(struct drm_i915_private *dev_priv,
			       i915_reg_t reg,
			       const struct skl_wm_level *level)
{
	uint32_t val = 0;

	if (level->plane_en) {
		val |= PLANE_WM_EN;
		val |= level->plane_res_b;
		val |= level->plane_res_l << PLANE_WM_LINES_SHIFT;
	}

	I915_WRITE(reg, val);
}

static void skl_write_plane_wm(struct intel_crtc *intel_crtc,
			       const struct skl_plane_wm *wm,
			       const struct skl_ddb_allocation *ddb,
			       enum plane_id plane_id)
{
	struct drm_crtc *crtc = &intel_crtc->base;
	struct drm_device *dev = crtc->dev;
	struct drm_i915_private *dev_priv = to_i915(dev);
	int level, max_level = ilk_wm_max_level(dev_priv);
	enum pipe pipe = intel_crtc->pipe;

	for (level = 0; level <= max_level; level++) {
		skl_write_wm_level(dev_priv, PLANE_WM(pipe, plane_id, level),
				   &wm->wm[level]);
	}
	skl_write_wm_level(dev_priv, PLANE_WM_TRANS(pipe, plane_id),
			   &wm->trans_wm);

	skl_ddb_entry_write(dev_priv, PLANE_BUF_CFG(pipe, plane_id),
			    &ddb->plane[pipe][plane_id]);
	skl_ddb_entry_write(dev_priv, PLANE_NV12_BUF_CFG(pipe, plane_id),
			    &ddb->y_plane[pipe][plane_id]);
}

static void skl_write_cursor_wm(struct intel_crtc *intel_crtc,
				const struct skl_plane_wm *wm,
				const struct skl_ddb_allocation *ddb)
{
	struct drm_crtc *crtc = &intel_crtc->base;
	struct drm_device *dev = crtc->dev;
	struct drm_i915_private *dev_priv = to_i915(dev);
	int level, max_level = ilk_wm_max_level(dev_priv);
	enum pipe pipe = intel_crtc->pipe;

	for (level = 0; level <= max_level; level++) {
		skl_write_wm_level(dev_priv, CUR_WM(pipe, level),
				   &wm->wm[level]);
	}
	skl_write_wm_level(dev_priv, CUR_WM_TRANS(pipe), &wm->trans_wm);

	skl_ddb_entry_write(dev_priv, CUR_BUF_CFG(pipe),
			    &ddb->plane[pipe][PLANE_CURSOR]);
}

bool skl_wm_level_equals(const struct skl_wm_level *l1,
			 const struct skl_wm_level *l2)
{
	if (l1->plane_en != l2->plane_en)
		return false;

	/* If both planes aren't enabled, the rest shouldn't matter */
	if (!l1->plane_en)
		return true;

	return (l1->plane_res_l == l2->plane_res_l &&
		l1->plane_res_b == l2->plane_res_b);
}

static inline bool skl_ddb_entries_overlap(const struct skl_ddb_entry *a,
					   const struct skl_ddb_entry *b)
{
	return a->start < b->end && b->start < a->end;
}

bool skl_ddb_allocation_overlaps(const struct skl_ddb_entry **entries,
				 const struct skl_ddb_entry *ddb,
				 int ignore)
{
	int i;

	for (i = 0; i < I915_MAX_PIPES; i++)
		if (i != ignore && entries[i] &&
		    skl_ddb_entries_overlap(ddb, entries[i]))
			return true;

	return false;
}

static int skl_update_pipe_wm(struct drm_crtc_state *cstate,
			      const struct skl_pipe_wm *old_pipe_wm,
			      struct skl_pipe_wm *pipe_wm, /* out */
			      struct skl_ddb_allocation *ddb, /* out */
			      bool *changed /* out */)
{
	struct intel_crtc_state *intel_cstate = to_intel_crtc_state(cstate);
	int ret;

	ret = skl_build_pipe_wm(intel_cstate, ddb, pipe_wm);
	if (ret)
		return ret;

	if (!memcmp(old_pipe_wm, pipe_wm, sizeof(*pipe_wm)))
		*changed = false;
	else
		*changed = true;

	return 0;
}

static uint32_t
pipes_modified(struct drm_atomic_state *state)
{
	struct drm_crtc *crtc;
	struct drm_crtc_state *cstate;
	uint32_t i, ret = 0;

	for_each_new_crtc_in_state(state, crtc, cstate, i)
		ret |= drm_crtc_mask(crtc);

	return ret;
}

static int
skl_ddb_add_affected_planes(struct intel_crtc_state *cstate)
{
	struct drm_atomic_state *state = cstate->base.state;
	struct drm_device *dev = state->dev;
	struct drm_crtc *crtc = cstate->base.crtc;
	struct intel_crtc *intel_crtc = to_intel_crtc(crtc);
	struct drm_i915_private *dev_priv = to_i915(dev);
	struct intel_atomic_state *intel_state = to_intel_atomic_state(state);
	struct skl_ddb_allocation *new_ddb = &intel_state->wm_results.ddb;
	struct skl_ddb_allocation *cur_ddb = &dev_priv->wm.skl_hw.ddb;
	struct drm_plane_state *plane_state;
	struct drm_plane *plane;
	enum pipe pipe = intel_crtc->pipe;

	WARN_ON(!drm_atomic_get_existing_crtc_state(state, crtc));

	drm_for_each_plane_mask(plane, dev, cstate->base.plane_mask) {
		enum plane_id plane_id = to_intel_plane(plane)->id;

		if (skl_ddb_entry_equal(&cur_ddb->plane[pipe][plane_id],
					&new_ddb->plane[pipe][plane_id]) &&
		    skl_ddb_entry_equal(&cur_ddb->y_plane[pipe][plane_id],
					&new_ddb->y_plane[pipe][plane_id]))
			continue;

		plane_state = drm_atomic_get_plane_state(state, plane);
		if (IS_ERR(plane_state))
			return PTR_ERR(plane_state);
	}

	return 0;
}

static int
skl_compute_ddb(struct drm_atomic_state *state)
{
	struct drm_device *dev = state->dev;
	struct drm_i915_private *dev_priv = to_i915(dev);
	struct intel_atomic_state *intel_state = to_intel_atomic_state(state);
	struct intel_crtc *intel_crtc;
	struct skl_ddb_allocation *ddb = &intel_state->wm_results.ddb;
	uint32_t realloc_pipes = pipes_modified(state);
	int ret;

	/*
	 * If this is our first atomic update following hardware readout,
	 * we can't trust the DDB that the BIOS programmed for us.  Let's
	 * pretend that all pipes switched active status so that we'll
	 * ensure a full DDB recompute.
	 */
	if (dev_priv->wm.distrust_bios_wm) {
		ret = drm_modeset_lock(&dev->mode_config.connection_mutex,
				       state->acquire_ctx);
		if (ret)
			return ret;

		intel_state->active_pipe_changes = ~0;

		/*
		 * We usually only initialize intel_state->active_crtcs if we
		 * we're doing a modeset; make sure this field is always
		 * initialized during the sanitization process that happens
		 * on the first commit too.
		 */
		if (!intel_state->modeset)
			intel_state->active_crtcs = dev_priv->active_crtcs;
	}

	/*
	 * If the modeset changes which CRTC's are active, we need to
	 * recompute the DDB allocation for *all* active pipes, even
	 * those that weren't otherwise being modified in any way by this
	 * atomic commit.  Due to the shrinking of the per-pipe allocations
	 * when new active CRTC's are added, it's possible for a pipe that
	 * we were already using and aren't changing at all here to suddenly
	 * become invalid if its DDB needs exceeds its new allocation.
	 *
	 * Note that if we wind up doing a full DDB recompute, we can't let
	 * any other display updates race with this transaction, so we need
	 * to grab the lock on *all* CRTC's.
	 */
	if (intel_state->active_pipe_changes) {
		realloc_pipes = ~0;
		intel_state->wm_results.dirty_pipes = ~0;
	}

	/*
	 * We're not recomputing for the pipes not included in the commit, so
	 * make sure we start with the current state.
	 */
	memcpy(ddb, &dev_priv->wm.skl_hw.ddb, sizeof(*ddb));

	for_each_intel_crtc_mask(dev, intel_crtc, realloc_pipes) {
		struct intel_crtc_state *cstate;

		cstate = intel_atomic_get_crtc_state(state, intel_crtc);
		if (IS_ERR(cstate))
			return PTR_ERR(cstate);

		ret = skl_allocate_pipe_ddb(cstate, ddb);
		if (ret)
			return ret;

		ret = skl_ddb_add_affected_planes(cstate);
		if (ret)
			return ret;
	}

	return 0;
}

static void
skl_copy_wm_for_pipe(struct skl_wm_values *dst,
		     struct skl_wm_values *src,
		     enum pipe pipe)
{
	memcpy(dst->ddb.y_plane[pipe], src->ddb.y_plane[pipe],
	       sizeof(dst->ddb.y_plane[pipe]));
	memcpy(dst->ddb.plane[pipe], src->ddb.plane[pipe],
	       sizeof(dst->ddb.plane[pipe]));
}

static void
skl_print_wm_changes(const struct drm_atomic_state *state)
{
	const struct drm_device *dev = state->dev;
	const struct drm_i915_private *dev_priv = to_i915(dev);
	const struct intel_atomic_state *intel_state =
		to_intel_atomic_state(state);
	const struct drm_crtc *crtc;
	const struct drm_crtc_state *cstate;
	const struct intel_plane *intel_plane;
	const struct skl_ddb_allocation *old_ddb = &dev_priv->wm.skl_hw.ddb;
	const struct skl_ddb_allocation *new_ddb = &intel_state->wm_results.ddb;
	int i;

	for_each_new_crtc_in_state(state, crtc, cstate, i) {
		const struct intel_crtc *intel_crtc = to_intel_crtc(crtc);
		enum pipe pipe = intel_crtc->pipe;

		for_each_intel_plane_on_crtc(dev, intel_crtc, intel_plane) {
			enum plane_id plane_id = intel_plane->id;
			const struct skl_ddb_entry *old, *new;

			old = &old_ddb->plane[pipe][plane_id];
			new = &new_ddb->plane[pipe][plane_id];

			if (skl_ddb_entry_equal(old, new))
				continue;

			DRM_DEBUG_ATOMIC("[PLANE:%d:%s] ddb (%d - %d) -> (%d - %d)\n",
					 intel_plane->base.base.id,
					 intel_plane->base.name,
					 old->start, old->end,
					 new->start, new->end);
		}
	}
}

static int
skl_compute_wm(struct drm_atomic_state *state)
{
	struct drm_crtc *crtc;
	struct drm_crtc_state *cstate;
	struct intel_atomic_state *intel_state = to_intel_atomic_state(state);
	struct skl_wm_values *results = &intel_state->wm_results;
	struct skl_pipe_wm *pipe_wm;
	bool changed = false;
	int ret, i;

	/*
	 * If this transaction isn't actually touching any CRTC's, don't
	 * bother with watermark calculation.  Note that if we pass this
	 * test, we're guaranteed to hold at least one CRTC state mutex,
	 * which means we can safely use values like dev_priv->active_crtcs
	 * since any racing commits that want to update them would need to
	 * hold _all_ CRTC state mutexes.
	 */
	for_each_new_crtc_in_state(state, crtc, cstate, i)
		changed = true;
	if (!changed)
		return 0;

	/* Clear all dirty flags */
	results->dirty_pipes = 0;

	ret = skl_compute_ddb(state);
	if (ret)
		return ret;

	/*
	 * Calculate WM's for all pipes that are part of this transaction.
	 * Note that the DDB allocation above may have added more CRTC's that
	 * weren't otherwise being modified (and set bits in dirty_pipes) if
	 * pipe allocations had to change.
	 *
	 * FIXME:  Now that we're doing this in the atomic check phase, we
	 * should allow skl_update_pipe_wm() to return failure in cases where
	 * no suitable watermark values can be found.
	 */
	for_each_new_crtc_in_state(state, crtc, cstate, i) {
		struct intel_crtc_state *intel_cstate =
			to_intel_crtc_state(cstate);
		const struct skl_pipe_wm *old_pipe_wm =
			&to_intel_crtc_state(crtc->state)->wm.skl.optimal;

		pipe_wm = &intel_cstate->wm.skl.optimal;
		ret = skl_update_pipe_wm(cstate, old_pipe_wm, pipe_wm,
					 &results->ddb, &changed);
		if (ret)
			return ret;

		if (changed)
			results->dirty_pipes |= drm_crtc_mask(crtc);

		if ((results->dirty_pipes & drm_crtc_mask(crtc)) == 0)
			/* This pipe's WM's did not change */
			continue;

		intel_cstate->update_wm_pre = true;
	}

	skl_print_wm_changes(state);

	return 0;
}

static void skl_atomic_update_crtc_wm(struct intel_atomic_state *state,
				      struct intel_crtc_state *cstate)
{
	struct intel_crtc *crtc = to_intel_crtc(cstate->base.crtc);
	struct drm_i915_private *dev_priv = to_i915(state->base.dev);
	struct skl_pipe_wm *pipe_wm = &cstate->wm.skl.optimal;
	const struct skl_ddb_allocation *ddb = &state->wm_results.ddb;
	enum pipe pipe = crtc->pipe;
	enum plane_id plane_id;

	if (!(state->wm_results.dirty_pipes & drm_crtc_mask(&crtc->base)))
		return;

	I915_WRITE(PIPE_WM_LINETIME(pipe), pipe_wm->linetime);

	for_each_plane_id_on_crtc(crtc, plane_id) {
		if (plane_id != PLANE_CURSOR)
			skl_write_plane_wm(crtc, &pipe_wm->planes[plane_id],
					   ddb, plane_id);
		else
			skl_write_cursor_wm(crtc, &pipe_wm->planes[plane_id],
					    ddb);
	}
}

static void skl_initial_wm(struct intel_atomic_state *state,
			   struct intel_crtc_state *cstate)
{
	struct intel_crtc *intel_crtc = to_intel_crtc(cstate->base.crtc);
	struct drm_device *dev = intel_crtc->base.dev;
	struct drm_i915_private *dev_priv = to_i915(dev);
	struct skl_wm_values *results = &state->wm_results;
	struct skl_wm_values *hw_vals = &dev_priv->wm.skl_hw;
	enum pipe pipe = intel_crtc->pipe;

	if ((results->dirty_pipes & drm_crtc_mask(&intel_crtc->base)) == 0)
		return;

	mutex_lock(&dev_priv->wm.wm_mutex);

	if (cstate->base.active_changed)
		skl_atomic_update_crtc_wm(state, cstate);

	skl_copy_wm_for_pipe(hw_vals, results, pipe);

	mutex_unlock(&dev_priv->wm.wm_mutex);
}

static void ilk_compute_wm_config(struct drm_device *dev,
				  struct intel_wm_config *config)
{
	struct intel_crtc *crtc;

	/* Compute the currently _active_ config */
	for_each_intel_crtc(dev, crtc) {
		const struct intel_pipe_wm *wm = &crtc->wm.active.ilk;

		if (!wm->pipe_enabled)
			continue;

		config->sprites_enabled |= wm->sprites_enabled;
		config->sprites_scaled |= wm->sprites_scaled;
		config->num_pipes_active++;
	}
}

static void ilk_program_watermarks(struct drm_i915_private *dev_priv)
{
	struct drm_device *dev = &dev_priv->drm;
	struct intel_pipe_wm lp_wm_1_2 = {}, lp_wm_5_6 = {}, *best_lp_wm;
	struct ilk_wm_maximums max;
	struct intel_wm_config config = {};
	struct ilk_wm_values results = {};
	enum intel_ddb_partitioning partitioning;

	ilk_compute_wm_config(dev, &config);

	ilk_compute_wm_maximums(dev, 1, &config, INTEL_DDB_PART_1_2, &max);
	ilk_wm_merge(dev, &config, &max, &lp_wm_1_2);

	/* 5/6 split only in single pipe config on IVB+ */
	if (INTEL_GEN(dev_priv) >= 7 &&
	    config.num_pipes_active == 1 && config.sprites_enabled) {
		ilk_compute_wm_maximums(dev, 1, &config, INTEL_DDB_PART_5_6, &max);
		ilk_wm_merge(dev, &config, &max, &lp_wm_5_6);

		best_lp_wm = ilk_find_best_result(dev, &lp_wm_1_2, &lp_wm_5_6);
	} else {
		best_lp_wm = &lp_wm_1_2;
	}

	partitioning = (best_lp_wm == &lp_wm_1_2) ?
		       INTEL_DDB_PART_1_2 : INTEL_DDB_PART_5_6;

	ilk_compute_wm_results(dev, best_lp_wm, partitioning, &results);

	ilk_write_wm_values(dev_priv, &results);
}

static void ilk_initial_watermarks(struct intel_atomic_state *state,
				   struct intel_crtc_state *cstate)
{
	struct drm_i915_private *dev_priv = to_i915(cstate->base.crtc->dev);
	struct intel_crtc *intel_crtc = to_intel_crtc(cstate->base.crtc);

	mutex_lock(&dev_priv->wm.wm_mutex);
	intel_crtc->wm.active.ilk = cstate->wm.ilk.intermediate;
	ilk_program_watermarks(dev_priv);
	mutex_unlock(&dev_priv->wm.wm_mutex);
}

static void ilk_optimize_watermarks(struct intel_atomic_state *state,
				    struct intel_crtc_state *cstate)
{
	struct drm_i915_private *dev_priv = to_i915(cstate->base.crtc->dev);
	struct intel_crtc *intel_crtc = to_intel_crtc(cstate->base.crtc);

	mutex_lock(&dev_priv->wm.wm_mutex);
	if (cstate->wm.need_postvbl_update) {
		intel_crtc->wm.active.ilk = cstate->wm.ilk.optimal;
		ilk_program_watermarks(dev_priv);
	}
	mutex_unlock(&dev_priv->wm.wm_mutex);
}

static inline void skl_wm_level_from_reg_val(uint32_t val,
					     struct skl_wm_level *level)
{
	level->plane_en = val & PLANE_WM_EN;
	level->plane_res_b = val & PLANE_WM_BLOCKS_MASK;
	level->plane_res_l = (val >> PLANE_WM_LINES_SHIFT) &
		PLANE_WM_LINES_MASK;
}

void skl_pipe_wm_get_hw_state(struct drm_crtc *crtc,
			      struct skl_pipe_wm *out)
{
	struct drm_i915_private *dev_priv = to_i915(crtc->dev);
	struct intel_crtc *intel_crtc = to_intel_crtc(crtc);
	enum pipe pipe = intel_crtc->pipe;
	int level, max_level;
	enum plane_id plane_id;
	uint32_t val;

	max_level = ilk_wm_max_level(dev_priv);

	for_each_plane_id_on_crtc(intel_crtc, plane_id) {
		struct skl_plane_wm *wm = &out->planes[plane_id];

		for (level = 0; level <= max_level; level++) {
			if (plane_id != PLANE_CURSOR)
				val = I915_READ(PLANE_WM(pipe, plane_id, level));
			else
				val = I915_READ(CUR_WM(pipe, level));

			skl_wm_level_from_reg_val(val, &wm->wm[level]);
		}

		if (plane_id != PLANE_CURSOR)
			val = I915_READ(PLANE_WM_TRANS(pipe, plane_id));
		else
			val = I915_READ(CUR_WM_TRANS(pipe));

		skl_wm_level_from_reg_val(val, &wm->trans_wm);
	}

	if (!intel_crtc->active)
		return;

	out->linetime = I915_READ(PIPE_WM_LINETIME(pipe));
}

void skl_wm_get_hw_state(struct drm_device *dev)
{
	struct drm_i915_private *dev_priv = to_i915(dev);
	struct skl_wm_values *hw = &dev_priv->wm.skl_hw;
	struct skl_ddb_allocation *ddb = &dev_priv->wm.skl_hw.ddb;
	struct drm_crtc *crtc;
	struct intel_crtc *intel_crtc;
	struct intel_crtc_state *cstate;

	skl_ddb_get_hw_state(dev_priv, ddb);
	list_for_each_entry(crtc, &dev->mode_config.crtc_list, head) {
		intel_crtc = to_intel_crtc(crtc);
		cstate = to_intel_crtc_state(crtc->state);

		skl_pipe_wm_get_hw_state(crtc, &cstate->wm.skl.optimal);

		if (intel_crtc->active)
			hw->dirty_pipes |= drm_crtc_mask(crtc);
	}

	if (dev_priv->active_crtcs) {
		/* Fully recompute DDB on first atomic commit */
		dev_priv->wm.distrust_bios_wm = true;
	} else {
		/* Easy/common case; just sanitize DDB now if everything off */
		memset(ddb, 0, sizeof(*ddb));
	}
}

static void ilk_pipe_wm_get_hw_state(struct drm_crtc *crtc)
{
	struct drm_device *dev = crtc->dev;
	struct drm_i915_private *dev_priv = to_i915(dev);
	struct ilk_wm_values *hw = &dev_priv->wm.hw;
	struct intel_crtc *intel_crtc = to_intel_crtc(crtc);
	struct intel_crtc_state *cstate = to_intel_crtc_state(crtc->state);
	struct intel_pipe_wm *active = &cstate->wm.ilk.optimal;
	enum pipe pipe = intel_crtc->pipe;
	static const i915_reg_t wm0_pipe_reg[] = {
		[PIPE_A] = WM0_PIPEA_ILK,
		[PIPE_B] = WM0_PIPEB_ILK,
		[PIPE_C] = WM0_PIPEC_IVB,
	};

	hw->wm_pipe[pipe] = I915_READ(wm0_pipe_reg[pipe]);
	if (IS_HASWELL(dev_priv) || IS_BROADWELL(dev_priv))
		hw->wm_linetime[pipe] = I915_READ(PIPE_WM_LINETIME(pipe));

	memset(active, 0, sizeof(*active));

	active->pipe_enabled = intel_crtc->active;

	if (active->pipe_enabled) {
		u32 tmp = hw->wm_pipe[pipe];

		/*
		 * For active pipes LP0 watermark is marked as
		 * enabled, and LP1+ watermaks as disabled since
		 * we can't really reverse compute them in case
		 * multiple pipes are active.
		 */
		active->wm[0].enable = true;
		active->wm[0].pri_val = (tmp & WM0_PIPE_PLANE_MASK) >> WM0_PIPE_PLANE_SHIFT;
		active->wm[0].spr_val = (tmp & WM0_PIPE_SPRITE_MASK) >> WM0_PIPE_SPRITE_SHIFT;
		active->wm[0].cur_val = tmp & WM0_PIPE_CURSOR_MASK;
		active->linetime = hw->wm_linetime[pipe];
	} else {
		int level, max_level = ilk_wm_max_level(dev_priv);

		/*
		 * For inactive pipes, all watermark levels
		 * should be marked as enabled but zeroed,
		 * which is what we'd compute them to.
		 */
		for (level = 0; level <= max_level; level++)
			active->wm[level].enable = true;
	}

	intel_crtc->wm.active.ilk = *active;
}

#define _FW_WM(value, plane) \
	(((value) & DSPFW_ ## plane ## _MASK) >> DSPFW_ ## plane ## _SHIFT)
#define _FW_WM_VLV(value, plane) \
	(((value) & DSPFW_ ## plane ## _MASK_VLV) >> DSPFW_ ## plane ## _SHIFT)

static void vlv_read_wm_values(struct drm_i915_private *dev_priv,
			       struct vlv_wm_values *wm)
{
	enum pipe pipe;
	uint32_t tmp;

	for_each_pipe(dev_priv, pipe) {
		tmp = I915_READ(VLV_DDL(pipe));

		wm->ddl[pipe].plane[PLANE_PRIMARY] =
			(tmp >> DDL_PLANE_SHIFT) & (DDL_PRECISION_HIGH | DRAIN_LATENCY_MASK);
		wm->ddl[pipe].plane[PLANE_CURSOR] =
			(tmp >> DDL_CURSOR_SHIFT) & (DDL_PRECISION_HIGH | DRAIN_LATENCY_MASK);
		wm->ddl[pipe].plane[PLANE_SPRITE0] =
			(tmp >> DDL_SPRITE_SHIFT(0)) & (DDL_PRECISION_HIGH | DRAIN_LATENCY_MASK);
		wm->ddl[pipe].plane[PLANE_SPRITE1] =
			(tmp >> DDL_SPRITE_SHIFT(1)) & (DDL_PRECISION_HIGH | DRAIN_LATENCY_MASK);
	}

	tmp = I915_READ(DSPFW1);
	wm->sr.plane = _FW_WM(tmp, SR);
	wm->pipe[PIPE_B].plane[PLANE_CURSOR] = _FW_WM(tmp, CURSORB);
	wm->pipe[PIPE_B].plane[PLANE_PRIMARY] = _FW_WM_VLV(tmp, PLANEB);
	wm->pipe[PIPE_A].plane[PLANE_PRIMARY] = _FW_WM_VLV(tmp, PLANEA);

	tmp = I915_READ(DSPFW2);
	wm->pipe[PIPE_A].plane[PLANE_SPRITE1] = _FW_WM_VLV(tmp, SPRITEB);
	wm->pipe[PIPE_A].plane[PLANE_CURSOR] = _FW_WM(tmp, CURSORA);
	wm->pipe[PIPE_A].plane[PLANE_SPRITE0] = _FW_WM_VLV(tmp, SPRITEA);

	tmp = I915_READ(DSPFW3);
	wm->sr.cursor = _FW_WM(tmp, CURSOR_SR);

	if (IS_CHERRYVIEW(dev_priv)) {
		tmp = I915_READ(DSPFW7_CHV);
		wm->pipe[PIPE_B].plane[PLANE_SPRITE1] = _FW_WM_VLV(tmp, SPRITED);
		wm->pipe[PIPE_B].plane[PLANE_SPRITE0] = _FW_WM_VLV(tmp, SPRITEC);

		tmp = I915_READ(DSPFW8_CHV);
		wm->pipe[PIPE_C].plane[PLANE_SPRITE1] = _FW_WM_VLV(tmp, SPRITEF);
		wm->pipe[PIPE_C].plane[PLANE_SPRITE0] = _FW_WM_VLV(tmp, SPRITEE);

		tmp = I915_READ(DSPFW9_CHV);
		wm->pipe[PIPE_C].plane[PLANE_PRIMARY] = _FW_WM_VLV(tmp, PLANEC);
		wm->pipe[PIPE_C].plane[PLANE_CURSOR] = _FW_WM(tmp, CURSORC);

		tmp = I915_READ(DSPHOWM);
		wm->sr.plane |= _FW_WM(tmp, SR_HI) << 9;
		wm->pipe[PIPE_C].plane[PLANE_SPRITE1] |= _FW_WM(tmp, SPRITEF_HI) << 8;
		wm->pipe[PIPE_C].plane[PLANE_SPRITE0] |= _FW_WM(tmp, SPRITEE_HI) << 8;
		wm->pipe[PIPE_C].plane[PLANE_PRIMARY] |= _FW_WM(tmp, PLANEC_HI) << 8;
		wm->pipe[PIPE_B].plane[PLANE_SPRITE1] |= _FW_WM(tmp, SPRITED_HI) << 8;
		wm->pipe[PIPE_B].plane[PLANE_SPRITE0] |= _FW_WM(tmp, SPRITEC_HI) << 8;
		wm->pipe[PIPE_B].plane[PLANE_PRIMARY] |= _FW_WM(tmp, PLANEB_HI) << 8;
		wm->pipe[PIPE_A].plane[PLANE_SPRITE1] |= _FW_WM(tmp, SPRITEB_HI) << 8;
		wm->pipe[PIPE_A].plane[PLANE_SPRITE0] |= _FW_WM(tmp, SPRITEA_HI) << 8;
		wm->pipe[PIPE_A].plane[PLANE_PRIMARY] |= _FW_WM(tmp, PLANEA_HI) << 8;
	} else {
		tmp = I915_READ(DSPFW7);
		wm->pipe[PIPE_B].plane[PLANE_SPRITE1] = _FW_WM_VLV(tmp, SPRITED);
		wm->pipe[PIPE_B].plane[PLANE_SPRITE0] = _FW_WM_VLV(tmp, SPRITEC);

		tmp = I915_READ(DSPHOWM);
		wm->sr.plane |= _FW_WM(tmp, SR_HI) << 9;
		wm->pipe[PIPE_B].plane[PLANE_SPRITE1] |= _FW_WM(tmp, SPRITED_HI) << 8;
		wm->pipe[PIPE_B].plane[PLANE_SPRITE0] |= _FW_WM(tmp, SPRITEC_HI) << 8;
		wm->pipe[PIPE_B].plane[PLANE_PRIMARY] |= _FW_WM(tmp, PLANEB_HI) << 8;
		wm->pipe[PIPE_A].plane[PLANE_SPRITE1] |= _FW_WM(tmp, SPRITEB_HI) << 8;
		wm->pipe[PIPE_A].plane[PLANE_SPRITE0] |= _FW_WM(tmp, SPRITEA_HI) << 8;
		wm->pipe[PIPE_A].plane[PLANE_PRIMARY] |= _FW_WM(tmp, PLANEA_HI) << 8;
	}
}

#undef _FW_WM
#undef _FW_WM_VLV

void vlv_wm_get_hw_state(struct drm_device *dev)
{
	struct drm_i915_private *dev_priv = to_i915(dev);
	struct vlv_wm_values *wm = &dev_priv->wm.vlv;
	struct intel_crtc *crtc;
	u32 val;

	vlv_read_wm_values(dev_priv, wm);

	wm->cxsr = I915_READ(FW_BLC_SELF_VLV) & FW_CSPWRDWNEN;
	wm->level = VLV_WM_LEVEL_PM2;

	if (IS_CHERRYVIEW(dev_priv)) {
		mutex_lock(&dev_priv->rps.hw_lock);

		val = vlv_punit_read(dev_priv, PUNIT_REG_DSPFREQ);
		if (val & DSP_MAXFIFO_PM5_ENABLE)
			wm->level = VLV_WM_LEVEL_PM5;

		/*
		 * If DDR DVFS is disabled in the BIOS, Punit
		 * will never ack the request. So if that happens
		 * assume we don't have to enable/disable DDR DVFS
		 * dynamically. To test that just set the REQ_ACK
		 * bit to poke the Punit, but don't change the
		 * HIGH/LOW bits so that we don't actually change
		 * the current state.
		 */
		val = vlv_punit_read(dev_priv, PUNIT_REG_DDR_SETUP2);
		val |= FORCE_DDR_FREQ_REQ_ACK;
		vlv_punit_write(dev_priv, PUNIT_REG_DDR_SETUP2, val);

		if (wait_for((vlv_punit_read(dev_priv, PUNIT_REG_DDR_SETUP2) &
			      FORCE_DDR_FREQ_REQ_ACK) == 0, 3)) {
			DRM_DEBUG_KMS("Punit not acking DDR DVFS request, "
				      "assuming DDR DVFS is disabled\n");
			dev_priv->wm.max_level = VLV_WM_LEVEL_PM5;
		} else {
			val = vlv_punit_read(dev_priv, PUNIT_REG_DDR_SETUP2);
			if ((val & FORCE_DDR_HIGH_FREQ) == 0)
				wm->level = VLV_WM_LEVEL_DDR_DVFS;
		}

		mutex_unlock(&dev_priv->rps.hw_lock);
	}

	for_each_intel_crtc(dev, crtc) {
		struct intel_crtc_state *crtc_state =
			to_intel_crtc_state(crtc->base.state);
		struct vlv_wm_state *active = &crtc->wm.active.vlv;
		const struct vlv_fifo_state *fifo_state =
			&crtc_state->wm.vlv.fifo_state;
		enum pipe pipe = crtc->pipe;
		enum plane_id plane_id;
		int level;

		vlv_get_fifo_size(crtc_state);

		active->num_levels = wm->level + 1;
		active->cxsr = wm->cxsr;

		for (level = 0; level < active->num_levels; level++) {
			struct vlv_pipe_wm *raw =
				&crtc_state->wm.vlv.raw[level];

			active->sr[level].plane = wm->sr.plane;
			active->sr[level].cursor = wm->sr.cursor;

			for_each_plane_id_on_crtc(crtc, plane_id) {
				active->wm[level].plane[plane_id] =
					wm->pipe[pipe].plane[plane_id];

				raw->plane[plane_id] =
					vlv_invert_wm_value(active->wm[level].plane[plane_id],
							    fifo_state->plane[plane_id]);
			}
		}

		for_each_plane_id_on_crtc(crtc, plane_id)
			vlv_raw_plane_wm_set(crtc_state, level,
					     plane_id, USHRT_MAX);
		vlv_invalidate_wms(crtc, active, level);

		crtc_state->wm.vlv.optimal = *active;
		crtc_state->wm.vlv.intermediate = *active;

		DRM_DEBUG_KMS("Initial watermarks: pipe %c, plane=%d, cursor=%d, sprite0=%d, sprite1=%d\n",
			      pipe_name(pipe),
			      wm->pipe[pipe].plane[PLANE_PRIMARY],
			      wm->pipe[pipe].plane[PLANE_CURSOR],
			      wm->pipe[pipe].plane[PLANE_SPRITE0],
			      wm->pipe[pipe].plane[PLANE_SPRITE1]);
	}

	DRM_DEBUG_KMS("Initial watermarks: SR plane=%d, SR cursor=%d level=%d cxsr=%d\n",
		      wm->sr.plane, wm->sr.cursor, wm->level, wm->cxsr);
}

void vlv_wm_sanitize(struct drm_i915_private *dev_priv)
{
	struct intel_plane *plane;
	struct intel_crtc *crtc;

	mutex_lock(&dev_priv->wm.wm_mutex);

	for_each_intel_plane(&dev_priv->drm, plane) {
		struct intel_crtc *crtc =
			intel_get_crtc_for_pipe(dev_priv, plane->pipe);
		struct intel_crtc_state *crtc_state =
			to_intel_crtc_state(crtc->base.state);
		struct intel_plane_state *plane_state =
			to_intel_plane_state(plane->base.state);
		struct vlv_wm_state *wm_state = &crtc_state->wm.vlv.optimal;
		const struct vlv_fifo_state *fifo_state =
			&crtc_state->wm.vlv.fifo_state;
		enum plane_id plane_id = plane->id;
		int level;

		if (plane_state->base.visible)
			continue;

		for (level = 0; level < wm_state->num_levels; level++) {
			struct vlv_pipe_wm *raw =
				&crtc_state->wm.vlv.raw[level];

			raw->plane[plane_id] = 0;

			wm_state->wm[level].plane[plane_id] =
				vlv_invert_wm_value(raw->plane[plane_id],
						    fifo_state->plane[plane_id]);
		}
	}

	for_each_intel_crtc(&dev_priv->drm, crtc) {
		struct intel_crtc_state *crtc_state =
			to_intel_crtc_state(crtc->base.state);

		crtc_state->wm.vlv.intermediate =
			crtc_state->wm.vlv.optimal;
		crtc->wm.active.vlv = crtc_state->wm.vlv.optimal;
	}

	vlv_program_watermarks(dev_priv);

	mutex_unlock(&dev_priv->wm.wm_mutex);
}

void ilk_wm_get_hw_state(struct drm_device *dev)
{
	struct drm_i915_private *dev_priv = to_i915(dev);
	struct ilk_wm_values *hw = &dev_priv->wm.hw;
	struct drm_crtc *crtc;

	for_each_crtc(dev, crtc)
		ilk_pipe_wm_get_hw_state(crtc);

	hw->wm_lp[0] = I915_READ(WM1_LP_ILK);
	hw->wm_lp[1] = I915_READ(WM2_LP_ILK);
	hw->wm_lp[2] = I915_READ(WM3_LP_ILK);

	hw->wm_lp_spr[0] = I915_READ(WM1S_LP_ILK);
	if (INTEL_GEN(dev_priv) >= 7) {
		hw->wm_lp_spr[1] = I915_READ(WM2S_LP_IVB);
		hw->wm_lp_spr[2] = I915_READ(WM3S_LP_IVB);
	}

	if (IS_HASWELL(dev_priv) || IS_BROADWELL(dev_priv))
		hw->partitioning = (I915_READ(WM_MISC) & WM_MISC_DATA_PARTITION_5_6) ?
			INTEL_DDB_PART_5_6 : INTEL_DDB_PART_1_2;
	else if (IS_IVYBRIDGE(dev_priv))
		hw->partitioning = (I915_READ(DISP_ARB_CTL2) & DISP_DATA_PARTITION_5_6) ?
			INTEL_DDB_PART_5_6 : INTEL_DDB_PART_1_2;

	hw->enable_fbc_wm =
		!(I915_READ(DISP_ARB_CTL) & DISP_FBC_WM_DIS);
}

/**
 * intel_update_watermarks - update FIFO watermark values based on current modes
 *
 * Calculate watermark values for the various WM regs based on current mode
 * and plane configuration.
 *
 * There are several cases to deal with here:
 *   - normal (i.e. non-self-refresh)
 *   - self-refresh (SR) mode
 *   - lines are large relative to FIFO size (buffer can hold up to 2)
 *   - lines are small relative to FIFO size (buffer can hold more than 2
 *     lines), so need to account for TLB latency
 *
 *   The normal calculation is:
 *     watermark = dotclock * bytes per pixel * latency
 *   where latency is platform & configuration dependent (we assume pessimal
 *   values here).
 *
 *   The SR calculation is:
 *     watermark = (trunc(latency/line time)+1) * surface width *
 *       bytes per pixel
 *   where
 *     line time = htotal / dotclock
 *     surface width = hdisplay for normal plane and 64 for cursor
 *   and latency is assumed to be high, as above.
 *
 * The final value programmed to the register should always be rounded up,
 * and include an extra 2 entries to account for clock crossings.
 *
 * We don't use the sprite, so we can ignore that.  And on Crestline we have
 * to set the non-SR watermarks to 8.
 */
void intel_update_watermarks(struct intel_crtc *crtc)
{
	struct drm_i915_private *dev_priv = to_i915(crtc->base.dev);

	if (dev_priv->display.update_wm)
		dev_priv->display.update_wm(crtc);
}

/*
 * Lock protecting IPS related data structures
 */
DEFINE_SPINLOCK(mchdev_lock);

/* Global for IPS driver to get at the current i915 device. Protected by
 * mchdev_lock. */
static struct drm_i915_private *i915_mch_dev;

bool ironlake_set_drps(struct drm_i915_private *dev_priv, u8 val)
{
	u16 rgvswctl;

	lockdep_assert_held(&mchdev_lock);

	rgvswctl = I915_READ16(MEMSWCTL);
	if (rgvswctl & MEMCTL_CMD_STS) {
		DRM_DEBUG("gpu busy, RCS change rejected\n");
		return false; /* still busy with another command */
	}

	rgvswctl = (MEMCTL_CMD_CHFREQ << MEMCTL_CMD_SHIFT) |
		(val << MEMCTL_FREQ_SHIFT) | MEMCTL_SFCAVM;
	I915_WRITE16(MEMSWCTL, rgvswctl);
	POSTING_READ16(MEMSWCTL);

	rgvswctl |= MEMCTL_CMD_STS;
	I915_WRITE16(MEMSWCTL, rgvswctl);

	return true;
}

static void ironlake_enable_drps(struct drm_i915_private *dev_priv)
{
	u32 rgvmodectl;
	u8 fmax, fmin, fstart, vstart;

	spin_lock_irq(&mchdev_lock);

	rgvmodectl = I915_READ(MEMMODECTL);

	/* Enable temp reporting */
	I915_WRITE16(PMMISC, I915_READ(PMMISC) | MCPPCE_EN);
	I915_WRITE16(TSC1, I915_READ(TSC1) | TSE);

	/* 100ms RC evaluation intervals */
	I915_WRITE(RCUPEI, 100000);
	I915_WRITE(RCDNEI, 100000);

	/* Set max/min thresholds to 90ms and 80ms respectively */
	I915_WRITE(RCBMAXAVG, 90000);
	I915_WRITE(RCBMINAVG, 80000);

	I915_WRITE(MEMIHYST, 1);

	/* Set up min, max, and cur for interrupt handling */
	fmax = (rgvmodectl & MEMMODE_FMAX_MASK) >> MEMMODE_FMAX_SHIFT;
	fmin = (rgvmodectl & MEMMODE_FMIN_MASK);
	fstart = (rgvmodectl & MEMMODE_FSTART_MASK) >>
		MEMMODE_FSTART_SHIFT;

	vstart = (I915_READ(PXVFREQ(fstart)) & PXVFREQ_PX_MASK) >>
		PXVFREQ_PX_SHIFT;

	dev_priv->ips.fmax = fmax; /* IPS callback will increase this */
	dev_priv->ips.fstart = fstart;

	dev_priv->ips.max_delay = fstart;
	dev_priv->ips.min_delay = fmin;
	dev_priv->ips.cur_delay = fstart;

	DRM_DEBUG_DRIVER("fmax: %d, fmin: %d, fstart: %d\n",
			 fmax, fmin, fstart);

	I915_WRITE(MEMINTREN, MEMINT_CX_SUPR_EN | MEMINT_EVAL_CHG_EN);

	/*
	 * Interrupts will be enabled in ironlake_irq_postinstall
	 */

	I915_WRITE(VIDSTART, vstart);
	POSTING_READ(VIDSTART);

	rgvmodectl |= MEMMODE_SWMODE_EN;
	I915_WRITE(MEMMODECTL, rgvmodectl);

	if (wait_for_atomic((I915_READ(MEMSWCTL) & MEMCTL_CMD_STS) == 0, 10))
		DRM_ERROR("stuck trying to change perf mode\n");
	mdelay(1);

	ironlake_set_drps(dev_priv, fstart);

	dev_priv->ips.last_count1 = I915_READ(DMIEC) +
		I915_READ(DDREC) + I915_READ(CSIEC);
	dev_priv->ips.last_time1 = jiffies_to_msecs(jiffies);
	dev_priv->ips.last_count2 = I915_READ(GFXEC);
	dev_priv->ips.last_time2 = ktime_get_raw_ns();

	spin_unlock_irq(&mchdev_lock);
}

static void ironlake_disable_drps(struct drm_i915_private *dev_priv)
{
	u16 rgvswctl;

	spin_lock_irq(&mchdev_lock);

	rgvswctl = I915_READ16(MEMSWCTL);

	/* Ack interrupts, disable EFC interrupt */
	I915_WRITE(MEMINTREN, I915_READ(MEMINTREN) & ~MEMINT_EVAL_CHG_EN);
	I915_WRITE(MEMINTRSTS, MEMINT_EVAL_CHG);
	I915_WRITE(DEIER, I915_READ(DEIER) & ~DE_PCU_EVENT);
	I915_WRITE(DEIIR, DE_PCU_EVENT);
	I915_WRITE(DEIMR, I915_READ(DEIMR) | DE_PCU_EVENT);

	/* Go back to the starting frequency */
	ironlake_set_drps(dev_priv, dev_priv->ips.fstart);
	mdelay(1);
	rgvswctl |= MEMCTL_CMD_STS;
	I915_WRITE(MEMSWCTL, rgvswctl);
	mdelay(1);

	spin_unlock_irq(&mchdev_lock);
}

/* There's a funny hw issue where the hw returns all 0 when reading from
 * GEN6_RP_INTERRUPT_LIMITS. Hence we always need to compute the desired value
 * ourselves, instead of doing a rmw cycle (which might result in us clearing
 * all limits and the gpu stuck at whatever frequency it is at atm).
 */
static u32 intel_rps_limits(struct drm_i915_private *dev_priv, u8 val)
{
	u32 limits;

	/* Only set the down limit when we've reached the lowest level to avoid
	 * getting more interrupts, otherwise leave this clear. This prevents a
	 * race in the hw when coming out of rc6: There's a tiny window where
	 * the hw runs at the minimal clock before selecting the desired
	 * frequency, if the down threshold expires in that window we will not
	 * receive a down interrupt. */
	if (IS_GEN9(dev_priv)) {
		limits = (dev_priv->rps.max_freq_softlimit) << 23;
		if (val <= dev_priv->rps.min_freq_softlimit)
			limits |= (dev_priv->rps.min_freq_softlimit) << 14;
	} else {
		limits = dev_priv->rps.max_freq_softlimit << 24;
		if (val <= dev_priv->rps.min_freq_softlimit)
			limits |= dev_priv->rps.min_freq_softlimit << 16;
	}

	return limits;
}

static void gen6_set_rps_thresholds(struct drm_i915_private *dev_priv, u8 val)
{
	int new_power;
	u32 threshold_up = 0, threshold_down = 0; /* in % */
	u32 ei_up = 0, ei_down = 0;

	new_power = dev_priv->rps.power;
	switch (dev_priv->rps.power) {
	case LOW_POWER:
		if (val > dev_priv->rps.efficient_freq + 1 &&
		    val > dev_priv->rps.cur_freq)
			new_power = BETWEEN;
		break;

	case BETWEEN:
		if (val <= dev_priv->rps.efficient_freq &&
		    val < dev_priv->rps.cur_freq)
			new_power = LOW_POWER;
		else if (val >= dev_priv->rps.rp0_freq &&
			 val > dev_priv->rps.cur_freq)
			new_power = HIGH_POWER;
		break;

	case HIGH_POWER:
		if (val < (dev_priv->rps.rp1_freq + dev_priv->rps.rp0_freq) >> 1 &&
		    val < dev_priv->rps.cur_freq)
			new_power = BETWEEN;
		break;
	}
	/* Max/min bins are special */
	if (val <= dev_priv->rps.min_freq_softlimit)
		new_power = LOW_POWER;
	if (val >= dev_priv->rps.max_freq_softlimit)
		new_power = HIGH_POWER;
	if (new_power == dev_priv->rps.power)
		return;

	/* Note the units here are not exactly 1us, but 1280ns. */
	switch (new_power) {
	case LOW_POWER:
		/* Upclock if more than 95% busy over 16ms */
		ei_up = 16000;
		threshold_up = 95;

		/* Downclock if less than 85% busy over 32ms */
		ei_down = 32000;
		threshold_down = 85;
		break;

	case BETWEEN:
		/* Upclock if more than 90% busy over 13ms */
		ei_up = 13000;
		threshold_up = 90;

		/* Downclock if less than 75% busy over 32ms */
		ei_down = 32000;
		threshold_down = 75;
		break;

	case HIGH_POWER:
		/* Upclock if more than 85% busy over 10ms */
		ei_up = 10000;
		threshold_up = 85;

		/* Downclock if less than 60% busy over 32ms */
		ei_down = 32000;
		threshold_down = 60;
		break;
	}

	/* When byt can survive without system hang with dynamic
	 * sw freq adjustments, this restriction can be lifted.
	 */
	if (IS_VALLEYVIEW(dev_priv))
		goto skip_hw_write;

	I915_WRITE(GEN6_RP_UP_EI,
		   GT_INTERVAL_FROM_US(dev_priv, ei_up));
	I915_WRITE(GEN6_RP_UP_THRESHOLD,
		   GT_INTERVAL_FROM_US(dev_priv,
				       ei_up * threshold_up / 100));

	I915_WRITE(GEN6_RP_DOWN_EI,
		   GT_INTERVAL_FROM_US(dev_priv, ei_down));
	I915_WRITE(GEN6_RP_DOWN_THRESHOLD,
		   GT_INTERVAL_FROM_US(dev_priv,
				       ei_down * threshold_down / 100));

	I915_WRITE(GEN6_RP_CONTROL,
		   GEN6_RP_MEDIA_TURBO |
		   GEN6_RP_MEDIA_HW_NORMAL_MODE |
		   GEN6_RP_MEDIA_IS_GFX |
		   GEN6_RP_ENABLE |
		   GEN6_RP_UP_BUSY_AVG |
		   GEN6_RP_DOWN_IDLE_AVG);

skip_hw_write:
	dev_priv->rps.power = new_power;
	dev_priv->rps.up_threshold = threshold_up;
	dev_priv->rps.down_threshold = threshold_down;
	dev_priv->rps.last_adj = 0;
}

static u32 gen6_rps_pm_mask(struct drm_i915_private *dev_priv, u8 val)
{
	u32 mask = 0;

	/* We use UP_EI_EXPIRED interupts for both up/down in manual mode */
	if (val > dev_priv->rps.min_freq_softlimit)
		mask |= GEN6_PM_RP_UP_EI_EXPIRED | GEN6_PM_RP_DOWN_THRESHOLD | GEN6_PM_RP_DOWN_TIMEOUT;
	if (val < dev_priv->rps.max_freq_softlimit)
		mask |= GEN6_PM_RP_UP_EI_EXPIRED | GEN6_PM_RP_UP_THRESHOLD;

	mask &= dev_priv->pm_rps_events;

	return gen6_sanitize_rps_pm_mask(dev_priv, ~mask);
}

/* gen6_set_rps is called to update the frequency request, but should also be
 * called when the range (min_delay and max_delay) is modified so that we can
 * update the GEN6_RP_INTERRUPT_LIMITS register accordingly. */
static int gen6_set_rps(struct drm_i915_private *dev_priv, u8 val)
{
	/* min/max delay may still have been modified so be sure to
	 * write the limits value.
	 */
	if (val != dev_priv->rps.cur_freq) {
		gen6_set_rps_thresholds(dev_priv, val);

		if (IS_GEN9(dev_priv))
			I915_WRITE(GEN6_RPNSWREQ,
				   GEN9_FREQUENCY(val));
		else if (IS_HASWELL(dev_priv) || IS_BROADWELL(dev_priv))
			I915_WRITE(GEN6_RPNSWREQ,
				   HSW_FREQUENCY(val));
		else
			I915_WRITE(GEN6_RPNSWREQ,
				   GEN6_FREQUENCY(val) |
				   GEN6_OFFSET(0) |
				   GEN6_AGGRESSIVE_TURBO);
	}

	/* Make sure we continue to get interrupts
	 * until we hit the minimum or maximum frequencies.
	 */
	I915_WRITE(GEN6_RP_INTERRUPT_LIMITS, intel_rps_limits(dev_priv, val));
	I915_WRITE(GEN6_PMINTRMSK, gen6_rps_pm_mask(dev_priv, val));

	dev_priv->rps.cur_freq = val;
	trace_intel_gpu_freq_change(intel_gpu_freq(dev_priv, val));

	return 0;
}

static int valleyview_set_rps(struct drm_i915_private *dev_priv, u8 val)
{
	int err;

	if (WARN_ONCE(IS_CHERRYVIEW(dev_priv) && (val & 1),
		      "Odd GPU freq value\n"))
		val &= ~1;

	I915_WRITE(GEN6_PMINTRMSK, gen6_rps_pm_mask(dev_priv, val));

	if (val != dev_priv->rps.cur_freq) {
		err = vlv_punit_write(dev_priv, PUNIT_REG_GPU_FREQ_REQ, val);
		if (err)
			return err;

		gen6_set_rps_thresholds(dev_priv, val);
	}

	dev_priv->rps.cur_freq = val;
	trace_intel_gpu_freq_change(intel_gpu_freq(dev_priv, val));

	return 0;
}

/* vlv_set_rps_idle: Set the frequency to idle, if Gfx clocks are down
 *
 * * If Gfx is Idle, then
 * 1. Forcewake Media well.
 * 2. Request idle freq.
 * 3. Release Forcewake of Media well.
*/
static void vlv_set_rps_idle(struct drm_i915_private *dev_priv)
{
	u32 val = dev_priv->rps.idle_freq;
	int err;

	if (dev_priv->rps.cur_freq <= val)
		return;

	/* The punit delays the write of the frequency and voltage until it
	 * determines the GPU is awake. During normal usage we don't want to
	 * waste power changing the frequency if the GPU is sleeping (rc6).
	 * However, the GPU and driver is now idle and we do not want to delay
	 * switching to minimum voltage (reducing power whilst idle) as we do
	 * not expect to be woken in the near future and so must flush the
	 * change by waking the device.
	 *
	 * We choose to take the media powerwell (either would do to trick the
	 * punit into committing the voltage change) as that takes a lot less
	 * power than the render powerwell.
	 */
	intel_uncore_forcewake_get(dev_priv, FORCEWAKE_MEDIA);
	err = valleyview_set_rps(dev_priv, val);
	intel_uncore_forcewake_put(dev_priv, FORCEWAKE_MEDIA);

	if (err)
		DRM_ERROR("Failed to set RPS for idle\n");
}

void gen6_rps_busy(struct drm_i915_private *dev_priv)
{
	mutex_lock(&dev_priv->rps.hw_lock);
	if (dev_priv->rps.enabled) {
<<<<<<< HEAD
=======
		u8 freq;

>>>>>>> 65d1086c
		if (dev_priv->pm_rps_events & GEN6_PM_RP_UP_EI_EXPIRED)
			gen6_rps_reset_ei(dev_priv);
		I915_WRITE(GEN6_PMINTRMSK,
			   gen6_rps_pm_mask(dev_priv, dev_priv->rps.cur_freq));

		gen6_enable_rps_interrupts(dev_priv);

		/* Use the user's desired frequency as a guide, but for better
		 * performance, jump directly to RPe as our starting frequency.
		 */
		freq = max(dev_priv->rps.cur_freq,
			   dev_priv->rps.efficient_freq);

		if (intel_set_rps(dev_priv,
				  clamp(freq,
					dev_priv->rps.min_freq_softlimit,
					dev_priv->rps.max_freq_softlimit)))
			DRM_DEBUG_DRIVER("Failed to set idle frequency\n");
	}
	mutex_unlock(&dev_priv->rps.hw_lock);
}

void gen6_rps_idle(struct drm_i915_private *dev_priv)
{
	/* Flush our bottom-half so that it does not race with us
	 * setting the idle frequency and so that it is bounded by
	 * our rpm wakeref. And then disable the interrupts to stop any
	 * futher RPS reclocking whilst we are asleep.
	 */
	gen6_disable_rps_interrupts(dev_priv);

	mutex_lock(&dev_priv->rps.hw_lock);
	if (dev_priv->rps.enabled) {
		if (IS_VALLEYVIEW(dev_priv) || IS_CHERRYVIEW(dev_priv))
			vlv_set_rps_idle(dev_priv);
		else
			gen6_set_rps(dev_priv, dev_priv->rps.idle_freq);
		dev_priv->rps.last_adj = 0;
		I915_WRITE(GEN6_PMINTRMSK,
			   gen6_sanitize_rps_pm_mask(dev_priv, ~0));
	}
	mutex_unlock(&dev_priv->rps.hw_lock);

	spin_lock(&dev_priv->rps.client_lock);
	while (!list_empty(&dev_priv->rps.clients))
		list_del_init(dev_priv->rps.clients.next);
	spin_unlock(&dev_priv->rps.client_lock);
}

void gen6_rps_boost(struct drm_i915_private *dev_priv,
		    struct intel_rps_client *rps,
		    unsigned long submitted)
{
	/* This is intentionally racy! We peek at the state here, then
	 * validate inside the RPS worker.
	 */
	if (!(dev_priv->gt.awake &&
	      dev_priv->rps.enabled &&
	      dev_priv->rps.cur_freq < dev_priv->rps.boost_freq))
		return;

	/* Force a RPS boost (and don't count it against the client) if
	 * the GPU is severely congested.
	 */
	if (rps && time_after(jiffies, submitted + DRM_I915_THROTTLE_JIFFIES))
		rps = NULL;

	spin_lock(&dev_priv->rps.client_lock);
	if (rps == NULL || list_empty(&rps->link)) {
		spin_lock_irq(&dev_priv->irq_lock);
		if (dev_priv->rps.interrupts_enabled) {
			dev_priv->rps.client_boost = true;
			schedule_work(&dev_priv->rps.work);
		}
		spin_unlock_irq(&dev_priv->irq_lock);

		if (rps != NULL) {
			list_add(&rps->link, &dev_priv->rps.clients);
			rps->boosts++;
		} else
			dev_priv->rps.boosts++;
	}
	spin_unlock(&dev_priv->rps.client_lock);
}

int intel_set_rps(struct drm_i915_private *dev_priv, u8 val)
{
	int err;

	lockdep_assert_held(&dev_priv->rps.hw_lock);
	GEM_BUG_ON(val > dev_priv->rps.max_freq);
	GEM_BUG_ON(val < dev_priv->rps.min_freq);

	if (!dev_priv->rps.enabled) {
		dev_priv->rps.cur_freq = val;
		return 0;
	}

	if (IS_VALLEYVIEW(dev_priv) || IS_CHERRYVIEW(dev_priv))
		err = valleyview_set_rps(dev_priv, val);
	else
		err = gen6_set_rps(dev_priv, val);

	return err;
}

static void gen9_disable_rc6(struct drm_i915_private *dev_priv)
{
	I915_WRITE(GEN6_RC_CONTROL, 0);
	I915_WRITE(GEN9_PG_ENABLE, 0);
}

static void gen9_disable_rps(struct drm_i915_private *dev_priv)
{
	I915_WRITE(GEN6_RP_CONTROL, 0);
}

static void gen6_disable_rps(struct drm_i915_private *dev_priv)
{
	I915_WRITE(GEN6_RC_CONTROL, 0);
	I915_WRITE(GEN6_RPNSWREQ, 1 << 31);
	I915_WRITE(GEN6_RP_CONTROL, 0);
}

static void cherryview_disable_rps(struct drm_i915_private *dev_priv)
{
	I915_WRITE(GEN6_RC_CONTROL, 0);
}

static void valleyview_disable_rps(struct drm_i915_private *dev_priv)
{
	/* we're doing forcewake before Disabling RC6,
	 * This what the BIOS expects when going into suspend */
	intel_uncore_forcewake_get(dev_priv, FORCEWAKE_ALL);

	I915_WRITE(GEN6_RC_CONTROL, 0);

	intel_uncore_forcewake_put(dev_priv, FORCEWAKE_ALL);
}

static void intel_print_rc6_info(struct drm_i915_private *dev_priv, u32 mode)
{
	if (IS_VALLEYVIEW(dev_priv) || IS_CHERRYVIEW(dev_priv)) {
		if (mode & (GEN7_RC_CTL_TO_MODE | GEN6_RC_CTL_EI_MODE(1)))
			mode = GEN6_RC_CTL_RC6_ENABLE;
		else
			mode = 0;
	}
	if (HAS_RC6p(dev_priv))
		DRM_DEBUG_DRIVER("Enabling RC6 states: "
				 "RC6 %s RC6p %s RC6pp %s\n",
				 onoff(mode & GEN6_RC_CTL_RC6_ENABLE),
				 onoff(mode & GEN6_RC_CTL_RC6p_ENABLE),
				 onoff(mode & GEN6_RC_CTL_RC6pp_ENABLE));

	else
		DRM_DEBUG_DRIVER("Enabling RC6 states: RC6 %s\n",
				 onoff(mode & GEN6_RC_CTL_RC6_ENABLE));
}

static bool bxt_check_bios_rc6_setup(struct drm_i915_private *dev_priv)
{
	struct i915_ggtt *ggtt = &dev_priv->ggtt;
	bool enable_rc6 = true;
	unsigned long rc6_ctx_base;
	u32 rc_ctl;
	int rc_sw_target;

	rc_ctl = I915_READ(GEN6_RC_CONTROL);
	rc_sw_target = (I915_READ(GEN6_RC_STATE) & RC_SW_TARGET_STATE_MASK) >>
		       RC_SW_TARGET_STATE_SHIFT;
	DRM_DEBUG_DRIVER("BIOS enabled RC states: "
			 "HW_CTRL %s HW_RC6 %s SW_TARGET_STATE %x\n",
			 onoff(rc_ctl & GEN6_RC_CTL_HW_ENABLE),
			 onoff(rc_ctl & GEN6_RC_CTL_RC6_ENABLE),
			 rc_sw_target);

	if (!(I915_READ(RC6_LOCATION) & RC6_CTX_IN_DRAM)) {
		DRM_DEBUG_DRIVER("RC6 Base location not set properly.\n");
		enable_rc6 = false;
	}

	/*
	 * The exact context size is not known for BXT, so assume a page size
	 * for this check.
	 */
	rc6_ctx_base = I915_READ(RC6_CTX_BASE) & RC6_CTX_BASE_MASK;
	if (!((rc6_ctx_base >= ggtt->stolen_reserved_base) &&
	      (rc6_ctx_base + PAGE_SIZE <= ggtt->stolen_reserved_base +
					ggtt->stolen_reserved_size))) {
		DRM_DEBUG_DRIVER("RC6 Base address not as expected.\n");
		enable_rc6 = false;
	}

	if (!(((I915_READ(PWRCTX_MAXCNT_RCSUNIT) & IDLE_TIME_MASK) > 1) &&
	      ((I915_READ(PWRCTX_MAXCNT_VCSUNIT0) & IDLE_TIME_MASK) > 1) &&
	      ((I915_READ(PWRCTX_MAXCNT_BCSUNIT) & IDLE_TIME_MASK) > 1) &&
	      ((I915_READ(PWRCTX_MAXCNT_VECSUNIT) & IDLE_TIME_MASK) > 1))) {
		DRM_DEBUG_DRIVER("Engine Idle wait time not set properly.\n");
		enable_rc6 = false;
	}

	if (!I915_READ(GEN8_PUSHBUS_CONTROL) ||
	    !I915_READ(GEN8_PUSHBUS_ENABLE) ||
	    !I915_READ(GEN8_PUSHBUS_SHIFT)) {
		DRM_DEBUG_DRIVER("Pushbus not setup properly.\n");
		enable_rc6 = false;
	}

	if (!I915_READ(GEN6_GFXPAUSE)) {
		DRM_DEBUG_DRIVER("GFX pause not setup properly.\n");
		enable_rc6 = false;
	}

	if (!I915_READ(GEN8_MISC_CTRL0)) {
		DRM_DEBUG_DRIVER("GPM control not setup properly.\n");
		enable_rc6 = false;
	}

	return enable_rc6;
}

int sanitize_rc6_option(struct drm_i915_private *dev_priv, int enable_rc6)
{
	/* No RC6 before Ironlake and code is gone for ilk. */
	if (INTEL_INFO(dev_priv)->gen < 6)
		return 0;

	if (!enable_rc6)
		return 0;

	if (IS_GEN9_LP(dev_priv) && !bxt_check_bios_rc6_setup(dev_priv)) {
		DRM_INFO("RC6 disabled by BIOS\n");
		return 0;
	}

	/* Respect the kernel parameter if it is set */
	if (enable_rc6 >= 0) {
		int mask;

		if (HAS_RC6p(dev_priv))
			mask = INTEL_RC6_ENABLE | INTEL_RC6p_ENABLE |
			       INTEL_RC6pp_ENABLE;
		else
			mask = INTEL_RC6_ENABLE;

		if ((enable_rc6 & mask) != enable_rc6)
			DRM_DEBUG_DRIVER("Adjusting RC6 mask to %d "
					 "(requested %d, valid %d)\n",
					 enable_rc6 & mask, enable_rc6, mask);

		return enable_rc6 & mask;
	}

	if (IS_IVYBRIDGE(dev_priv))
		return (INTEL_RC6_ENABLE | INTEL_RC6p_ENABLE);

	return INTEL_RC6_ENABLE;
}

static void gen6_init_rps_frequencies(struct drm_i915_private *dev_priv)
{
	/* All of these values are in units of 50MHz */

	/* static values from HW: RP0 > RP1 > RPn (min_freq) */
	if (IS_GEN9_LP(dev_priv)) {
		u32 rp_state_cap = I915_READ(BXT_RP_STATE_CAP);
		dev_priv->rps.rp0_freq = (rp_state_cap >> 16) & 0xff;
		dev_priv->rps.rp1_freq = (rp_state_cap >>  8) & 0xff;
		dev_priv->rps.min_freq = (rp_state_cap >>  0) & 0xff;
	} else {
		u32 rp_state_cap = I915_READ(GEN6_RP_STATE_CAP);
		dev_priv->rps.rp0_freq = (rp_state_cap >>  0) & 0xff;
		dev_priv->rps.rp1_freq = (rp_state_cap >>  8) & 0xff;
		dev_priv->rps.min_freq = (rp_state_cap >> 16) & 0xff;
	}
	/* hw_max = RP0 until we check for overclocking */
	dev_priv->rps.max_freq = dev_priv->rps.rp0_freq;

	dev_priv->rps.efficient_freq = dev_priv->rps.rp1_freq;
	if (IS_HASWELL(dev_priv) || IS_BROADWELL(dev_priv) ||
	    IS_GEN9_BC(dev_priv)) {
		u32 ddcc_status = 0;

		if (sandybridge_pcode_read(dev_priv,
					   HSW_PCODE_DYNAMIC_DUTY_CYCLE_CONTROL,
					   &ddcc_status) == 0)
			dev_priv->rps.efficient_freq =
				clamp_t(u8,
					((ddcc_status >> 8) & 0xff),
					dev_priv->rps.min_freq,
					dev_priv->rps.max_freq);
	}

	if (IS_GEN9_BC(dev_priv)) {
		/* Store the frequency values in 16.66 MHZ units, which is
		 * the natural hardware unit for SKL
		 */
		dev_priv->rps.rp0_freq *= GEN9_FREQ_SCALER;
		dev_priv->rps.rp1_freq *= GEN9_FREQ_SCALER;
		dev_priv->rps.min_freq *= GEN9_FREQ_SCALER;
		dev_priv->rps.max_freq *= GEN9_FREQ_SCALER;
		dev_priv->rps.efficient_freq *= GEN9_FREQ_SCALER;
	}
}

static void reset_rps(struct drm_i915_private *dev_priv,
		      int (*set)(struct drm_i915_private *, u8))
{
	u8 freq = dev_priv->rps.cur_freq;

	/* force a reset */
	dev_priv->rps.power = -1;
	dev_priv->rps.cur_freq = -1;

	if (set(dev_priv, freq))
		DRM_ERROR("Failed to reset RPS to initial values\n");
}

/* See the Gen9_GT_PM_Programming_Guide doc for the below */
static void gen9_enable_rps(struct drm_i915_private *dev_priv)
{
	intel_uncore_forcewake_get(dev_priv, FORCEWAKE_ALL);

	/* Program defaults and thresholds for RPS*/
	I915_WRITE(GEN6_RC_VIDEO_FREQ,
		GEN9_FREQUENCY(dev_priv->rps.rp1_freq));

	/* 1 second timeout*/
	I915_WRITE(GEN6_RP_DOWN_TIMEOUT,
		GT_INTERVAL_FROM_US(dev_priv, 1000000));

	I915_WRITE(GEN6_RP_IDLE_HYSTERSIS, 0xa);

	/* Leaning on the below call to gen6_set_rps to program/setup the
	 * Up/Down EI & threshold registers, as well as the RP_CONTROL,
	 * RP_INTERRUPT_LIMITS & RPNSWREQ registers */
	reset_rps(dev_priv, gen6_set_rps);

	intel_uncore_forcewake_put(dev_priv, FORCEWAKE_ALL);
}

static void gen9_enable_rc6(struct drm_i915_private *dev_priv)
{
	struct intel_engine_cs *engine;
	enum intel_engine_id id;
	uint32_t rc6_mask = 0;

	/* 1a: Software RC state - RC0 */
	I915_WRITE(GEN6_RC_STATE, 0);

	/* 1b: Get forcewake during program sequence. Although the driver
	 * hasn't enabled a state yet where we need forcewake, BIOS may have.*/
	intel_uncore_forcewake_get(dev_priv, FORCEWAKE_ALL);

	/* 2a: Disable RC states. */
	I915_WRITE(GEN6_RC_CONTROL, 0);

	/* 2b: Program RC6 thresholds.*/

	/* WaRsDoubleRc6WrlWithCoarsePowerGating: Doubling WRL only when CPG is enabled */
	if (IS_SKYLAKE(dev_priv))
		I915_WRITE(GEN6_RC6_WAKE_RATE_LIMIT, 108 << 16);
	else
		I915_WRITE(GEN6_RC6_WAKE_RATE_LIMIT, 54 << 16);
	I915_WRITE(GEN6_RC_EVALUATION_INTERVAL, 125000); /* 12500 * 1280ns */
	I915_WRITE(GEN6_RC_IDLE_HYSTERSIS, 25); /* 25 * 1280ns */
	for_each_engine(engine, dev_priv, id)
		I915_WRITE(RING_MAX_IDLE(engine->mmio_base), 10);

	if (HAS_GUC(dev_priv))
		I915_WRITE(GUC_MAX_IDLE_COUNT, 0xA);

	I915_WRITE(GEN6_RC_SLEEP, 0);

	/* 2c: Program Coarse Power Gating Policies. */
	I915_WRITE(GEN9_MEDIA_PG_IDLE_HYSTERESIS, 25);
	I915_WRITE(GEN9_RENDER_PG_IDLE_HYSTERESIS, 25);

	/* 3a: Enable RC6 */
	if (intel_enable_rc6() & INTEL_RC6_ENABLE)
		rc6_mask = GEN6_RC_CTL_RC6_ENABLE;
	DRM_INFO("RC6 %s\n", onoff(rc6_mask & GEN6_RC_CTL_RC6_ENABLE));
	I915_WRITE(GEN6_RC6_THRESHOLD, 37500); /* 37.5/125ms per EI */
	I915_WRITE(GEN6_RC_CONTROL,
		   GEN6_RC_CTL_HW_ENABLE | GEN6_RC_CTL_EI_MODE(1) | rc6_mask);

	/*
	 * 3b: Enable Coarse Power Gating only when RC6 is enabled.
	 * WaRsDisableCoarsePowerGating:skl,bxt - Render/Media PG need to be disabled with RC6.
	 */
	if (NEEDS_WaRsDisableCoarsePowerGating(dev_priv))
		I915_WRITE(GEN9_PG_ENABLE, 0);
	else
		I915_WRITE(GEN9_PG_ENABLE, (rc6_mask & GEN6_RC_CTL_RC6_ENABLE) ?
				(GEN9_RENDER_PG_ENABLE | GEN9_MEDIA_PG_ENABLE) : 0);

	intel_uncore_forcewake_put(dev_priv, FORCEWAKE_ALL);
}

static void gen8_enable_rps(struct drm_i915_private *dev_priv)
{
	struct intel_engine_cs *engine;
	enum intel_engine_id id;
	uint32_t rc6_mask = 0;

	/* 1a: Software RC state - RC0 */
	I915_WRITE(GEN6_RC_STATE, 0);

	/* 1c & 1d: Get forcewake during program sequence. Although the driver
	 * hasn't enabled a state yet where we need forcewake, BIOS may have.*/
	intel_uncore_forcewake_get(dev_priv, FORCEWAKE_ALL);

	/* 2a: Disable RC states. */
	I915_WRITE(GEN6_RC_CONTROL, 0);

	/* 2b: Program RC6 thresholds.*/
	I915_WRITE(GEN6_RC6_WAKE_RATE_LIMIT, 40 << 16);
	I915_WRITE(GEN6_RC_EVALUATION_INTERVAL, 125000); /* 12500 * 1280ns */
	I915_WRITE(GEN6_RC_IDLE_HYSTERSIS, 25); /* 25 * 1280ns */
	for_each_engine(engine, dev_priv, id)
		I915_WRITE(RING_MAX_IDLE(engine->mmio_base), 10);
	I915_WRITE(GEN6_RC_SLEEP, 0);
	if (IS_BROADWELL(dev_priv))
		I915_WRITE(GEN6_RC6_THRESHOLD, 625); /* 800us/1.28 for TO */
	else
		I915_WRITE(GEN6_RC6_THRESHOLD, 50000); /* 50/125ms per EI */

	/* 3: Enable RC6 */
	if (intel_enable_rc6() & INTEL_RC6_ENABLE)
		rc6_mask = GEN6_RC_CTL_RC6_ENABLE;
	intel_print_rc6_info(dev_priv, rc6_mask);
	if (IS_BROADWELL(dev_priv))
		I915_WRITE(GEN6_RC_CONTROL, GEN6_RC_CTL_HW_ENABLE |
				GEN7_RC_CTL_TO_MODE |
				rc6_mask);
	else
		I915_WRITE(GEN6_RC_CONTROL, GEN6_RC_CTL_HW_ENABLE |
				GEN6_RC_CTL_EI_MODE(1) |
				rc6_mask);

	/* 4 Program defaults and thresholds for RPS*/
	I915_WRITE(GEN6_RPNSWREQ,
		   HSW_FREQUENCY(dev_priv->rps.rp1_freq));
	I915_WRITE(GEN6_RC_VIDEO_FREQ,
		   HSW_FREQUENCY(dev_priv->rps.rp1_freq));
	/* NB: Docs say 1s, and 1000000 - which aren't equivalent */
	I915_WRITE(GEN6_RP_DOWN_TIMEOUT, 100000000 / 128); /* 1 second timeout */

	/* Docs recommend 900MHz, and 300 MHz respectively */
	I915_WRITE(GEN6_RP_INTERRUPT_LIMITS,
		   dev_priv->rps.max_freq_softlimit << 24 |
		   dev_priv->rps.min_freq_softlimit << 16);

	I915_WRITE(GEN6_RP_UP_THRESHOLD, 7600000 / 128); /* 76ms busyness per EI, 90% */
	I915_WRITE(GEN6_RP_DOWN_THRESHOLD, 31300000 / 128); /* 313ms busyness per EI, 70%*/
	I915_WRITE(GEN6_RP_UP_EI, 66000); /* 84.48ms, XXX: random? */
	I915_WRITE(GEN6_RP_DOWN_EI, 350000); /* 448ms, XXX: random? */

	I915_WRITE(GEN6_RP_IDLE_HYSTERSIS, 10);

	/* 5: Enable RPS */
	I915_WRITE(GEN6_RP_CONTROL,
		   GEN6_RP_MEDIA_TURBO |
		   GEN6_RP_MEDIA_HW_NORMAL_MODE |
		   GEN6_RP_MEDIA_IS_GFX |
		   GEN6_RP_ENABLE |
		   GEN6_RP_UP_BUSY_AVG |
		   GEN6_RP_DOWN_IDLE_AVG);

	/* 6: Ring frequency + overclocking (our driver does this later */

	reset_rps(dev_priv, gen6_set_rps);

	intel_uncore_forcewake_put(dev_priv, FORCEWAKE_ALL);
}

static void gen6_enable_rps(struct drm_i915_private *dev_priv)
{
	struct intel_engine_cs *engine;
	enum intel_engine_id id;
	u32 rc6vids, rc6_mask = 0;
	u32 gtfifodbg;
	int rc6_mode;
	int ret;

	WARN_ON(!mutex_is_locked(&dev_priv->rps.hw_lock));

	/* Here begins a magic sequence of register writes to enable
	 * auto-downclocking.
	 *
	 * Perhaps there might be some value in exposing these to
	 * userspace...
	 */
	I915_WRITE(GEN6_RC_STATE, 0);

	/* Clear the DBG now so we don't confuse earlier errors */
	gtfifodbg = I915_READ(GTFIFODBG);
	if (gtfifodbg) {
		DRM_ERROR("GT fifo had a previous error %x\n", gtfifodbg);
		I915_WRITE(GTFIFODBG, gtfifodbg);
	}

	intel_uncore_forcewake_get(dev_priv, FORCEWAKE_ALL);

	/* disable the counters and set deterministic thresholds */
	I915_WRITE(GEN6_RC_CONTROL, 0);

	I915_WRITE(GEN6_RC1_WAKE_RATE_LIMIT, 1000 << 16);
	I915_WRITE(GEN6_RC6_WAKE_RATE_LIMIT, 40 << 16 | 30);
	I915_WRITE(GEN6_RC6pp_WAKE_RATE_LIMIT, 30);
	I915_WRITE(GEN6_RC_EVALUATION_INTERVAL, 125000);
	I915_WRITE(GEN6_RC_IDLE_HYSTERSIS, 25);

	for_each_engine(engine, dev_priv, id)
		I915_WRITE(RING_MAX_IDLE(engine->mmio_base), 10);

	I915_WRITE(GEN6_RC_SLEEP, 0);
	I915_WRITE(GEN6_RC1e_THRESHOLD, 1000);
	if (IS_IVYBRIDGE(dev_priv))
		I915_WRITE(GEN6_RC6_THRESHOLD, 125000);
	else
		I915_WRITE(GEN6_RC6_THRESHOLD, 50000);
	I915_WRITE(GEN6_RC6p_THRESHOLD, 150000);
	I915_WRITE(GEN6_RC6pp_THRESHOLD, 64000); /* unused */

	/* Check if we are enabling RC6 */
	rc6_mode = intel_enable_rc6();
	if (rc6_mode & INTEL_RC6_ENABLE)
		rc6_mask |= GEN6_RC_CTL_RC6_ENABLE;

	/* We don't use those on Haswell */
	if (!IS_HASWELL(dev_priv)) {
		if (rc6_mode & INTEL_RC6p_ENABLE)
			rc6_mask |= GEN6_RC_CTL_RC6p_ENABLE;

		if (rc6_mode & INTEL_RC6pp_ENABLE)
			rc6_mask |= GEN6_RC_CTL_RC6pp_ENABLE;
	}

	intel_print_rc6_info(dev_priv, rc6_mask);

	I915_WRITE(GEN6_RC_CONTROL,
		   rc6_mask |
		   GEN6_RC_CTL_EI_MODE(1) |
		   GEN6_RC_CTL_HW_ENABLE);

	/* Power down if completely idle for over 50ms */
	I915_WRITE(GEN6_RP_DOWN_TIMEOUT, 50000);
	I915_WRITE(GEN6_RP_IDLE_HYSTERSIS, 10);

	reset_rps(dev_priv, gen6_set_rps);

	rc6vids = 0;
	ret = sandybridge_pcode_read(dev_priv, GEN6_PCODE_READ_RC6VIDS, &rc6vids);
	if (IS_GEN6(dev_priv) && ret) {
		DRM_DEBUG_DRIVER("Couldn't check for BIOS workaround\n");
	} else if (IS_GEN6(dev_priv) && (GEN6_DECODE_RC6_VID(rc6vids & 0xff) < 450)) {
		DRM_DEBUG_DRIVER("You should update your BIOS. Correcting minimum rc6 voltage (%dmV->%dmV)\n",
			  GEN6_DECODE_RC6_VID(rc6vids & 0xff), 450);
		rc6vids &= 0xffff00;
		rc6vids |= GEN6_ENCODE_RC6_VID(450);
		ret = sandybridge_pcode_write(dev_priv, GEN6_PCODE_WRITE_RC6VIDS, rc6vids);
		if (ret)
			DRM_ERROR("Couldn't fix incorrect rc6 voltage\n");
	}

	intel_uncore_forcewake_put(dev_priv, FORCEWAKE_ALL);
}

static void gen6_update_ring_freq(struct drm_i915_private *dev_priv)
{
	int min_freq = 15;
	unsigned int gpu_freq;
	unsigned int max_ia_freq, min_ring_freq;
	unsigned int max_gpu_freq, min_gpu_freq;
	int scaling_factor = 180;
	struct cpufreq_policy *policy;

	WARN_ON(!mutex_is_locked(&dev_priv->rps.hw_lock));

	policy = cpufreq_cpu_get(0);
	if (policy) {
		max_ia_freq = policy->cpuinfo.max_freq;
		cpufreq_cpu_put(policy);
	} else {
		/*
		 * Default to measured freq if none found, PCU will ensure we
		 * don't go over
		 */
		max_ia_freq = tsc_khz;
	}

	/* Convert from kHz to MHz */
	max_ia_freq /= 1000;

	min_ring_freq = I915_READ(DCLK) & 0xf;
	/* convert DDR frequency from units of 266.6MHz to bandwidth */
	min_ring_freq = mult_frac(min_ring_freq, 8, 3);

	if (IS_GEN9_BC(dev_priv)) {
		/* Convert GT frequency to 50 HZ units */
		min_gpu_freq = dev_priv->rps.min_freq / GEN9_FREQ_SCALER;
		max_gpu_freq = dev_priv->rps.max_freq / GEN9_FREQ_SCALER;
	} else {
		min_gpu_freq = dev_priv->rps.min_freq;
		max_gpu_freq = dev_priv->rps.max_freq;
	}

	/*
	 * For each potential GPU frequency, load a ring frequency we'd like
	 * to use for memory access.  We do this by specifying the IA frequency
	 * the PCU should use as a reference to determine the ring frequency.
	 */
	for (gpu_freq = max_gpu_freq; gpu_freq >= min_gpu_freq; gpu_freq--) {
		int diff = max_gpu_freq - gpu_freq;
		unsigned int ia_freq = 0, ring_freq = 0;

		if (IS_GEN9_BC(dev_priv)) {
			/*
			 * ring_freq = 2 * GT. ring_freq is in 100MHz units
			 * No floor required for ring frequency on SKL.
			 */
			ring_freq = gpu_freq;
		} else if (INTEL_INFO(dev_priv)->gen >= 8) {
			/* max(2 * GT, DDR). NB: GT is 50MHz units */
			ring_freq = max(min_ring_freq, gpu_freq);
		} else if (IS_HASWELL(dev_priv)) {
			ring_freq = mult_frac(gpu_freq, 5, 4);
			ring_freq = max(min_ring_freq, ring_freq);
			/* leave ia_freq as the default, chosen by cpufreq */
		} else {
			/* On older processors, there is no separate ring
			 * clock domain, so in order to boost the bandwidth
			 * of the ring, we need to upclock the CPU (ia_freq).
			 *
			 * For GPU frequencies less than 750MHz,
			 * just use the lowest ring freq.
			 */
			if (gpu_freq < min_freq)
				ia_freq = 800;
			else
				ia_freq = max_ia_freq - ((diff * scaling_factor) / 2);
			ia_freq = DIV_ROUND_CLOSEST(ia_freq, 100);
		}

		sandybridge_pcode_write(dev_priv,
					GEN6_PCODE_WRITE_MIN_FREQ_TABLE,
					ia_freq << GEN6_PCODE_FREQ_IA_RATIO_SHIFT |
					ring_freq << GEN6_PCODE_FREQ_RING_RATIO_SHIFT |
					gpu_freq);
	}
}

static int cherryview_rps_max_freq(struct drm_i915_private *dev_priv)
{
	u32 val, rp0;

	val = vlv_punit_read(dev_priv, FB_GFX_FMAX_AT_VMAX_FUSE);

	switch (INTEL_INFO(dev_priv)->sseu.eu_total) {
	case 8:
		/* (2 * 4) config */
		rp0 = (val >> FB_GFX_FMAX_AT_VMAX_2SS4EU_FUSE_SHIFT);
		break;
	case 12:
		/* (2 * 6) config */
		rp0 = (val >> FB_GFX_FMAX_AT_VMAX_2SS6EU_FUSE_SHIFT);
		break;
	case 16:
		/* (2 * 8) config */
	default:
		/* Setting (2 * 8) Min RP0 for any other combination */
		rp0 = (val >> FB_GFX_FMAX_AT_VMAX_2SS8EU_FUSE_SHIFT);
		break;
	}

	rp0 = (rp0 & FB_GFX_FREQ_FUSE_MASK);

	return rp0;
}

static int cherryview_rps_rpe_freq(struct drm_i915_private *dev_priv)
{
	u32 val, rpe;

	val = vlv_punit_read(dev_priv, PUNIT_GPU_DUTYCYCLE_REG);
	rpe = (val >> PUNIT_GPU_DUTYCYCLE_RPE_FREQ_SHIFT) & PUNIT_GPU_DUTYCYCLE_RPE_FREQ_MASK;

	return rpe;
}

static int cherryview_rps_guar_freq(struct drm_i915_private *dev_priv)
{
	u32 val, rp1;

	val = vlv_punit_read(dev_priv, FB_GFX_FMAX_AT_VMAX_FUSE);
	rp1 = (val & FB_GFX_FREQ_FUSE_MASK);

	return rp1;
}

static u32 cherryview_rps_min_freq(struct drm_i915_private *dev_priv)
{
	u32 val, rpn;

	val = vlv_punit_read(dev_priv, FB_GFX_FMIN_AT_VMIN_FUSE);
	rpn = ((val >> FB_GFX_FMIN_AT_VMIN_FUSE_SHIFT) &
		       FB_GFX_FREQ_FUSE_MASK);

	return rpn;
}

static int valleyview_rps_guar_freq(struct drm_i915_private *dev_priv)
{
	u32 val, rp1;

	val = vlv_nc_read(dev_priv, IOSF_NC_FB_GFX_FREQ_FUSE);

	rp1 = (val & FB_GFX_FGUARANTEED_FREQ_FUSE_MASK) >> FB_GFX_FGUARANTEED_FREQ_FUSE_SHIFT;

	return rp1;
}

static int valleyview_rps_max_freq(struct drm_i915_private *dev_priv)
{
	u32 val, rp0;

	val = vlv_nc_read(dev_priv, IOSF_NC_FB_GFX_FREQ_FUSE);

	rp0 = (val & FB_GFX_MAX_FREQ_FUSE_MASK) >> FB_GFX_MAX_FREQ_FUSE_SHIFT;
	/* Clamp to max */
	rp0 = min_t(u32, rp0, 0xea);

	return rp0;
}

static int valleyview_rps_rpe_freq(struct drm_i915_private *dev_priv)
{
	u32 val, rpe;

	val = vlv_nc_read(dev_priv, IOSF_NC_FB_GFX_FMAX_FUSE_LO);
	rpe = (val & FB_FMAX_VMIN_FREQ_LO_MASK) >> FB_FMAX_VMIN_FREQ_LO_SHIFT;
	val = vlv_nc_read(dev_priv, IOSF_NC_FB_GFX_FMAX_FUSE_HI);
	rpe |= (val & FB_FMAX_VMIN_FREQ_HI_MASK) << 5;

	return rpe;
}

static int valleyview_rps_min_freq(struct drm_i915_private *dev_priv)
{
	u32 val;

	val = vlv_punit_read(dev_priv, PUNIT_REG_GPU_LFM) & 0xff;
	/*
	 * According to the BYT Punit GPU turbo HAS 1.1.6.3 the minimum value
	 * for the minimum frequency in GPLL mode is 0xc1. Contrary to this on
	 * a BYT-M B0 the above register contains 0xbf. Moreover when setting
	 * a frequency Punit will not allow values below 0xc0. Clamp it 0xc0
	 * to make sure it matches what Punit accepts.
	 */
	return max_t(u32, val, 0xc0);
}

/* Check that the pctx buffer wasn't move under us. */
static void valleyview_check_pctx(struct drm_i915_private *dev_priv)
{
	unsigned long pctx_addr = I915_READ(VLV_PCBR) & ~4095;

	WARN_ON(pctx_addr != dev_priv->mm.stolen_base +
			     dev_priv->vlv_pctx->stolen->start);
}


/* Check that the pcbr address is not empty. */
static void cherryview_check_pctx(struct drm_i915_private *dev_priv)
{
	unsigned long pctx_addr = I915_READ(VLV_PCBR) & ~4095;

	WARN_ON((pctx_addr >> VLV_PCBR_ADDR_SHIFT) == 0);
}

static void cherryview_setup_pctx(struct drm_i915_private *dev_priv)
{
	struct i915_ggtt *ggtt = &dev_priv->ggtt;
	unsigned long pctx_paddr, paddr;
	u32 pcbr;
	int pctx_size = 32*1024;

	pcbr = I915_READ(VLV_PCBR);
	if ((pcbr >> VLV_PCBR_ADDR_SHIFT) == 0) {
		DRM_DEBUG_DRIVER("BIOS didn't set up PCBR, fixing up\n");
		paddr = (dev_priv->mm.stolen_base +
			 (ggtt->stolen_size - pctx_size));

		pctx_paddr = (paddr & (~4095));
		I915_WRITE(VLV_PCBR, pctx_paddr);
	}

	DRM_DEBUG_DRIVER("PCBR: 0x%08x\n", I915_READ(VLV_PCBR));
}

static void valleyview_setup_pctx(struct drm_i915_private *dev_priv)
{
	struct drm_i915_gem_object *pctx;
	unsigned long pctx_paddr;
	u32 pcbr;
	int pctx_size = 24*1024;

	pcbr = I915_READ(VLV_PCBR);
	if (pcbr) {
		/* BIOS set it up already, grab the pre-alloc'd space */
		int pcbr_offset;

		pcbr_offset = (pcbr & (~4095)) - dev_priv->mm.stolen_base;
		pctx = i915_gem_object_create_stolen_for_preallocated(dev_priv,
								      pcbr_offset,
								      I915_GTT_OFFSET_NONE,
								      pctx_size);
		goto out;
	}

	DRM_DEBUG_DRIVER("BIOS didn't set up PCBR, fixing up\n");

	/*
	 * From the Gunit register HAS:
	 * The Gfx driver is expected to program this register and ensure
	 * proper allocation within Gfx stolen memory.  For example, this
	 * register should be programmed such than the PCBR range does not
	 * overlap with other ranges, such as the frame buffer, protected
	 * memory, or any other relevant ranges.
	 */
	pctx = i915_gem_object_create_stolen(dev_priv, pctx_size);
	if (!pctx) {
		DRM_DEBUG("not enough stolen space for PCTX, disabling\n");
		goto out;
	}

	pctx_paddr = dev_priv->mm.stolen_base + pctx->stolen->start;
	I915_WRITE(VLV_PCBR, pctx_paddr);

out:
	DRM_DEBUG_DRIVER("PCBR: 0x%08x\n", I915_READ(VLV_PCBR));
	dev_priv->vlv_pctx = pctx;
}

static void valleyview_cleanup_pctx(struct drm_i915_private *dev_priv)
{
	if (WARN_ON(!dev_priv->vlv_pctx))
		return;

	i915_gem_object_put(dev_priv->vlv_pctx);
	dev_priv->vlv_pctx = NULL;
}

static void vlv_init_gpll_ref_freq(struct drm_i915_private *dev_priv)
{
	dev_priv->rps.gpll_ref_freq =
		vlv_get_cck_clock(dev_priv, "GPLL ref",
				  CCK_GPLL_CLOCK_CONTROL,
				  dev_priv->czclk_freq);

	DRM_DEBUG_DRIVER("GPLL reference freq: %d kHz\n",
			 dev_priv->rps.gpll_ref_freq);
}

static void valleyview_init_gt_powersave(struct drm_i915_private *dev_priv)
{
	u32 val;

	valleyview_setup_pctx(dev_priv);

	vlv_init_gpll_ref_freq(dev_priv);

	val = vlv_punit_read(dev_priv, PUNIT_REG_GPU_FREQ_STS);
	switch ((val >> 6) & 3) {
	case 0:
	case 1:
		dev_priv->mem_freq = 800;
		break;
	case 2:
		dev_priv->mem_freq = 1066;
		break;
	case 3:
		dev_priv->mem_freq = 1333;
		break;
	}
	DRM_DEBUG_DRIVER("DDR speed: %d MHz\n", dev_priv->mem_freq);

	dev_priv->rps.max_freq = valleyview_rps_max_freq(dev_priv);
	dev_priv->rps.rp0_freq = dev_priv->rps.max_freq;
	DRM_DEBUG_DRIVER("max GPU freq: %d MHz (%u)\n",
			 intel_gpu_freq(dev_priv, dev_priv->rps.max_freq),
			 dev_priv->rps.max_freq);

	dev_priv->rps.efficient_freq = valleyview_rps_rpe_freq(dev_priv);
	DRM_DEBUG_DRIVER("RPe GPU freq: %d MHz (%u)\n",
			 intel_gpu_freq(dev_priv, dev_priv->rps.efficient_freq),
			 dev_priv->rps.efficient_freq);

	dev_priv->rps.rp1_freq = valleyview_rps_guar_freq(dev_priv);
	DRM_DEBUG_DRIVER("RP1(Guar Freq) GPU freq: %d MHz (%u)\n",
			 intel_gpu_freq(dev_priv, dev_priv->rps.rp1_freq),
			 dev_priv->rps.rp1_freq);

	dev_priv->rps.min_freq = valleyview_rps_min_freq(dev_priv);
	DRM_DEBUG_DRIVER("min GPU freq: %d MHz (%u)\n",
			 intel_gpu_freq(dev_priv, dev_priv->rps.min_freq),
			 dev_priv->rps.min_freq);
}

static void cherryview_init_gt_powersave(struct drm_i915_private *dev_priv)
{
	u32 val;

	cherryview_setup_pctx(dev_priv);

	vlv_init_gpll_ref_freq(dev_priv);

	mutex_lock(&dev_priv->sb_lock);
	val = vlv_cck_read(dev_priv, CCK_FUSE_REG);
	mutex_unlock(&dev_priv->sb_lock);

	switch ((val >> 2) & 0x7) {
	case 3:
		dev_priv->mem_freq = 2000;
		break;
	default:
		dev_priv->mem_freq = 1600;
		break;
	}
	DRM_DEBUG_DRIVER("DDR speed: %d MHz\n", dev_priv->mem_freq);

	dev_priv->rps.max_freq = cherryview_rps_max_freq(dev_priv);
	dev_priv->rps.rp0_freq = dev_priv->rps.max_freq;
	DRM_DEBUG_DRIVER("max GPU freq: %d MHz (%u)\n",
			 intel_gpu_freq(dev_priv, dev_priv->rps.max_freq),
			 dev_priv->rps.max_freq);

	dev_priv->rps.efficient_freq = cherryview_rps_rpe_freq(dev_priv);
	DRM_DEBUG_DRIVER("RPe GPU freq: %d MHz (%u)\n",
			 intel_gpu_freq(dev_priv, dev_priv->rps.efficient_freq),
			 dev_priv->rps.efficient_freq);

	dev_priv->rps.rp1_freq = cherryview_rps_guar_freq(dev_priv);
	DRM_DEBUG_DRIVER("RP1(Guar) GPU freq: %d MHz (%u)\n",
			 intel_gpu_freq(dev_priv, dev_priv->rps.rp1_freq),
			 dev_priv->rps.rp1_freq);

	dev_priv->rps.min_freq = cherryview_rps_min_freq(dev_priv);
	DRM_DEBUG_DRIVER("min GPU freq: %d MHz (%u)\n",
			 intel_gpu_freq(dev_priv, dev_priv->rps.min_freq),
			 dev_priv->rps.min_freq);

	WARN_ONCE((dev_priv->rps.max_freq |
		   dev_priv->rps.efficient_freq |
		   dev_priv->rps.rp1_freq |
		   dev_priv->rps.min_freq) & 1,
		  "Odd GPU freq values\n");
}

static void valleyview_cleanup_gt_powersave(struct drm_i915_private *dev_priv)
{
	valleyview_cleanup_pctx(dev_priv);
}

static void cherryview_enable_rps(struct drm_i915_private *dev_priv)
{
	struct intel_engine_cs *engine;
	enum intel_engine_id id;
	u32 gtfifodbg, val, rc6_mode = 0, pcbr;

	WARN_ON(!mutex_is_locked(&dev_priv->rps.hw_lock));

	gtfifodbg = I915_READ(GTFIFODBG) & ~(GT_FIFO_SBDEDICATE_FREE_ENTRY_CHV |
					     GT_FIFO_FREE_ENTRIES_CHV);
	if (gtfifodbg) {
		DRM_DEBUG_DRIVER("GT fifo had a previous error %x\n",
				 gtfifodbg);
		I915_WRITE(GTFIFODBG, gtfifodbg);
	}

	cherryview_check_pctx(dev_priv);

	/* 1a & 1b: Get forcewake during program sequence. Although the driver
	 * hasn't enabled a state yet where we need forcewake, BIOS may have.*/
	intel_uncore_forcewake_get(dev_priv, FORCEWAKE_ALL);

	/*  Disable RC states. */
	I915_WRITE(GEN6_RC_CONTROL, 0);

	/* 2a: Program RC6 thresholds.*/
	I915_WRITE(GEN6_RC6_WAKE_RATE_LIMIT, 40 << 16);
	I915_WRITE(GEN6_RC_EVALUATION_INTERVAL, 125000); /* 12500 * 1280ns */
	I915_WRITE(GEN6_RC_IDLE_HYSTERSIS, 25); /* 25 * 1280ns */

	for_each_engine(engine, dev_priv, id)
		I915_WRITE(RING_MAX_IDLE(engine->mmio_base), 10);
	I915_WRITE(GEN6_RC_SLEEP, 0);

	/* TO threshold set to 500 us ( 0x186 * 1.28 us) */
	I915_WRITE(GEN6_RC6_THRESHOLD, 0x186);

	/* allows RC6 residency counter to work */
	I915_WRITE(VLV_COUNTER_CONTROL,
		   _MASKED_BIT_ENABLE(VLV_COUNT_RANGE_HIGH |
				      VLV_MEDIA_RC6_COUNT_EN |
				      VLV_RENDER_RC6_COUNT_EN));

	/* For now we assume BIOS is allocating and populating the PCBR  */
	pcbr = I915_READ(VLV_PCBR);

	/* 3: Enable RC6 */
	if ((intel_enable_rc6() & INTEL_RC6_ENABLE) &&
	    (pcbr >> VLV_PCBR_ADDR_SHIFT))
		rc6_mode = GEN7_RC_CTL_TO_MODE;

	I915_WRITE(GEN6_RC_CONTROL, rc6_mode);

	/* 4 Program defaults and thresholds for RPS*/
	I915_WRITE(GEN6_RP_DOWN_TIMEOUT, 1000000);
	I915_WRITE(GEN6_RP_UP_THRESHOLD, 59400);
	I915_WRITE(GEN6_RP_DOWN_THRESHOLD, 245000);
	I915_WRITE(GEN6_RP_UP_EI, 66000);
	I915_WRITE(GEN6_RP_DOWN_EI, 350000);

	I915_WRITE(GEN6_RP_IDLE_HYSTERSIS, 10);

	/* 5: Enable RPS */
	I915_WRITE(GEN6_RP_CONTROL,
		   GEN6_RP_MEDIA_HW_NORMAL_MODE |
		   GEN6_RP_MEDIA_IS_GFX |
		   GEN6_RP_ENABLE |
		   GEN6_RP_UP_BUSY_AVG |
		   GEN6_RP_DOWN_IDLE_AVG);

	/* Setting Fixed Bias */
	val = VLV_OVERRIDE_EN |
		  VLV_SOC_TDP_EN |
		  CHV_BIAS_CPU_50_SOC_50;
	vlv_punit_write(dev_priv, VLV_TURBO_SOC_OVERRIDE, val);

	val = vlv_punit_read(dev_priv, PUNIT_REG_GPU_FREQ_STS);

	/* RPS code assumes GPLL is used */
	WARN_ONCE((val & GPLLENABLE) == 0, "GPLL not enabled\n");

	DRM_DEBUG_DRIVER("GPLL enabled? %s\n", yesno(val & GPLLENABLE));
	DRM_DEBUG_DRIVER("GPU status: 0x%08x\n", val);

	reset_rps(dev_priv, valleyview_set_rps);

	intel_uncore_forcewake_put(dev_priv, FORCEWAKE_ALL);
}

static void valleyview_enable_rps(struct drm_i915_private *dev_priv)
{
	struct intel_engine_cs *engine;
	enum intel_engine_id id;
	u32 gtfifodbg, val, rc6_mode = 0;

	WARN_ON(!mutex_is_locked(&dev_priv->rps.hw_lock));

	valleyview_check_pctx(dev_priv);

	gtfifodbg = I915_READ(GTFIFODBG);
	if (gtfifodbg) {
		DRM_DEBUG_DRIVER("GT fifo had a previous error %x\n",
				 gtfifodbg);
		I915_WRITE(GTFIFODBG, gtfifodbg);
	}

	/* If VLV, Forcewake all wells, else re-direct to regular path */
	intel_uncore_forcewake_get(dev_priv, FORCEWAKE_ALL);

	/*  Disable RC states. */
	I915_WRITE(GEN6_RC_CONTROL, 0);

	I915_WRITE(GEN6_RP_DOWN_TIMEOUT, 1000000);
	I915_WRITE(GEN6_RP_UP_THRESHOLD, 59400);
	I915_WRITE(GEN6_RP_DOWN_THRESHOLD, 245000);
	I915_WRITE(GEN6_RP_UP_EI, 66000);
	I915_WRITE(GEN6_RP_DOWN_EI, 350000);

	I915_WRITE(GEN6_RP_IDLE_HYSTERSIS, 10);

	I915_WRITE(GEN6_RP_CONTROL,
		   GEN6_RP_MEDIA_TURBO |
		   GEN6_RP_MEDIA_HW_NORMAL_MODE |
		   GEN6_RP_MEDIA_IS_GFX |
		   GEN6_RP_ENABLE |
		   GEN6_RP_UP_BUSY_AVG |
		   GEN6_RP_DOWN_IDLE_CONT);

	I915_WRITE(GEN6_RC6_WAKE_RATE_LIMIT, 0x00280000);
	I915_WRITE(GEN6_RC_EVALUATION_INTERVAL, 125000);
	I915_WRITE(GEN6_RC_IDLE_HYSTERSIS, 25);

	for_each_engine(engine, dev_priv, id)
		I915_WRITE(RING_MAX_IDLE(engine->mmio_base), 10);

	I915_WRITE(GEN6_RC6_THRESHOLD, 0x557);

	/* allows RC6 residency counter to work */
	I915_WRITE(VLV_COUNTER_CONTROL,
		   _MASKED_BIT_ENABLE(VLV_COUNT_RANGE_HIGH |
				      VLV_MEDIA_RC0_COUNT_EN |
				      VLV_RENDER_RC0_COUNT_EN |
				      VLV_MEDIA_RC6_COUNT_EN |
				      VLV_RENDER_RC6_COUNT_EN));

	if (intel_enable_rc6() & INTEL_RC6_ENABLE)
		rc6_mode = GEN7_RC_CTL_TO_MODE | VLV_RC_CTL_CTX_RST_PARALLEL;

	intel_print_rc6_info(dev_priv, rc6_mode);

	I915_WRITE(GEN6_RC_CONTROL, rc6_mode);

	/* Setting Fixed Bias */
	val = VLV_OVERRIDE_EN |
		  VLV_SOC_TDP_EN |
		  VLV_BIAS_CPU_125_SOC_875;
	vlv_punit_write(dev_priv, VLV_TURBO_SOC_OVERRIDE, val);

	val = vlv_punit_read(dev_priv, PUNIT_REG_GPU_FREQ_STS);

	/* RPS code assumes GPLL is used */
	WARN_ONCE((val & GPLLENABLE) == 0, "GPLL not enabled\n");

	DRM_DEBUG_DRIVER("GPLL enabled? %s\n", yesno(val & GPLLENABLE));
	DRM_DEBUG_DRIVER("GPU status: 0x%08x\n", val);

	reset_rps(dev_priv, valleyview_set_rps);

	intel_uncore_forcewake_put(dev_priv, FORCEWAKE_ALL);
}

static unsigned long intel_pxfreq(u32 vidfreq)
{
	unsigned long freq;
	int div = (vidfreq & 0x3f0000) >> 16;
	int post = (vidfreq & 0x3000) >> 12;
	int pre = (vidfreq & 0x7);

	if (!pre)
		return 0;

	freq = ((div * 133333) / ((1<<post) * pre));

	return freq;
}

static const struct cparams {
	u16 i;
	u16 t;
	u16 m;
	u16 c;
} cparams[] = {
	{ 1, 1333, 301, 28664 },
	{ 1, 1066, 294, 24460 },
	{ 1, 800, 294, 25192 },
	{ 0, 1333, 276, 27605 },
	{ 0, 1066, 276, 27605 },
	{ 0, 800, 231, 23784 },
};

static unsigned long __i915_chipset_val(struct drm_i915_private *dev_priv)
{
	u64 total_count, diff, ret;
	u32 count1, count2, count3, m = 0, c = 0;
	unsigned long now = jiffies_to_msecs(jiffies), diff1;
	int i;

	lockdep_assert_held(&mchdev_lock);

	diff1 = now - dev_priv->ips.last_time1;

	/* Prevent division-by-zero if we are asking too fast.
	 * Also, we don't get interesting results if we are polling
	 * faster than once in 10ms, so just return the saved value
	 * in such cases.
	 */
	if (diff1 <= 10)
		return dev_priv->ips.chipset_power;

	count1 = I915_READ(DMIEC);
	count2 = I915_READ(DDREC);
	count3 = I915_READ(CSIEC);

	total_count = count1 + count2 + count3;

	/* FIXME: handle per-counter overflow */
	if (total_count < dev_priv->ips.last_count1) {
		diff = ~0UL - dev_priv->ips.last_count1;
		diff += total_count;
	} else {
		diff = total_count - dev_priv->ips.last_count1;
	}

	for (i = 0; i < ARRAY_SIZE(cparams); i++) {
		if (cparams[i].i == dev_priv->ips.c_m &&
		    cparams[i].t == dev_priv->ips.r_t) {
			m = cparams[i].m;
			c = cparams[i].c;
			break;
		}
	}

	diff = div_u64(diff, diff1);
	ret = ((m * diff) + c);
	ret = div_u64(ret, 10);

	dev_priv->ips.last_count1 = total_count;
	dev_priv->ips.last_time1 = now;

	dev_priv->ips.chipset_power = ret;

	return ret;
}

unsigned long i915_chipset_val(struct drm_i915_private *dev_priv)
{
	unsigned long val;

	if (INTEL_INFO(dev_priv)->gen != 5)
		return 0;

	spin_lock_irq(&mchdev_lock);

	val = __i915_chipset_val(dev_priv);

	spin_unlock_irq(&mchdev_lock);

	return val;
}

unsigned long i915_mch_val(struct drm_i915_private *dev_priv)
{
	unsigned long m, x, b;
	u32 tsfs;

	tsfs = I915_READ(TSFS);

	m = ((tsfs & TSFS_SLOPE_MASK) >> TSFS_SLOPE_SHIFT);
	x = I915_READ8(TR1);

	b = tsfs & TSFS_INTR_MASK;

	return ((m * x) / 127) - b;
}

static int _pxvid_to_vd(u8 pxvid)
{
	if (pxvid == 0)
		return 0;

	if (pxvid >= 8 && pxvid < 31)
		pxvid = 31;

	return (pxvid + 2) * 125;
}

static u32 pvid_to_extvid(struct drm_i915_private *dev_priv, u8 pxvid)
{
	const int vd = _pxvid_to_vd(pxvid);
	const int vm = vd - 1125;

	if (INTEL_INFO(dev_priv)->is_mobile)
		return vm > 0 ? vm : 0;

	return vd;
}

static void __i915_update_gfx_val(struct drm_i915_private *dev_priv)
{
	u64 now, diff, diffms;
	u32 count;

	lockdep_assert_held(&mchdev_lock);

	now = ktime_get_raw_ns();
	diffms = now - dev_priv->ips.last_time2;
	do_div(diffms, NSEC_PER_MSEC);

	/* Don't divide by 0 */
	if (!diffms)
		return;

	count = I915_READ(GFXEC);

	if (count < dev_priv->ips.last_count2) {
		diff = ~0UL - dev_priv->ips.last_count2;
		diff += count;
	} else {
		diff = count - dev_priv->ips.last_count2;
	}

	dev_priv->ips.last_count2 = count;
	dev_priv->ips.last_time2 = now;

	/* More magic constants... */
	diff = diff * 1181;
	diff = div_u64(diff, diffms * 10);
	dev_priv->ips.gfx_power = diff;
}

void i915_update_gfx_val(struct drm_i915_private *dev_priv)
{
	if (INTEL_INFO(dev_priv)->gen != 5)
		return;

	spin_lock_irq(&mchdev_lock);

	__i915_update_gfx_val(dev_priv);

	spin_unlock_irq(&mchdev_lock);
}

static unsigned long __i915_gfx_val(struct drm_i915_private *dev_priv)
{
	unsigned long t, corr, state1, corr2, state2;
	u32 pxvid, ext_v;

	lockdep_assert_held(&mchdev_lock);

	pxvid = I915_READ(PXVFREQ(dev_priv->rps.cur_freq));
	pxvid = (pxvid >> 24) & 0x7f;
	ext_v = pvid_to_extvid(dev_priv, pxvid);

	state1 = ext_v;

	t = i915_mch_val(dev_priv);

	/* Revel in the empirically derived constants */

	/* Correction factor in 1/100000 units */
	if (t > 80)
		corr = ((t * 2349) + 135940);
	else if (t >= 50)
		corr = ((t * 964) + 29317);
	else /* < 50 */
		corr = ((t * 301) + 1004);

	corr = corr * ((150142 * state1) / 10000 - 78642);
	corr /= 100000;
	corr2 = (corr * dev_priv->ips.corr);

	state2 = (corr2 * state1) / 10000;
	state2 /= 100; /* convert to mW */

	__i915_update_gfx_val(dev_priv);

	return dev_priv->ips.gfx_power + state2;
}

unsigned long i915_gfx_val(struct drm_i915_private *dev_priv)
{
	unsigned long val;

	if (INTEL_INFO(dev_priv)->gen != 5)
		return 0;

	spin_lock_irq(&mchdev_lock);

	val = __i915_gfx_val(dev_priv);

	spin_unlock_irq(&mchdev_lock);

	return val;
}

/**
 * i915_read_mch_val - return value for IPS use
 *
 * Calculate and return a value for the IPS driver to use when deciding whether
 * we have thermal and power headroom to increase CPU or GPU power budget.
 */
unsigned long i915_read_mch_val(void)
{
	struct drm_i915_private *dev_priv;
	unsigned long chipset_val, graphics_val, ret = 0;

	spin_lock_irq(&mchdev_lock);
	if (!i915_mch_dev)
		goto out_unlock;
	dev_priv = i915_mch_dev;

	chipset_val = __i915_chipset_val(dev_priv);
	graphics_val = __i915_gfx_val(dev_priv);

	ret = chipset_val + graphics_val;

out_unlock:
	spin_unlock_irq(&mchdev_lock);

	return ret;
}
EXPORT_SYMBOL_GPL(i915_read_mch_val);

/**
 * i915_gpu_raise - raise GPU frequency limit
 *
 * Raise the limit; IPS indicates we have thermal headroom.
 */
bool i915_gpu_raise(void)
{
	struct drm_i915_private *dev_priv;
	bool ret = true;

	spin_lock_irq(&mchdev_lock);
	if (!i915_mch_dev) {
		ret = false;
		goto out_unlock;
	}
	dev_priv = i915_mch_dev;

	if (dev_priv->ips.max_delay > dev_priv->ips.fmax)
		dev_priv->ips.max_delay--;

out_unlock:
	spin_unlock_irq(&mchdev_lock);

	return ret;
}
EXPORT_SYMBOL_GPL(i915_gpu_raise);

/**
 * i915_gpu_lower - lower GPU frequency limit
 *
 * IPS indicates we're close to a thermal limit, so throttle back the GPU
 * frequency maximum.
 */
bool i915_gpu_lower(void)
{
	struct drm_i915_private *dev_priv;
	bool ret = true;

	spin_lock_irq(&mchdev_lock);
	if (!i915_mch_dev) {
		ret = false;
		goto out_unlock;
	}
	dev_priv = i915_mch_dev;

	if (dev_priv->ips.max_delay < dev_priv->ips.min_delay)
		dev_priv->ips.max_delay++;

out_unlock:
	spin_unlock_irq(&mchdev_lock);

	return ret;
}
EXPORT_SYMBOL_GPL(i915_gpu_lower);

/**
 * i915_gpu_busy - indicate GPU business to IPS
 *
 * Tell the IPS driver whether or not the GPU is busy.
 */
bool i915_gpu_busy(void)
{
	bool ret = false;

	spin_lock_irq(&mchdev_lock);
	if (i915_mch_dev)
		ret = i915_mch_dev->gt.awake;
	spin_unlock_irq(&mchdev_lock);

	return ret;
}
EXPORT_SYMBOL_GPL(i915_gpu_busy);

/**
 * i915_gpu_turbo_disable - disable graphics turbo
 *
 * Disable graphics turbo by resetting the max frequency and setting the
 * current frequency to the default.
 */
bool i915_gpu_turbo_disable(void)
{
	struct drm_i915_private *dev_priv;
	bool ret = true;

	spin_lock_irq(&mchdev_lock);
	if (!i915_mch_dev) {
		ret = false;
		goto out_unlock;
	}
	dev_priv = i915_mch_dev;

	dev_priv->ips.max_delay = dev_priv->ips.fstart;

	if (!ironlake_set_drps(dev_priv, dev_priv->ips.fstart))
		ret = false;

out_unlock:
	spin_unlock_irq(&mchdev_lock);

	return ret;
}
EXPORT_SYMBOL_GPL(i915_gpu_turbo_disable);

/**
 * Tells the intel_ips driver that the i915 driver is now loaded, if
 * IPS got loaded first.
 *
 * This awkward dance is so that neither module has to depend on the
 * other in order for IPS to do the appropriate communication of
 * GPU turbo limits to i915.
 */
static void
ips_ping_for_i915_load(void)
{
	void (*link)(void);

	link = symbol_get(ips_link_to_i915_driver);
	if (link) {
		link();
		symbol_put(ips_link_to_i915_driver);
	}
}

void intel_gpu_ips_init(struct drm_i915_private *dev_priv)
{
	/* We only register the i915 ips part with intel-ips once everything is
	 * set up, to avoid intel-ips sneaking in and reading bogus values. */
	spin_lock_irq(&mchdev_lock);
	i915_mch_dev = dev_priv;
	spin_unlock_irq(&mchdev_lock);

	ips_ping_for_i915_load();
}

void intel_gpu_ips_teardown(void)
{
	spin_lock_irq(&mchdev_lock);
	i915_mch_dev = NULL;
	spin_unlock_irq(&mchdev_lock);
}

static void intel_init_emon(struct drm_i915_private *dev_priv)
{
	u32 lcfuse;
	u8 pxw[16];
	int i;

	/* Disable to program */
	I915_WRITE(ECR, 0);
	POSTING_READ(ECR);

	/* Program energy weights for various events */
	I915_WRITE(SDEW, 0x15040d00);
	I915_WRITE(CSIEW0, 0x007f0000);
	I915_WRITE(CSIEW1, 0x1e220004);
	I915_WRITE(CSIEW2, 0x04000004);

	for (i = 0; i < 5; i++)
		I915_WRITE(PEW(i), 0);
	for (i = 0; i < 3; i++)
		I915_WRITE(DEW(i), 0);

	/* Program P-state weights to account for frequency power adjustment */
	for (i = 0; i < 16; i++) {
		u32 pxvidfreq = I915_READ(PXVFREQ(i));
		unsigned long freq = intel_pxfreq(pxvidfreq);
		unsigned long vid = (pxvidfreq & PXVFREQ_PX_MASK) >>
			PXVFREQ_PX_SHIFT;
		unsigned long val;

		val = vid * vid;
		val *= (freq / 1000);
		val *= 255;
		val /= (127*127*900);
		if (val > 0xff)
			DRM_ERROR("bad pxval: %ld\n", val);
		pxw[i] = val;
	}
	/* Render standby states get 0 weight */
	pxw[14] = 0;
	pxw[15] = 0;

	for (i = 0; i < 4; i++) {
		u32 val = (pxw[i*4] << 24) | (pxw[(i*4)+1] << 16) |
			(pxw[(i*4)+2] << 8) | (pxw[(i*4)+3]);
		I915_WRITE(PXW(i), val);
	}

	/* Adjust magic regs to magic values (more experimental results) */
	I915_WRITE(OGW0, 0);
	I915_WRITE(OGW1, 0);
	I915_WRITE(EG0, 0x00007f00);
	I915_WRITE(EG1, 0x0000000e);
	I915_WRITE(EG2, 0x000e0000);
	I915_WRITE(EG3, 0x68000300);
	I915_WRITE(EG4, 0x42000000);
	I915_WRITE(EG5, 0x00140031);
	I915_WRITE(EG6, 0);
	I915_WRITE(EG7, 0);

	for (i = 0; i < 8; i++)
		I915_WRITE(PXWL(i), 0);

	/* Enable PMON + select events */
	I915_WRITE(ECR, 0x80000019);

	lcfuse = I915_READ(LCFUSE02);

	dev_priv->ips.corr = (lcfuse & LCFUSE_HIV_MASK);
}

void intel_init_gt_powersave(struct drm_i915_private *dev_priv)
{
	/*
	 * RPM depends on RC6 to save restore the GT HW context, so make RC6 a
	 * requirement.
	 */
	if (!i915.enable_rc6) {
		DRM_INFO("RC6 disabled, disabling runtime PM support\n");
		intel_runtime_pm_get(dev_priv);
	}

	mutex_lock(&dev_priv->drm.struct_mutex);
	mutex_lock(&dev_priv->rps.hw_lock);

	/* Initialize RPS limits (for userspace) */
	if (IS_CHERRYVIEW(dev_priv))
		cherryview_init_gt_powersave(dev_priv);
	else if (IS_VALLEYVIEW(dev_priv))
		valleyview_init_gt_powersave(dev_priv);
	else if (INTEL_GEN(dev_priv) >= 6)
		gen6_init_rps_frequencies(dev_priv);

	/* Derive initial user preferences/limits from the hardware limits */
	dev_priv->rps.idle_freq = dev_priv->rps.min_freq;
	dev_priv->rps.cur_freq = dev_priv->rps.idle_freq;

	dev_priv->rps.max_freq_softlimit = dev_priv->rps.max_freq;
	dev_priv->rps.min_freq_softlimit = dev_priv->rps.min_freq;

	if (IS_HASWELL(dev_priv) || IS_BROADWELL(dev_priv))
		dev_priv->rps.min_freq_softlimit =
			max_t(int,
			      dev_priv->rps.efficient_freq,
			      intel_freq_opcode(dev_priv, 450));

	/* After setting max-softlimit, find the overclock max freq */
	if (IS_GEN6(dev_priv) ||
	    IS_IVYBRIDGE(dev_priv) || IS_HASWELL(dev_priv)) {
		u32 params = 0;

		sandybridge_pcode_read(dev_priv, GEN6_READ_OC_PARAMS, &params);
		if (params & BIT(31)) { /* OC supported */
			DRM_DEBUG_DRIVER("Overclocking supported, max: %dMHz, overclock: %dMHz\n",
					 (dev_priv->rps.max_freq & 0xff) * 50,
					 (params & 0xff) * 50);
			dev_priv->rps.max_freq = params & 0xff;
		}
	}

	/* Finally allow us to boost to max by default */
	dev_priv->rps.boost_freq = dev_priv->rps.max_freq;

	mutex_unlock(&dev_priv->rps.hw_lock);
	mutex_unlock(&dev_priv->drm.struct_mutex);

	intel_autoenable_gt_powersave(dev_priv);
}

void intel_cleanup_gt_powersave(struct drm_i915_private *dev_priv)
{
	if (IS_VALLEYVIEW(dev_priv))
		valleyview_cleanup_gt_powersave(dev_priv);

	if (!i915.enable_rc6)
		intel_runtime_pm_put(dev_priv);
}

/**
 * intel_suspend_gt_powersave - suspend PM work and helper threads
 * @dev_priv: i915 device
 *
 * We don't want to disable RC6 or other features here, we just want
 * to make sure any work we've queued has finished and won't bother
 * us while we're suspended.
 */
void intel_suspend_gt_powersave(struct drm_i915_private *dev_priv)
{
	if (INTEL_GEN(dev_priv) < 6)
		return;

	if (cancel_delayed_work_sync(&dev_priv->rps.autoenable_work))
		intel_runtime_pm_put(dev_priv);

	/* gen6_rps_idle() will be called later to disable interrupts */
}

void intel_sanitize_gt_powersave(struct drm_i915_private *dev_priv)
{
	dev_priv->rps.enabled = true; /* force disabling */
	intel_disable_gt_powersave(dev_priv);

	gen6_reset_rps_interrupts(dev_priv);
}

void intel_disable_gt_powersave(struct drm_i915_private *dev_priv)
{
	if (!READ_ONCE(dev_priv->rps.enabled))
		return;

	mutex_lock(&dev_priv->rps.hw_lock);

	if (INTEL_GEN(dev_priv) >= 9) {
		gen9_disable_rc6(dev_priv);
		gen9_disable_rps(dev_priv);
	} else if (IS_CHERRYVIEW(dev_priv)) {
		cherryview_disable_rps(dev_priv);
	} else if (IS_VALLEYVIEW(dev_priv)) {
		valleyview_disable_rps(dev_priv);
	} else if (INTEL_GEN(dev_priv) >= 6) {
		gen6_disable_rps(dev_priv);
	}  else if (IS_IRONLAKE_M(dev_priv)) {
		ironlake_disable_drps(dev_priv);
	}

	dev_priv->rps.enabled = false;
	mutex_unlock(&dev_priv->rps.hw_lock);
}

void intel_enable_gt_powersave(struct drm_i915_private *dev_priv)
{
	/* We shouldn't be disabling as we submit, so this should be less
	 * racy than it appears!
	 */
	if (READ_ONCE(dev_priv->rps.enabled))
		return;

	/* Powersaving is controlled by the host when inside a VM */
	if (intel_vgpu_active(dev_priv))
		return;

	mutex_lock(&dev_priv->rps.hw_lock);

	if (IS_CHERRYVIEW(dev_priv)) {
		cherryview_enable_rps(dev_priv);
	} else if (IS_VALLEYVIEW(dev_priv)) {
		valleyview_enable_rps(dev_priv);
	} else if (INTEL_GEN(dev_priv) >= 9) {
		gen9_enable_rc6(dev_priv);
		gen9_enable_rps(dev_priv);
		if (IS_GEN9_BC(dev_priv))
			gen6_update_ring_freq(dev_priv);
	} else if (IS_BROADWELL(dev_priv)) {
		gen8_enable_rps(dev_priv);
		gen6_update_ring_freq(dev_priv);
	} else if (INTEL_GEN(dev_priv) >= 6) {
		gen6_enable_rps(dev_priv);
		gen6_update_ring_freq(dev_priv);
	} else if (IS_IRONLAKE_M(dev_priv)) {
		ironlake_enable_drps(dev_priv);
		intel_init_emon(dev_priv);
	}

	WARN_ON(dev_priv->rps.max_freq < dev_priv->rps.min_freq);
	WARN_ON(dev_priv->rps.idle_freq > dev_priv->rps.max_freq);

	WARN_ON(dev_priv->rps.efficient_freq < dev_priv->rps.min_freq);
	WARN_ON(dev_priv->rps.efficient_freq > dev_priv->rps.max_freq);

	dev_priv->rps.enabled = true;
	mutex_unlock(&dev_priv->rps.hw_lock);
}

static void __intel_autoenable_gt_powersave(struct work_struct *work)
{
	struct drm_i915_private *dev_priv =
		container_of(work, typeof(*dev_priv), rps.autoenable_work.work);
	struct intel_engine_cs *rcs;
	struct drm_i915_gem_request *req;

	if (READ_ONCE(dev_priv->rps.enabled))
		goto out;

	rcs = dev_priv->engine[RCS];
	if (rcs->last_retired_context)
		goto out;

	if (!rcs->init_context)
		goto out;

	mutex_lock(&dev_priv->drm.struct_mutex);

	req = i915_gem_request_alloc(rcs, dev_priv->kernel_context);
	if (IS_ERR(req))
		goto unlock;

	if (!i915.enable_execlists && i915_switch_context(req) == 0)
		rcs->init_context(req);

	/* Mark the device busy, calling intel_enable_gt_powersave() */
	i915_add_request(req);

unlock:
	mutex_unlock(&dev_priv->drm.struct_mutex);
out:
	intel_runtime_pm_put(dev_priv);
}

void intel_autoenable_gt_powersave(struct drm_i915_private *dev_priv)
{
	if (READ_ONCE(dev_priv->rps.enabled))
		return;

	if (IS_IRONLAKE_M(dev_priv)) {
		ironlake_enable_drps(dev_priv);
		intel_init_emon(dev_priv);
	} else if (INTEL_INFO(dev_priv)->gen >= 6) {
		/*
		 * PCU communication is slow and this doesn't need to be
		 * done at any specific time, so do this out of our fast path
		 * to make resume and init faster.
		 *
		 * We depend on the HW RC6 power context save/restore
		 * mechanism when entering D3 through runtime PM suspend. So
		 * disable RPM until RPS/RC6 is properly setup. We can only
		 * get here via the driver load/system resume/runtime resume
		 * paths, so the _noresume version is enough (and in case of
		 * runtime resume it's necessary).
		 */
		if (queue_delayed_work(dev_priv->wq,
				       &dev_priv->rps.autoenable_work,
				       round_jiffies_up_relative(HZ)))
			intel_runtime_pm_get_noresume(dev_priv);
	}
}

static void ibx_init_clock_gating(struct drm_i915_private *dev_priv)
{
	/*
	 * On Ibex Peak and Cougar Point, we need to disable clock
	 * gating for the panel power sequencer or it will fail to
	 * start up when no ports are active.
	 */
	I915_WRITE(SOUTH_DSPCLK_GATE_D, PCH_DPLSUNIT_CLOCK_GATE_DISABLE);
}

static void g4x_disable_trickle_feed(struct drm_i915_private *dev_priv)
{
	enum pipe pipe;

	for_each_pipe(dev_priv, pipe) {
		I915_WRITE(DSPCNTR(pipe),
			   I915_READ(DSPCNTR(pipe)) |
			   DISPPLANE_TRICKLE_FEED_DISABLE);

		I915_WRITE(DSPSURF(pipe), I915_READ(DSPSURF(pipe)));
		POSTING_READ(DSPSURF(pipe));
	}
}

static void ilk_init_lp_watermarks(struct drm_i915_private *dev_priv)
{
	I915_WRITE(WM3_LP_ILK, I915_READ(WM3_LP_ILK) & ~WM1_LP_SR_EN);
	I915_WRITE(WM2_LP_ILK, I915_READ(WM2_LP_ILK) & ~WM1_LP_SR_EN);
	I915_WRITE(WM1_LP_ILK, I915_READ(WM1_LP_ILK) & ~WM1_LP_SR_EN);

	/*
	 * Don't touch WM1S_LP_EN here.
	 * Doing so could cause underruns.
	 */
}

static void ironlake_init_clock_gating(struct drm_i915_private *dev_priv)
{
	uint32_t dspclk_gate = ILK_VRHUNIT_CLOCK_GATE_DISABLE;

	/*
	 * Required for FBC
	 * WaFbcDisableDpfcClockGating:ilk
	 */
	dspclk_gate |= ILK_DPFCRUNIT_CLOCK_GATE_DISABLE |
		   ILK_DPFCUNIT_CLOCK_GATE_DISABLE |
		   ILK_DPFDUNIT_CLOCK_GATE_ENABLE;

	I915_WRITE(PCH_3DCGDIS0,
		   MARIUNIT_CLOCK_GATE_DISABLE |
		   SVSMUNIT_CLOCK_GATE_DISABLE);
	I915_WRITE(PCH_3DCGDIS1,
		   VFMUNIT_CLOCK_GATE_DISABLE);

	/*
	 * According to the spec the following bits should be set in
	 * order to enable memory self-refresh
	 * The bit 22/21 of 0x42004
	 * The bit 5 of 0x42020
	 * The bit 15 of 0x45000
	 */
	I915_WRITE(ILK_DISPLAY_CHICKEN2,
		   (I915_READ(ILK_DISPLAY_CHICKEN2) |
		    ILK_DPARB_GATE | ILK_VSDPFD_FULL));
	dspclk_gate |= ILK_DPARBUNIT_CLOCK_GATE_ENABLE;
	I915_WRITE(DISP_ARB_CTL,
		   (I915_READ(DISP_ARB_CTL) |
		    DISP_FBC_WM_DIS));

	ilk_init_lp_watermarks(dev_priv);

	/*
	 * Based on the document from hardware guys the following bits
	 * should be set unconditionally in order to enable FBC.
	 * The bit 22 of 0x42000
	 * The bit 22 of 0x42004
	 * The bit 7,8,9 of 0x42020.
	 */
	if (IS_IRONLAKE_M(dev_priv)) {
		/* WaFbcAsynchFlipDisableFbcQueue:ilk */
		I915_WRITE(ILK_DISPLAY_CHICKEN1,
			   I915_READ(ILK_DISPLAY_CHICKEN1) |
			   ILK_FBCQ_DIS);
		I915_WRITE(ILK_DISPLAY_CHICKEN2,
			   I915_READ(ILK_DISPLAY_CHICKEN2) |
			   ILK_DPARB_GATE);
	}

	I915_WRITE(ILK_DSPCLK_GATE_D, dspclk_gate);

	I915_WRITE(ILK_DISPLAY_CHICKEN2,
		   I915_READ(ILK_DISPLAY_CHICKEN2) |
		   ILK_ELPIN_409_SELECT);
	I915_WRITE(_3D_CHICKEN2,
		   _3D_CHICKEN2_WM_READ_PIPELINED << 16 |
		   _3D_CHICKEN2_WM_READ_PIPELINED);

	/* WaDisableRenderCachePipelinedFlush:ilk */
	I915_WRITE(CACHE_MODE_0,
		   _MASKED_BIT_ENABLE(CM0_PIPELINED_RENDER_FLUSH_DISABLE));

	/* WaDisable_RenderCache_OperationalFlush:ilk */
	I915_WRITE(CACHE_MODE_0, _MASKED_BIT_DISABLE(RC_OP_FLUSH_ENABLE));

	g4x_disable_trickle_feed(dev_priv);

	ibx_init_clock_gating(dev_priv);
}

static void cpt_init_clock_gating(struct drm_i915_private *dev_priv)
{
	int pipe;
	uint32_t val;

	/*
	 * On Ibex Peak and Cougar Point, we need to disable clock
	 * gating for the panel power sequencer or it will fail to
	 * start up when no ports are active.
	 */
	I915_WRITE(SOUTH_DSPCLK_GATE_D, PCH_DPLSUNIT_CLOCK_GATE_DISABLE |
		   PCH_DPLUNIT_CLOCK_GATE_DISABLE |
		   PCH_CPUNIT_CLOCK_GATE_DISABLE);
	I915_WRITE(SOUTH_CHICKEN2, I915_READ(SOUTH_CHICKEN2) |
		   DPLS_EDP_PPS_FIX_DIS);
	/* The below fixes the weird display corruption, a few pixels shifted
	 * downward, on (only) LVDS of some HP laptops with IVY.
	 */
	for_each_pipe(dev_priv, pipe) {
		val = I915_READ(TRANS_CHICKEN2(pipe));
		val |= TRANS_CHICKEN2_TIMING_OVERRIDE;
		val &= ~TRANS_CHICKEN2_FDI_POLARITY_REVERSED;
		if (dev_priv->vbt.fdi_rx_polarity_inverted)
			val |= TRANS_CHICKEN2_FDI_POLARITY_REVERSED;
		val &= ~TRANS_CHICKEN2_FRAME_START_DELAY_MASK;
		val &= ~TRANS_CHICKEN2_DISABLE_DEEP_COLOR_COUNTER;
		val &= ~TRANS_CHICKEN2_DISABLE_DEEP_COLOR_MODESWITCH;
		I915_WRITE(TRANS_CHICKEN2(pipe), val);
	}
	/* WADP0ClockGatingDisable */
	for_each_pipe(dev_priv, pipe) {
		I915_WRITE(TRANS_CHICKEN1(pipe),
			   TRANS_CHICKEN1_DP0UNIT_GC_DISABLE);
	}
}

static void gen6_check_mch_setup(struct drm_i915_private *dev_priv)
{
	uint32_t tmp;

	tmp = I915_READ(MCH_SSKPD);
	if ((tmp & MCH_SSKPD_WM0_MASK) != MCH_SSKPD_WM0_VAL)
		DRM_DEBUG_KMS("Wrong MCH_SSKPD value: 0x%08x This can cause underruns.\n",
			      tmp);
}

static void gen6_init_clock_gating(struct drm_i915_private *dev_priv)
{
	uint32_t dspclk_gate = ILK_VRHUNIT_CLOCK_GATE_DISABLE;

	I915_WRITE(ILK_DSPCLK_GATE_D, dspclk_gate);

	I915_WRITE(ILK_DISPLAY_CHICKEN2,
		   I915_READ(ILK_DISPLAY_CHICKEN2) |
		   ILK_ELPIN_409_SELECT);

	/* WaDisableHiZPlanesWhenMSAAEnabled:snb */
	I915_WRITE(_3D_CHICKEN,
		   _MASKED_BIT_ENABLE(_3D_CHICKEN_HIZ_PLANE_DISABLE_MSAA_4X_SNB));

	/* WaDisable_RenderCache_OperationalFlush:snb */
	I915_WRITE(CACHE_MODE_0, _MASKED_BIT_DISABLE(RC_OP_FLUSH_ENABLE));

	/*
	 * BSpec recoomends 8x4 when MSAA is used,
	 * however in practice 16x4 seems fastest.
	 *
	 * Note that PS/WM thread counts depend on the WIZ hashing
	 * disable bit, which we don't touch here, but it's good
	 * to keep in mind (see 3DSTATE_PS and 3DSTATE_WM).
	 */
	I915_WRITE(GEN6_GT_MODE,
		   _MASKED_FIELD(GEN6_WIZ_HASHING_MASK, GEN6_WIZ_HASHING_16x4));

	ilk_init_lp_watermarks(dev_priv);

	I915_WRITE(CACHE_MODE_0,
		   _MASKED_BIT_DISABLE(CM0_STC_EVICT_DISABLE_LRA_SNB));

	I915_WRITE(GEN6_UCGCTL1,
		   I915_READ(GEN6_UCGCTL1) |
		   GEN6_BLBUNIT_CLOCK_GATE_DISABLE |
		   GEN6_CSUNIT_CLOCK_GATE_DISABLE);

	/* According to the BSpec vol1g, bit 12 (RCPBUNIT) clock
	 * gating disable must be set.  Failure to set it results in
	 * flickering pixels due to Z write ordering failures after
	 * some amount of runtime in the Mesa "fire" demo, and Unigine
	 * Sanctuary and Tropics, and apparently anything else with
	 * alpha test or pixel discard.
	 *
	 * According to the spec, bit 11 (RCCUNIT) must also be set,
	 * but we didn't debug actual testcases to find it out.
	 *
	 * WaDisableRCCUnitClockGating:snb
	 * WaDisableRCPBUnitClockGating:snb
	 */
	I915_WRITE(GEN6_UCGCTL2,
		   GEN6_RCPBUNIT_CLOCK_GATE_DISABLE |
		   GEN6_RCCUNIT_CLOCK_GATE_DISABLE);

	/* WaStripsFansDisableFastClipPerformanceFix:snb */
	I915_WRITE(_3D_CHICKEN3,
		   _MASKED_BIT_ENABLE(_3D_CHICKEN3_SF_DISABLE_FASTCLIP_CULL));

	/*
	 * Bspec says:
	 * "This bit must be set if 3DSTATE_CLIP clip mode is set to normal and
	 * 3DSTATE_SF number of SF output attributes is more than 16."
	 */
	I915_WRITE(_3D_CHICKEN3,
		   _MASKED_BIT_ENABLE(_3D_CHICKEN3_SF_DISABLE_PIPELINED_ATTR_FETCH));

	/*
	 * According to the spec the following bits should be
	 * set in order to enable memory self-refresh and fbc:
	 * The bit21 and bit22 of 0x42000
	 * The bit21 and bit22 of 0x42004
	 * The bit5 and bit7 of 0x42020
	 * The bit14 of 0x70180
	 * The bit14 of 0x71180
	 *
	 * WaFbcAsynchFlipDisableFbcQueue:snb
	 */
	I915_WRITE(ILK_DISPLAY_CHICKEN1,
		   I915_READ(ILK_DISPLAY_CHICKEN1) |
		   ILK_FBCQ_DIS | ILK_PABSTRETCH_DIS);
	I915_WRITE(ILK_DISPLAY_CHICKEN2,
		   I915_READ(ILK_DISPLAY_CHICKEN2) |
		   ILK_DPARB_GATE | ILK_VSDPFD_FULL);
	I915_WRITE(ILK_DSPCLK_GATE_D,
		   I915_READ(ILK_DSPCLK_GATE_D) |
		   ILK_DPARBUNIT_CLOCK_GATE_ENABLE  |
		   ILK_DPFDUNIT_CLOCK_GATE_ENABLE);

	g4x_disable_trickle_feed(dev_priv);

	cpt_init_clock_gating(dev_priv);

	gen6_check_mch_setup(dev_priv);
}

static void gen7_setup_fixed_func_scheduler(struct drm_i915_private *dev_priv)
{
	uint32_t reg = I915_READ(GEN7_FF_THREAD_MODE);

	/*
	 * WaVSThreadDispatchOverride:ivb,vlv
	 *
	 * This actually overrides the dispatch
	 * mode for all thread types.
	 */
	reg &= ~GEN7_FF_SCHED_MASK;
	reg |= GEN7_FF_TS_SCHED_HW;
	reg |= GEN7_FF_VS_SCHED_HW;
	reg |= GEN7_FF_DS_SCHED_HW;

	I915_WRITE(GEN7_FF_THREAD_MODE, reg);
}

static void lpt_init_clock_gating(struct drm_i915_private *dev_priv)
{
	/*
	 * TODO: this bit should only be enabled when really needed, then
	 * disabled when not needed anymore in order to save power.
	 */
	if (HAS_PCH_LPT_LP(dev_priv))
		I915_WRITE(SOUTH_DSPCLK_GATE_D,
			   I915_READ(SOUTH_DSPCLK_GATE_D) |
			   PCH_LP_PARTITION_LEVEL_DISABLE);

	/* WADPOClockGatingDisable:hsw */
	I915_WRITE(TRANS_CHICKEN1(PIPE_A),
		   I915_READ(TRANS_CHICKEN1(PIPE_A)) |
		   TRANS_CHICKEN1_DP0UNIT_GC_DISABLE);
}

static void lpt_suspend_hw(struct drm_i915_private *dev_priv)
{
	if (HAS_PCH_LPT_LP(dev_priv)) {
		uint32_t val = I915_READ(SOUTH_DSPCLK_GATE_D);

		val &= ~PCH_LP_PARTITION_LEVEL_DISABLE;
		I915_WRITE(SOUTH_DSPCLK_GATE_D, val);
	}
}

static void gen8_set_l3sqc_credits(struct drm_i915_private *dev_priv,
				   int general_prio_credits,
				   int high_prio_credits)
{
	u32 misccpctl;

	/* WaTempDisableDOPClkGating:bdw */
	misccpctl = I915_READ(GEN7_MISCCPCTL);
	I915_WRITE(GEN7_MISCCPCTL, misccpctl & ~GEN7_DOP_CLOCK_GATE_ENABLE);

	I915_WRITE(GEN8_L3SQCREG1,
		   L3_GENERAL_PRIO_CREDITS(general_prio_credits) |
		   L3_HIGH_PRIO_CREDITS(high_prio_credits));

	/*
	 * Wait at least 100 clocks before re-enabling clock gating.
	 * See the definition of L3SQCREG1 in BSpec.
	 */
	POSTING_READ(GEN8_L3SQCREG1);
	udelay(1);
	I915_WRITE(GEN7_MISCCPCTL, misccpctl);
}

static void kabylake_init_clock_gating(struct drm_i915_private *dev_priv)
{
	gen9_init_clock_gating(dev_priv);

	/* WaDisableSDEUnitClockGating:kbl */
	if (IS_KBL_REVID(dev_priv, 0, KBL_REVID_B0))
		I915_WRITE(GEN8_UCGCTL6, I915_READ(GEN8_UCGCTL6) |
			   GEN8_SDEUNIT_CLOCK_GATE_DISABLE);

	/* WaDisableGamClockGating:kbl */
	if (IS_KBL_REVID(dev_priv, 0, KBL_REVID_B0))
		I915_WRITE(GEN6_UCGCTL1, I915_READ(GEN6_UCGCTL1) |
			   GEN6_GAMUNIT_CLOCK_GATE_DISABLE);

	/* WaFbcNukeOnHostModify:kbl */
	I915_WRITE(ILK_DPFC_CHICKEN, I915_READ(ILK_DPFC_CHICKEN) |
		   ILK_DPFC_NUKE_ON_ANY_MODIFICATION);
}

static void skylake_init_clock_gating(struct drm_i915_private *dev_priv)
{
	gen9_init_clock_gating(dev_priv);

	/* WAC6entrylatency:skl */
	I915_WRITE(FBC_LLC_READ_CTRL, I915_READ(FBC_LLC_READ_CTRL) |
		   FBC_LLC_FULLY_OPEN);

	/* WaFbcNukeOnHostModify:skl */
	I915_WRITE(ILK_DPFC_CHICKEN, I915_READ(ILK_DPFC_CHICKEN) |
		   ILK_DPFC_NUKE_ON_ANY_MODIFICATION);
}

static void broadwell_init_clock_gating(struct drm_i915_private *dev_priv)
{
	enum pipe pipe;

	ilk_init_lp_watermarks(dev_priv);

	/* WaSwitchSolVfFArbitrationPriority:bdw */
	I915_WRITE(GAM_ECOCHK, I915_READ(GAM_ECOCHK) | HSW_ECOCHK_ARB_PRIO_SOL);

	/* WaPsrDPAMaskVBlankInSRD:bdw */
	I915_WRITE(CHICKEN_PAR1_1,
		   I915_READ(CHICKEN_PAR1_1) | DPA_MASK_VBLANK_SRD);

	/* WaPsrDPRSUnmaskVBlankInSRD:bdw */
	for_each_pipe(dev_priv, pipe) {
		I915_WRITE(CHICKEN_PIPESL_1(pipe),
			   I915_READ(CHICKEN_PIPESL_1(pipe)) |
			   BDW_DPRS_MASK_VBLANK_SRD);
	}

	/* WaVSRefCountFullforceMissDisable:bdw */
	/* WaDSRefCountFullforceMissDisable:bdw */
	I915_WRITE(GEN7_FF_THREAD_MODE,
		   I915_READ(GEN7_FF_THREAD_MODE) &
		   ~(GEN8_FF_DS_REF_CNT_FFME | GEN7_FF_VS_REF_CNT_FFME));

	I915_WRITE(GEN6_RC_SLEEP_PSMI_CONTROL,
		   _MASKED_BIT_ENABLE(GEN8_RC_SEMA_IDLE_MSG_DISABLE));

	/* WaDisableSDEUnitClockGating:bdw */
	I915_WRITE(GEN8_UCGCTL6, I915_READ(GEN8_UCGCTL6) |
		   GEN8_SDEUNIT_CLOCK_GATE_DISABLE);

	/* WaProgramL3SqcReg1Default:bdw */
	gen8_set_l3sqc_credits(dev_priv, 30, 2);

	/*
	 * WaGttCachingOffByDefault:bdw
	 * GTT cache may not work with big pages, so if those
	 * are ever enabled GTT cache may need to be disabled.
	 */
	I915_WRITE(HSW_GTT_CACHE_EN, GTT_CACHE_EN_ALL);

	/* WaKVMNotificationOnConfigChange:bdw */
	I915_WRITE(CHICKEN_PAR2_1, I915_READ(CHICKEN_PAR2_1)
		   | KVM_CONFIG_CHANGE_NOTIFICATION_SELECT);

	lpt_init_clock_gating(dev_priv);

	/* WaDisableDopClockGating:bdw
	 *
	 * Also see the CHICKEN2 write in bdw_init_workarounds() to disable DOP
	 * clock gating.
	 */
	I915_WRITE(GEN6_UCGCTL1,
		   I915_READ(GEN6_UCGCTL1) | GEN6_EU_TCUNIT_CLOCK_GATE_DISABLE);
}

static void haswell_init_clock_gating(struct drm_i915_private *dev_priv)
{
	ilk_init_lp_watermarks(dev_priv);

	/* L3 caching of data atomics doesn't work -- disable it. */
	I915_WRITE(HSW_SCRATCH1, HSW_SCRATCH1_L3_DATA_ATOMICS_DISABLE);
	I915_WRITE(HSW_ROW_CHICKEN3,
		   _MASKED_BIT_ENABLE(HSW_ROW_CHICKEN3_L3_GLOBAL_ATOMICS_DISABLE));

	/* This is required by WaCatErrorRejectionIssue:hsw */
	I915_WRITE(GEN7_SQ_CHICKEN_MBCUNIT_CONFIG,
			I915_READ(GEN7_SQ_CHICKEN_MBCUNIT_CONFIG) |
			GEN7_SQ_CHICKEN_MBCUNIT_SQINTMOB);

	/* WaVSRefCountFullforceMissDisable:hsw */
	I915_WRITE(GEN7_FF_THREAD_MODE,
		   I915_READ(GEN7_FF_THREAD_MODE) & ~GEN7_FF_VS_REF_CNT_FFME);

	/* WaDisable_RenderCache_OperationalFlush:hsw */
	I915_WRITE(CACHE_MODE_0_GEN7, _MASKED_BIT_DISABLE(RC_OP_FLUSH_ENABLE));

	/* enable HiZ Raw Stall Optimization */
	I915_WRITE(CACHE_MODE_0_GEN7,
		   _MASKED_BIT_DISABLE(HIZ_RAW_STALL_OPT_DISABLE));

	/* WaDisable4x2SubspanOptimization:hsw */
	I915_WRITE(CACHE_MODE_1,
		   _MASKED_BIT_ENABLE(PIXEL_SUBSPAN_COLLECT_OPT_DISABLE));

	/*
	 * BSpec recommends 8x4 when MSAA is used,
	 * however in practice 16x4 seems fastest.
	 *
	 * Note that PS/WM thread counts depend on the WIZ hashing
	 * disable bit, which we don't touch here, but it's good
	 * to keep in mind (see 3DSTATE_PS and 3DSTATE_WM).
	 */
	I915_WRITE(GEN7_GT_MODE,
		   _MASKED_FIELD(GEN6_WIZ_HASHING_MASK, GEN6_WIZ_HASHING_16x4));

	/* WaSampleCChickenBitEnable:hsw */
	I915_WRITE(HALF_SLICE_CHICKEN3,
		   _MASKED_BIT_ENABLE(HSW_SAMPLE_C_PERFORMANCE));

	/* WaSwitchSolVfFArbitrationPriority:hsw */
	I915_WRITE(GAM_ECOCHK, I915_READ(GAM_ECOCHK) | HSW_ECOCHK_ARB_PRIO_SOL);

	/* WaRsPkgCStateDisplayPMReq:hsw */
	I915_WRITE(CHICKEN_PAR1_1,
		   I915_READ(CHICKEN_PAR1_1) | FORCE_ARB_IDLE_PLANES);

	lpt_init_clock_gating(dev_priv);
}

static void ivybridge_init_clock_gating(struct drm_i915_private *dev_priv)
{
	uint32_t snpcr;

	ilk_init_lp_watermarks(dev_priv);

	I915_WRITE(ILK_DSPCLK_GATE_D, ILK_VRHUNIT_CLOCK_GATE_DISABLE);

	/* WaDisableEarlyCull:ivb */
	I915_WRITE(_3D_CHICKEN3,
		   _MASKED_BIT_ENABLE(_3D_CHICKEN_SF_DISABLE_OBJEND_CULL));

	/* WaDisableBackToBackFlipFix:ivb */
	I915_WRITE(IVB_CHICKEN3,
		   CHICKEN3_DGMG_REQ_OUT_FIX_DISABLE |
		   CHICKEN3_DGMG_DONE_FIX_DISABLE);

	/* WaDisablePSDDualDispatchEnable:ivb */
	if (IS_IVB_GT1(dev_priv))
		I915_WRITE(GEN7_HALF_SLICE_CHICKEN1,
			   _MASKED_BIT_ENABLE(GEN7_PSD_SINGLE_PORT_DISPATCH_ENABLE));

	/* WaDisable_RenderCache_OperationalFlush:ivb */
	I915_WRITE(CACHE_MODE_0_GEN7, _MASKED_BIT_DISABLE(RC_OP_FLUSH_ENABLE));

	/* Apply the WaDisableRHWOOptimizationForRenderHang:ivb workaround. */
	I915_WRITE(GEN7_COMMON_SLICE_CHICKEN1,
		   GEN7_CSC1_RHWO_OPT_DISABLE_IN_RCC);

	/* WaApplyL3ControlAndL3ChickenMode:ivb */
	I915_WRITE(GEN7_L3CNTLREG1,
			GEN7_WA_FOR_GEN7_L3_CONTROL);
	I915_WRITE(GEN7_L3_CHICKEN_MODE_REGISTER,
		   GEN7_WA_L3_CHICKEN_MODE);
	if (IS_IVB_GT1(dev_priv))
		I915_WRITE(GEN7_ROW_CHICKEN2,
			   _MASKED_BIT_ENABLE(DOP_CLOCK_GATING_DISABLE));
	else {
		/* must write both registers */
		I915_WRITE(GEN7_ROW_CHICKEN2,
			   _MASKED_BIT_ENABLE(DOP_CLOCK_GATING_DISABLE));
		I915_WRITE(GEN7_ROW_CHICKEN2_GT2,
			   _MASKED_BIT_ENABLE(DOP_CLOCK_GATING_DISABLE));
	}

	/* WaForceL3Serialization:ivb */
	I915_WRITE(GEN7_L3SQCREG4, I915_READ(GEN7_L3SQCREG4) &
		   ~L3SQ_URB_READ_CAM_MATCH_DISABLE);

	/*
	 * According to the spec, bit 13 (RCZUNIT) must be set on IVB.
	 * This implements the WaDisableRCZUnitClockGating:ivb workaround.
	 */
	I915_WRITE(GEN6_UCGCTL2,
		   GEN6_RCZUNIT_CLOCK_GATE_DISABLE);

	/* This is required by WaCatErrorRejectionIssue:ivb */
	I915_WRITE(GEN7_SQ_CHICKEN_MBCUNIT_CONFIG,
			I915_READ(GEN7_SQ_CHICKEN_MBCUNIT_CONFIG) |
			GEN7_SQ_CHICKEN_MBCUNIT_SQINTMOB);

	g4x_disable_trickle_feed(dev_priv);

	gen7_setup_fixed_func_scheduler(dev_priv);

	if (0) { /* causes HiZ corruption on ivb:gt1 */
		/* enable HiZ Raw Stall Optimization */
		I915_WRITE(CACHE_MODE_0_GEN7,
			   _MASKED_BIT_DISABLE(HIZ_RAW_STALL_OPT_DISABLE));
	}

	/* WaDisable4x2SubspanOptimization:ivb */
	I915_WRITE(CACHE_MODE_1,
		   _MASKED_BIT_ENABLE(PIXEL_SUBSPAN_COLLECT_OPT_DISABLE));

	/*
	 * BSpec recommends 8x4 when MSAA is used,
	 * however in practice 16x4 seems fastest.
	 *
	 * Note that PS/WM thread counts depend on the WIZ hashing
	 * disable bit, which we don't touch here, but it's good
	 * to keep in mind (see 3DSTATE_PS and 3DSTATE_WM).
	 */
	I915_WRITE(GEN7_GT_MODE,
		   _MASKED_FIELD(GEN6_WIZ_HASHING_MASK, GEN6_WIZ_HASHING_16x4));

	snpcr = I915_READ(GEN6_MBCUNIT_SNPCR);
	snpcr &= ~GEN6_MBC_SNPCR_MASK;
	snpcr |= GEN6_MBC_SNPCR_MED;
	I915_WRITE(GEN6_MBCUNIT_SNPCR, snpcr);

	if (!HAS_PCH_NOP(dev_priv))
		cpt_init_clock_gating(dev_priv);

	gen6_check_mch_setup(dev_priv);
}

static void valleyview_init_clock_gating(struct drm_i915_private *dev_priv)
{
	/* WaDisableEarlyCull:vlv */
	I915_WRITE(_3D_CHICKEN3,
		   _MASKED_BIT_ENABLE(_3D_CHICKEN_SF_DISABLE_OBJEND_CULL));

	/* WaDisableBackToBackFlipFix:vlv */
	I915_WRITE(IVB_CHICKEN3,
		   CHICKEN3_DGMG_REQ_OUT_FIX_DISABLE |
		   CHICKEN3_DGMG_DONE_FIX_DISABLE);

	/* WaPsdDispatchEnable:vlv */
	/* WaDisablePSDDualDispatchEnable:vlv */
	I915_WRITE(GEN7_HALF_SLICE_CHICKEN1,
		   _MASKED_BIT_ENABLE(GEN7_MAX_PS_THREAD_DEP |
				      GEN7_PSD_SINGLE_PORT_DISPATCH_ENABLE));

	/* WaDisable_RenderCache_OperationalFlush:vlv */
	I915_WRITE(CACHE_MODE_0_GEN7, _MASKED_BIT_DISABLE(RC_OP_FLUSH_ENABLE));

	/* WaForceL3Serialization:vlv */
	I915_WRITE(GEN7_L3SQCREG4, I915_READ(GEN7_L3SQCREG4) &
		   ~L3SQ_URB_READ_CAM_MATCH_DISABLE);

	/* WaDisableDopClockGating:vlv */
	I915_WRITE(GEN7_ROW_CHICKEN2,
		   _MASKED_BIT_ENABLE(DOP_CLOCK_GATING_DISABLE));

	/* This is required by WaCatErrorRejectionIssue:vlv */
	I915_WRITE(GEN7_SQ_CHICKEN_MBCUNIT_CONFIG,
		   I915_READ(GEN7_SQ_CHICKEN_MBCUNIT_CONFIG) |
		   GEN7_SQ_CHICKEN_MBCUNIT_SQINTMOB);

	gen7_setup_fixed_func_scheduler(dev_priv);

	/*
	 * According to the spec, bit 13 (RCZUNIT) must be set on IVB.
	 * This implements the WaDisableRCZUnitClockGating:vlv workaround.
	 */
	I915_WRITE(GEN6_UCGCTL2,
		   GEN6_RCZUNIT_CLOCK_GATE_DISABLE);

	/* WaDisableL3Bank2xClockGate:vlv
	 * Disabling L3 clock gating- MMIO 940c[25] = 1
	 * Set bit 25, to disable L3_BANK_2x_CLK_GATING */
	I915_WRITE(GEN7_UCGCTL4,
		   I915_READ(GEN7_UCGCTL4) | GEN7_L3BANK2X_CLOCK_GATE_DISABLE);

	/*
	 * BSpec says this must be set, even though
	 * WaDisable4x2SubspanOptimization isn't listed for VLV.
	 */
	I915_WRITE(CACHE_MODE_1,
		   _MASKED_BIT_ENABLE(PIXEL_SUBSPAN_COLLECT_OPT_DISABLE));

	/*
	 * BSpec recommends 8x4 when MSAA is used,
	 * however in practice 16x4 seems fastest.
	 *
	 * Note that PS/WM thread counts depend on the WIZ hashing
	 * disable bit, which we don't touch here, but it's good
	 * to keep in mind (see 3DSTATE_PS and 3DSTATE_WM).
	 */
	I915_WRITE(GEN7_GT_MODE,
		   _MASKED_FIELD(GEN6_WIZ_HASHING_MASK, GEN6_WIZ_HASHING_16x4));

	/*
	 * WaIncreaseL3CreditsForVLVB0:vlv
	 * This is the hardware default actually.
	 */
	I915_WRITE(GEN7_L3SQCREG1, VLV_B0_WA_L3SQCREG1_VALUE);

	/*
	 * WaDisableVLVClockGating_VBIIssue:vlv
	 * Disable clock gating on th GCFG unit to prevent a delay
	 * in the reporting of vblank events.
	 */
	I915_WRITE(VLV_GUNIT_CLOCK_GATE, GCFG_DIS);
}

static void cherryview_init_clock_gating(struct drm_i915_private *dev_priv)
{
	/* WaVSRefCountFullforceMissDisable:chv */
	/* WaDSRefCountFullforceMissDisable:chv */
	I915_WRITE(GEN7_FF_THREAD_MODE,
		   I915_READ(GEN7_FF_THREAD_MODE) &
		   ~(GEN8_FF_DS_REF_CNT_FFME | GEN7_FF_VS_REF_CNT_FFME));

	/* WaDisableSemaphoreAndSyncFlipWait:chv */
	I915_WRITE(GEN6_RC_SLEEP_PSMI_CONTROL,
		   _MASKED_BIT_ENABLE(GEN8_RC_SEMA_IDLE_MSG_DISABLE));

	/* WaDisableCSUnitClockGating:chv */
	I915_WRITE(GEN6_UCGCTL1, I915_READ(GEN6_UCGCTL1) |
		   GEN6_CSUNIT_CLOCK_GATE_DISABLE);

	/* WaDisableSDEUnitClockGating:chv */
	I915_WRITE(GEN8_UCGCTL6, I915_READ(GEN8_UCGCTL6) |
		   GEN8_SDEUNIT_CLOCK_GATE_DISABLE);

	/*
	 * WaProgramL3SqcReg1Default:chv
	 * See gfxspecs/Related Documents/Performance Guide/
	 * LSQC Setting Recommendations.
	 */
	gen8_set_l3sqc_credits(dev_priv, 38, 2);

	/*
	 * GTT cache may not work with big pages, so if those
	 * are ever enabled GTT cache may need to be disabled.
	 */
	I915_WRITE(HSW_GTT_CACHE_EN, GTT_CACHE_EN_ALL);
}

static void g4x_init_clock_gating(struct drm_i915_private *dev_priv)
{
	uint32_t dspclk_gate;

	I915_WRITE(RENCLK_GATE_D1, 0);
	I915_WRITE(RENCLK_GATE_D2, VF_UNIT_CLOCK_GATE_DISABLE |
		   GS_UNIT_CLOCK_GATE_DISABLE |
		   CL_UNIT_CLOCK_GATE_DISABLE);
	I915_WRITE(RAMCLK_GATE_D, 0);
	dspclk_gate = VRHUNIT_CLOCK_GATE_DISABLE |
		OVRUNIT_CLOCK_GATE_DISABLE |
		OVCUNIT_CLOCK_GATE_DISABLE;
	if (IS_GM45(dev_priv))
		dspclk_gate |= DSSUNIT_CLOCK_GATE_DISABLE;
	I915_WRITE(DSPCLK_GATE_D, dspclk_gate);

	/* WaDisableRenderCachePipelinedFlush */
	I915_WRITE(CACHE_MODE_0,
		   _MASKED_BIT_ENABLE(CM0_PIPELINED_RENDER_FLUSH_DISABLE));

	/* WaDisable_RenderCache_OperationalFlush:g4x */
	I915_WRITE(CACHE_MODE_0, _MASKED_BIT_DISABLE(RC_OP_FLUSH_ENABLE));

	g4x_disable_trickle_feed(dev_priv);
}

static void crestline_init_clock_gating(struct drm_i915_private *dev_priv)
{
	I915_WRITE(RENCLK_GATE_D1, I965_RCC_CLOCK_GATE_DISABLE);
	I915_WRITE(RENCLK_GATE_D2, 0);
	I915_WRITE(DSPCLK_GATE_D, 0);
	I915_WRITE(RAMCLK_GATE_D, 0);
	I915_WRITE16(DEUC, 0);
	I915_WRITE(MI_ARB_STATE,
		   _MASKED_BIT_ENABLE(MI_ARB_DISPLAY_TRICKLE_FEED_DISABLE));

	/* WaDisable_RenderCache_OperationalFlush:gen4 */
	I915_WRITE(CACHE_MODE_0, _MASKED_BIT_DISABLE(RC_OP_FLUSH_ENABLE));
}

static void broadwater_init_clock_gating(struct drm_i915_private *dev_priv)
{
	I915_WRITE(RENCLK_GATE_D1, I965_RCZ_CLOCK_GATE_DISABLE |
		   I965_RCC_CLOCK_GATE_DISABLE |
		   I965_RCPB_CLOCK_GATE_DISABLE |
		   I965_ISC_CLOCK_GATE_DISABLE |
		   I965_FBC_CLOCK_GATE_DISABLE);
	I915_WRITE(RENCLK_GATE_D2, 0);
	I915_WRITE(MI_ARB_STATE,
		   _MASKED_BIT_ENABLE(MI_ARB_DISPLAY_TRICKLE_FEED_DISABLE));

	/* WaDisable_RenderCache_OperationalFlush:gen4 */
	I915_WRITE(CACHE_MODE_0, _MASKED_BIT_DISABLE(RC_OP_FLUSH_ENABLE));
}

static void gen3_init_clock_gating(struct drm_i915_private *dev_priv)
{
	u32 dstate = I915_READ(D_STATE);

	dstate |= DSTATE_PLL_D3_OFF | DSTATE_GFX_CLOCK_GATING |
		DSTATE_DOT_CLOCK_GATING;
	I915_WRITE(D_STATE, dstate);

	if (IS_PINEVIEW(dev_priv))
		I915_WRITE(ECOSKPD, _MASKED_BIT_ENABLE(ECO_GATING_CX_ONLY));

	/* IIR "flip pending" means done if this bit is set */
	I915_WRITE(ECOSKPD, _MASKED_BIT_DISABLE(ECO_FLIP_DONE));

	/* interrupts should cause a wake up from C3 */
	I915_WRITE(INSTPM, _MASKED_BIT_ENABLE(INSTPM_AGPBUSY_INT_EN));

	/* On GEN3 we really need to make sure the ARB C3 LP bit is set */
	I915_WRITE(MI_ARB_STATE, _MASKED_BIT_ENABLE(MI_ARB_C3_LP_WRITE_ENABLE));

	I915_WRITE(MI_ARB_STATE,
		   _MASKED_BIT_ENABLE(MI_ARB_DISPLAY_TRICKLE_FEED_DISABLE));
}

static void i85x_init_clock_gating(struct drm_i915_private *dev_priv)
{
	I915_WRITE(RENCLK_GATE_D1, SV_CLOCK_GATE_DISABLE);

	/* interrupts should cause a wake up from C3 */
	I915_WRITE(MI_STATE, _MASKED_BIT_ENABLE(MI_AGPBUSY_INT_EN) |
		   _MASKED_BIT_DISABLE(MI_AGPBUSY_830_MODE));

	I915_WRITE(MEM_MODE,
		   _MASKED_BIT_ENABLE(MEM_DISPLAY_TRICKLE_FEED_DISABLE));
}

static void i830_init_clock_gating(struct drm_i915_private *dev_priv)
{
	I915_WRITE(MEM_MODE,
		   _MASKED_BIT_ENABLE(MEM_DISPLAY_A_TRICKLE_FEED_DISABLE) |
		   _MASKED_BIT_ENABLE(MEM_DISPLAY_B_TRICKLE_FEED_DISABLE));
}

void intel_init_clock_gating(struct drm_i915_private *dev_priv)
{
	dev_priv->display.init_clock_gating(dev_priv);
}

void intel_suspend_hw(struct drm_i915_private *dev_priv)
{
	if (HAS_PCH_LPT(dev_priv))
		lpt_suspend_hw(dev_priv);
}

static void nop_init_clock_gating(struct drm_i915_private *dev_priv)
{
	DRM_DEBUG_KMS("No clock gating settings or workarounds applied.\n");
}

/**
 * intel_init_clock_gating_hooks - setup the clock gating hooks
 * @dev_priv: device private
 *
 * Setup the hooks that configure which clocks of a given platform can be
 * gated and also apply various GT and display specific workarounds for these
 * platforms. Note that some GT specific workarounds are applied separately
 * when GPU contexts or batchbuffers start their execution.
 */
void intel_init_clock_gating_hooks(struct drm_i915_private *dev_priv)
{
	if (IS_SKYLAKE(dev_priv))
		dev_priv->display.init_clock_gating = skylake_init_clock_gating;
	else if (IS_KABYLAKE(dev_priv))
		dev_priv->display.init_clock_gating = kabylake_init_clock_gating;
	else if (IS_BROXTON(dev_priv))
		dev_priv->display.init_clock_gating = bxt_init_clock_gating;
	else if (IS_GEMINILAKE(dev_priv))
		dev_priv->display.init_clock_gating = glk_init_clock_gating;
	else if (IS_BROADWELL(dev_priv))
		dev_priv->display.init_clock_gating = broadwell_init_clock_gating;
	else if (IS_CHERRYVIEW(dev_priv))
		dev_priv->display.init_clock_gating = cherryview_init_clock_gating;
	else if (IS_HASWELL(dev_priv))
		dev_priv->display.init_clock_gating = haswell_init_clock_gating;
	else if (IS_IVYBRIDGE(dev_priv))
		dev_priv->display.init_clock_gating = ivybridge_init_clock_gating;
	else if (IS_VALLEYVIEW(dev_priv))
		dev_priv->display.init_clock_gating = valleyview_init_clock_gating;
	else if (IS_GEN6(dev_priv))
		dev_priv->display.init_clock_gating = gen6_init_clock_gating;
	else if (IS_GEN5(dev_priv))
		dev_priv->display.init_clock_gating = ironlake_init_clock_gating;
	else if (IS_G4X(dev_priv))
		dev_priv->display.init_clock_gating = g4x_init_clock_gating;
	else if (IS_I965GM(dev_priv))
		dev_priv->display.init_clock_gating = crestline_init_clock_gating;
	else if (IS_I965G(dev_priv))
		dev_priv->display.init_clock_gating = broadwater_init_clock_gating;
	else if (IS_GEN3(dev_priv))
		dev_priv->display.init_clock_gating = gen3_init_clock_gating;
	else if (IS_I85X(dev_priv) || IS_I865G(dev_priv))
		dev_priv->display.init_clock_gating = i85x_init_clock_gating;
	else if (IS_GEN2(dev_priv))
		dev_priv->display.init_clock_gating = i830_init_clock_gating;
	else {
		MISSING_CASE(INTEL_DEVID(dev_priv));
		dev_priv->display.init_clock_gating = nop_init_clock_gating;
	}
}

/* Set up chip specific power management-related functions */
void intel_init_pm(struct drm_i915_private *dev_priv)
{
	intel_fbc_init(dev_priv);

	/* For cxsr */
	if (IS_PINEVIEW(dev_priv))
		i915_pineview_get_mem_freq(dev_priv);
	else if (IS_GEN5(dev_priv))
		i915_ironlake_get_mem_freq(dev_priv);

	/* For FIFO watermark updates */
	if (INTEL_GEN(dev_priv) >= 9) {
		skl_setup_wm_latency(dev_priv);
		dev_priv->display.initial_watermarks = skl_initial_wm;
		dev_priv->display.atomic_update_watermarks = skl_atomic_update_crtc_wm;
		dev_priv->display.compute_global_watermarks = skl_compute_wm;
	} else if (HAS_PCH_SPLIT(dev_priv)) {
		ilk_setup_wm_latency(dev_priv);

		if ((IS_GEN5(dev_priv) && dev_priv->wm.pri_latency[1] &&
		     dev_priv->wm.spr_latency[1] && dev_priv->wm.cur_latency[1]) ||
		    (!IS_GEN5(dev_priv) && dev_priv->wm.pri_latency[0] &&
		     dev_priv->wm.spr_latency[0] && dev_priv->wm.cur_latency[0])) {
			dev_priv->display.compute_pipe_wm = ilk_compute_pipe_wm;
			dev_priv->display.compute_intermediate_wm =
				ilk_compute_intermediate_wm;
			dev_priv->display.initial_watermarks =
				ilk_initial_watermarks;
			dev_priv->display.optimize_watermarks =
				ilk_optimize_watermarks;
		} else {
			DRM_DEBUG_KMS("Failed to read display plane latency. "
				      "Disable CxSR\n");
		}
	} else if (IS_VALLEYVIEW(dev_priv) || IS_CHERRYVIEW(dev_priv)) {
		vlv_setup_wm_latency(dev_priv);
		dev_priv->display.compute_pipe_wm = vlv_compute_pipe_wm;
		dev_priv->display.compute_intermediate_wm = vlv_compute_intermediate_wm;
		dev_priv->display.initial_watermarks = vlv_initial_watermarks;
		dev_priv->display.optimize_watermarks = vlv_optimize_watermarks;
		dev_priv->display.atomic_update_watermarks = vlv_atomic_update_fifo;
	} else if (IS_PINEVIEW(dev_priv)) {
		if (!intel_get_cxsr_latency(IS_PINEVIEW_G(dev_priv),
					    dev_priv->is_ddr3,
					    dev_priv->fsb_freq,
					    dev_priv->mem_freq)) {
			DRM_INFO("failed to find known CxSR latency "
				 "(found ddr%s fsb freq %d, mem freq %d), "
				 "disabling CxSR\n",
				 (dev_priv->is_ddr3 == 1) ? "3" : "2",
				 dev_priv->fsb_freq, dev_priv->mem_freq);
			/* Disable CxSR and never update its watermark again */
			intel_set_memory_cxsr(dev_priv, false);
			dev_priv->display.update_wm = NULL;
		} else
			dev_priv->display.update_wm = pineview_update_wm;
	} else if (IS_G4X(dev_priv)) {
		dev_priv->display.update_wm = g4x_update_wm;
	} else if (IS_GEN4(dev_priv)) {
		dev_priv->display.update_wm = i965_update_wm;
	} else if (IS_GEN3(dev_priv)) {
		dev_priv->display.update_wm = i9xx_update_wm;
		dev_priv->display.get_fifo_size = i9xx_get_fifo_size;
	} else if (IS_GEN2(dev_priv)) {
		if (INTEL_INFO(dev_priv)->num_pipes == 1) {
			dev_priv->display.update_wm = i845_update_wm;
			dev_priv->display.get_fifo_size = i845_get_fifo_size;
		} else {
			dev_priv->display.update_wm = i9xx_update_wm;
			dev_priv->display.get_fifo_size = i830_get_fifo_size;
		}
	} else {
		DRM_ERROR("unexpected fall-through in intel_init_pm\n");
	}
}

static inline int gen6_check_mailbox_status(struct drm_i915_private *dev_priv)
{
	uint32_t flags =
		I915_READ_FW(GEN6_PCODE_MAILBOX) & GEN6_PCODE_ERROR_MASK;

	switch (flags) {
	case GEN6_PCODE_SUCCESS:
		return 0;
	case GEN6_PCODE_UNIMPLEMENTED_CMD:
	case GEN6_PCODE_ILLEGAL_CMD:
		return -ENXIO;
	case GEN6_PCODE_MIN_FREQ_TABLE_GT_RATIO_OUT_OF_RANGE:
	case GEN7_PCODE_MIN_FREQ_TABLE_GT_RATIO_OUT_OF_RANGE:
		return -EOVERFLOW;
	case GEN6_PCODE_TIMEOUT:
		return -ETIMEDOUT;
	default:
		MISSING_CASE(flags)
		return 0;
	}
}

static inline int gen7_check_mailbox_status(struct drm_i915_private *dev_priv)
{
	uint32_t flags =
		I915_READ_FW(GEN6_PCODE_MAILBOX) & GEN6_PCODE_ERROR_MASK;

	switch (flags) {
	case GEN6_PCODE_SUCCESS:
		return 0;
	case GEN6_PCODE_ILLEGAL_CMD:
		return -ENXIO;
	case GEN7_PCODE_TIMEOUT:
		return -ETIMEDOUT;
	case GEN7_PCODE_ILLEGAL_DATA:
		return -EINVAL;
	case GEN7_PCODE_MIN_FREQ_TABLE_GT_RATIO_OUT_OF_RANGE:
		return -EOVERFLOW;
	default:
		MISSING_CASE(flags);
		return 0;
	}
}

int sandybridge_pcode_read(struct drm_i915_private *dev_priv, u32 mbox, u32 *val)
{
	int status;

	WARN_ON(!mutex_is_locked(&dev_priv->rps.hw_lock));

	/* GEN6_PCODE_* are outside of the forcewake domain, we can
	 * use te fw I915_READ variants to reduce the amount of work
	 * required when reading/writing.
	 */

	if (I915_READ_FW(GEN6_PCODE_MAILBOX) & GEN6_PCODE_READY) {
		DRM_DEBUG_DRIVER("warning: pcode (read) mailbox access failed\n");
		return -EAGAIN;
	}

	I915_WRITE_FW(GEN6_PCODE_DATA, *val);
	I915_WRITE_FW(GEN6_PCODE_DATA1, 0);
	I915_WRITE_FW(GEN6_PCODE_MAILBOX, GEN6_PCODE_READY | mbox);

	if (intel_wait_for_register_fw(dev_priv,
				       GEN6_PCODE_MAILBOX, GEN6_PCODE_READY, 0,
				       500)) {
		DRM_ERROR("timeout waiting for pcode read (%d) to finish\n", mbox);
		return -ETIMEDOUT;
	}

	*val = I915_READ_FW(GEN6_PCODE_DATA);
	I915_WRITE_FW(GEN6_PCODE_DATA, 0);

	if (INTEL_GEN(dev_priv) > 6)
		status = gen7_check_mailbox_status(dev_priv);
	else
		status = gen6_check_mailbox_status(dev_priv);

	if (status) {
		DRM_DEBUG_DRIVER("warning: pcode (read) mailbox access failed: %d\n",
				 status);
		return status;
	}

	return 0;
}

int sandybridge_pcode_write(struct drm_i915_private *dev_priv,
			    u32 mbox, u32 val)
{
	int status;

	WARN_ON(!mutex_is_locked(&dev_priv->rps.hw_lock));

	/* GEN6_PCODE_* are outside of the forcewake domain, we can
	 * use te fw I915_READ variants to reduce the amount of work
	 * required when reading/writing.
	 */

	if (I915_READ_FW(GEN6_PCODE_MAILBOX) & GEN6_PCODE_READY) {
		DRM_DEBUG_DRIVER("warning: pcode (write) mailbox access failed\n");
		return -EAGAIN;
	}

	I915_WRITE_FW(GEN6_PCODE_DATA, val);
	I915_WRITE_FW(GEN6_PCODE_DATA1, 0);
	I915_WRITE_FW(GEN6_PCODE_MAILBOX, GEN6_PCODE_READY | mbox);

	if (intel_wait_for_register_fw(dev_priv,
				       GEN6_PCODE_MAILBOX, GEN6_PCODE_READY, 0,
				       500)) {
		DRM_ERROR("timeout waiting for pcode write (%d) to finish\n", mbox);
		return -ETIMEDOUT;
	}

	I915_WRITE_FW(GEN6_PCODE_DATA, 0);

	if (INTEL_GEN(dev_priv) > 6)
		status = gen7_check_mailbox_status(dev_priv);
	else
		status = gen6_check_mailbox_status(dev_priv);

	if (status) {
		DRM_DEBUG_DRIVER("warning: pcode (write) mailbox access failed: %d\n",
				 status);
		return status;
	}

	return 0;
}

static bool skl_pcode_try_request(struct drm_i915_private *dev_priv, u32 mbox,
				  u32 request, u32 reply_mask, u32 reply,
				  u32 *status)
{
	u32 val = request;

	*status = sandybridge_pcode_read(dev_priv, mbox, &val);

	return *status || ((val & reply_mask) == reply);
}

/**
 * skl_pcode_request - send PCODE request until acknowledgment
 * @dev_priv: device private
 * @mbox: PCODE mailbox ID the request is targeted for
 * @request: request ID
 * @reply_mask: mask used to check for request acknowledgment
 * @reply: value used to check for request acknowledgment
 * @timeout_base_ms: timeout for polling with preemption enabled
 *
 * Keep resending the @request to @mbox until PCODE acknowledges it, PCODE
 * reports an error or an overall timeout of @timeout_base_ms+50 ms expires.
 * The request is acknowledged once the PCODE reply dword equals @reply after
 * applying @reply_mask. Polling is first attempted with preemption enabled
 * for @timeout_base_ms and if this times out for another 50 ms with
 * preemption disabled.
 *
 * Returns 0 on success, %-ETIMEDOUT in case of a timeout, <0 in case of some
 * other error as reported by PCODE.
 */
int skl_pcode_request(struct drm_i915_private *dev_priv, u32 mbox, u32 request,
		      u32 reply_mask, u32 reply, int timeout_base_ms)
{
	u32 status;
	int ret;

	WARN_ON(!mutex_is_locked(&dev_priv->rps.hw_lock));

#define COND skl_pcode_try_request(dev_priv, mbox, request, reply_mask, reply, \
				   &status)

	/*
	 * Prime the PCODE by doing a request first. Normally it guarantees
	 * that a subsequent request, at most @timeout_base_ms later, succeeds.
	 * _wait_for() doesn't guarantee when its passed condition is evaluated
	 * first, so send the first request explicitly.
	 */
	if (COND) {
		ret = 0;
		goto out;
	}
	ret = _wait_for(COND, timeout_base_ms * 1000, 10);
	if (!ret)
		goto out;

	/*
	 * The above can time out if the number of requests was low (2 in the
	 * worst case) _and_ PCODE was busy for some reason even after a
	 * (queued) request and @timeout_base_ms delay. As a workaround retry
	 * the poll with preemption disabled to maximize the number of
	 * requests. Increase the timeout from @timeout_base_ms to 50ms to
	 * account for interrupts that could reduce the number of these
	 * requests, and for any quirks of the PCODE firmware that delays
	 * the request completion.
	 */
	DRM_DEBUG_KMS("PCODE timeout, retrying with preemption disabled\n");
	WARN_ON_ONCE(timeout_base_ms > 3);
	preempt_disable();
	ret = wait_for_atomic(COND, 50);
	preempt_enable();

out:
	return ret ? ret : status;
#undef COND
}

static int byt_gpu_freq(struct drm_i915_private *dev_priv, int val)
{
	/*
	 * N = val - 0xb7
	 * Slow = Fast = GPLL ref * N
	 */
	return DIV_ROUND_CLOSEST(dev_priv->rps.gpll_ref_freq * (val - 0xb7), 1000);
}

static int byt_freq_opcode(struct drm_i915_private *dev_priv, int val)
{
	return DIV_ROUND_CLOSEST(1000 * val, dev_priv->rps.gpll_ref_freq) + 0xb7;
}

static int chv_gpu_freq(struct drm_i915_private *dev_priv, int val)
{
	/*
	 * N = val / 2
	 * CU (slow) = CU2x (fast) / 2 = GPLL ref * N / 2
	 */
	return DIV_ROUND_CLOSEST(dev_priv->rps.gpll_ref_freq * val, 2 * 2 * 1000);
}

static int chv_freq_opcode(struct drm_i915_private *dev_priv, int val)
{
	/* CHV needs even values */
	return DIV_ROUND_CLOSEST(2 * 1000 * val, dev_priv->rps.gpll_ref_freq) * 2;
}

int intel_gpu_freq(struct drm_i915_private *dev_priv, int val)
{
	if (IS_GEN9(dev_priv))
		return DIV_ROUND_CLOSEST(val * GT_FREQUENCY_MULTIPLIER,
					 GEN9_FREQ_SCALER);
	else if (IS_CHERRYVIEW(dev_priv))
		return chv_gpu_freq(dev_priv, val);
	else if (IS_VALLEYVIEW(dev_priv))
		return byt_gpu_freq(dev_priv, val);
	else
		return val * GT_FREQUENCY_MULTIPLIER;
}

int intel_freq_opcode(struct drm_i915_private *dev_priv, int val)
{
	if (IS_GEN9(dev_priv))
		return DIV_ROUND_CLOSEST(val * GEN9_FREQ_SCALER,
					 GT_FREQUENCY_MULTIPLIER);
	else if (IS_CHERRYVIEW(dev_priv))
		return chv_freq_opcode(dev_priv, val);
	else if (IS_VALLEYVIEW(dev_priv))
		return byt_freq_opcode(dev_priv, val);
	else
		return DIV_ROUND_CLOSEST(val, GT_FREQUENCY_MULTIPLIER);
}

struct request_boost {
	struct work_struct work;
	struct drm_i915_gem_request *req;
};

static void __intel_rps_boost_work(struct work_struct *work)
{
	struct request_boost *boost = container_of(work, struct request_boost, work);
	struct drm_i915_gem_request *req = boost->req;

	if (!i915_gem_request_completed(req))
		gen6_rps_boost(req->i915, NULL, req->emitted_jiffies);

	i915_gem_request_put(req);
	kfree(boost);
}

void intel_queue_rps_boost_for_request(struct drm_i915_gem_request *req)
{
	struct request_boost *boost;

	if (req == NULL || INTEL_GEN(req->i915) < 6)
		return;

	if (i915_gem_request_completed(req))
		return;

	boost = kmalloc(sizeof(*boost), GFP_ATOMIC);
	if (boost == NULL)
		return;

	boost->req = i915_gem_request_get(req);

	INIT_WORK(&boost->work, __intel_rps_boost_work);
	queue_work(req->i915->wq, &boost->work);
}

void intel_pm_setup(struct drm_i915_private *dev_priv)
{
	mutex_init(&dev_priv->rps.hw_lock);
	spin_lock_init(&dev_priv->rps.client_lock);

	INIT_DELAYED_WORK(&dev_priv->rps.autoenable_work,
			  __intel_autoenable_gt_powersave);
	INIT_LIST_HEAD(&dev_priv->rps.clients);

	dev_priv->pm.suspended = false;
	atomic_set(&dev_priv->pm.wakeref_count, 0);
}

static u64 vlv_residency_raw(struct drm_i915_private *dev_priv,
			     const i915_reg_t reg)
{
	u32 lower, upper, tmp;

	/* The register accessed do not need forcewake. We borrow
	 * uncore lock to prevent concurrent access to range reg.
	 */
	spin_lock_irq(&dev_priv->uncore.lock);

	/* vlv and chv residency counters are 40 bits in width.
	 * With a control bit, we can choose between upper or lower
	 * 32bit window into this counter.
	 *
	 * Although we always use the counter in high-range mode elsewhere,
	 * userspace may attempt to read the value before rc6 is initialised,
	 * before we have set the default VLV_COUNTER_CONTROL value. So always
	 * set the high bit to be safe.
	 */
	I915_WRITE_FW(VLV_COUNTER_CONTROL,
		      _MASKED_BIT_ENABLE(VLV_COUNT_RANGE_HIGH));
	upper = I915_READ_FW(reg);
	do {
		tmp = upper;

		I915_WRITE_FW(VLV_COUNTER_CONTROL,
			      _MASKED_BIT_DISABLE(VLV_COUNT_RANGE_HIGH));
		lower = I915_READ_FW(reg);

		I915_WRITE_FW(VLV_COUNTER_CONTROL,
			      _MASKED_BIT_ENABLE(VLV_COUNT_RANGE_HIGH));
		upper = I915_READ_FW(reg);
	} while (upper != tmp);

	/* Everywhere else we always use VLV_COUNTER_CONTROL with the
	 * VLV_COUNT_RANGE_HIGH bit set - so it is safe to leave it set
	 * now.
	 */

	spin_unlock_irq(&dev_priv->uncore.lock);

	return lower | (u64)upper << 8;
}

u64 intel_rc6_residency_us(struct drm_i915_private *dev_priv,
			   const i915_reg_t reg)
{
	u64 time_hw, units, div;

	if (!intel_enable_rc6())
		return 0;

	intel_runtime_pm_get(dev_priv);

	/* On VLV and CHV, residency time is in CZ units rather than 1.28us */
	if (IS_VALLEYVIEW(dev_priv) || IS_CHERRYVIEW(dev_priv)) {
		units = 1000;
		div = dev_priv->czclk_freq;

		time_hw = vlv_residency_raw(dev_priv, reg);
	} else if (IS_GEN9_LP(dev_priv)) {
		units = 1000;
		div = 1200;		/* 833.33ns */

		time_hw = I915_READ(reg);
	} else {
		units = 128000; /* 1.28us */
		div = 100000;

		time_hw = I915_READ(reg);
	}

	intel_runtime_pm_put(dev_priv);
	return DIV_ROUND_UP_ULL(time_hw * units, div);
}<|MERGE_RESOLUTION|>--- conflicted
+++ resolved
@@ -5285,11 +5285,8 @@
 {
 	mutex_lock(&dev_priv->rps.hw_lock);
 	if (dev_priv->rps.enabled) {
-<<<<<<< HEAD
-=======
 		u8 freq;
 
->>>>>>> 65d1086c
 		if (dev_priv->pm_rps_events & GEN6_PM_RP_UP_EI_EXPIRED)
 			gen6_rps_reset_ei(dev_priv);
 		I915_WRITE(GEN6_PMINTRMSK,
