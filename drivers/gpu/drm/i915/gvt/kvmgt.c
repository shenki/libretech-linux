--- conflicted
+++ resolved
@@ -230,13 +230,8 @@
 	return NULL;
 }
 
-<<<<<<< HEAD
-static ssize_t available_instance_show(struct kobject *kobj, struct device *dev,
-		char *buf)
-=======
 static ssize_t available_instances_show(struct kobject *kobj,
 					struct device *dev, char *buf)
->>>>>>> 2fa299a9
 {
 	struct intel_vgpu_type *type;
 	unsigned int num = 0;
@@ -274,20 +269,12 @@
 				type->fence);
 }
 
-<<<<<<< HEAD
-static MDEV_TYPE_ATTR_RO(available_instance);
-=======
 static MDEV_TYPE_ATTR_RO(available_instances);
->>>>>>> 2fa299a9
 static MDEV_TYPE_ATTR_RO(device_api);
 static MDEV_TYPE_ATTR_RO(description);
 
 static struct attribute *type_attrs[] = {
-<<<<<<< HEAD
-	&mdev_type_attr_available_instance.attr,
-=======
 	&mdev_type_attr_available_instances.attr,
->>>>>>> 2fa299a9
 	&mdev_type_attr_device_api.attr,
 	&mdev_type_attr_description.attr,
 	NULL,
@@ -411,10 +398,7 @@
 	struct intel_vgpu_type *type;
 	struct device *pdev;
 	void *gvt;
-<<<<<<< HEAD
-=======
 	int ret;
->>>>>>> 2fa299a9
 
 	pdev = mdev_parent_dev(mdev);
 	gvt = kdev_to_i915(pdev)->gvt;
@@ -423,24 +407,15 @@
 	if (!type) {
 		gvt_err("failed to find type %s to create\n",
 						kobject_name(kobj));
-<<<<<<< HEAD
-		return -EINVAL;
-=======
 		ret = -EINVAL;
 		goto out;
->>>>>>> 2fa299a9
 	}
 
 	vgpu = intel_gvt_ops->vgpu_create(gvt, type);
 	if (IS_ERR_OR_NULL(vgpu)) {
-<<<<<<< HEAD
-		gvt_err("create intel vgpu failed\n");
-		return -EINVAL;
-=======
 		ret = vgpu == NULL ? -EFAULT : PTR_ERR(vgpu);
 		gvt_err("failed to create intel vgpu: %d\n", ret);
 		goto out;
->>>>>>> 2fa299a9
 	}
 
 	INIT_WORK(&vgpu->vdev.release_work, intel_vgpu_release_work);
@@ -450,14 +425,10 @@
 
 	gvt_dbg_core("intel_vgpu_create succeeded for mdev: %s\n",
 		     dev_name(mdev_dev(mdev)));
-<<<<<<< HEAD
-	return 0;
-=======
 	ret = 0;
 
 out:
 	return ret;
->>>>>>> 2fa299a9
 }
 
 static int intel_vgpu_remove(struct mdev_device *mdev)
