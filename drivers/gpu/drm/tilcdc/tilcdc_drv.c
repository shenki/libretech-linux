/*
 * Copyright (C) 2012 Texas Instruments
 * Author: Rob Clark <robdclark@gmail.com>
 *
 * This program is free software; you can redistribute it and/or modify it
 * under the terms of the GNU General Public License version 2 as published by
 * the Free Software Foundation.
 *
 * This program is distributed in the hope that it will be useful, but WITHOUT
 * ANY WARRANTY; without even the implied warranty of MERCHANTABILITY or
 * FITNESS FOR A PARTICULAR PURPOSE.  See the GNU General Public License for
 * more details.
 *
 * You should have received a copy of the GNU General Public License along with
 * this program.  If not, see <http://www.gnu.org/licenses/>.
 */

/* LCDC DRM driver, based on da8xx-fb */

#include <linux/component.h>
#include <linux/pinctrl/consumer.h>
#include <linux/suspend.h>
#include <drm/drm_atomic.h>
#include <drm/drm_atomic_helper.h>

#include "tilcdc_drv.h"
#include "tilcdc_regs.h"
#include "tilcdc_tfp410.h"
#include "tilcdc_panel.h"
#include "tilcdc_external.h"

#include "drm_fb_helper.h"

static LIST_HEAD(module_list);

static const u32 tilcdc_rev1_formats[] = { DRM_FORMAT_RGB565 };

static const u32 tilcdc_straight_formats[] = { DRM_FORMAT_RGB565,
					       DRM_FORMAT_BGR888,
					       DRM_FORMAT_XBGR8888 };

static const u32 tilcdc_crossed_formats[] = { DRM_FORMAT_BGR565,
					      DRM_FORMAT_RGB888,
					      DRM_FORMAT_XRGB8888 };

static const u32 tilcdc_legacy_formats[] = { DRM_FORMAT_RGB565,
					     DRM_FORMAT_RGB888,
					     DRM_FORMAT_XRGB8888 };

void tilcdc_module_init(struct tilcdc_module *mod, const char *name,
		const struct tilcdc_module_ops *funcs)
{
	mod->name = name;
	mod->funcs = funcs;
	INIT_LIST_HEAD(&mod->list);
	list_add(&mod->list, &module_list);
}

void tilcdc_module_cleanup(struct tilcdc_module *mod)
{
	list_del(&mod->list);
}

static struct of_device_id tilcdc_of_match[];

static struct drm_framebuffer *tilcdc_fb_create(struct drm_device *dev,
		struct drm_file *file_priv, const struct drm_mode_fb_cmd2 *mode_cmd)
{
	return drm_fb_cma_create(dev, file_priv, mode_cmd);
}

static void tilcdc_fb_output_poll_changed(struct drm_device *dev)
{
	struct tilcdc_drm_private *priv = dev->dev_private;
	drm_fbdev_cma_hotplug_event(priv->fbdev);
}

static int tilcdc_atomic_check(struct drm_device *dev,
			       struct drm_atomic_state *state)
{
	int ret;

	ret = drm_atomic_helper_check_modeset(dev, state);
	if (ret)
		return ret;

	ret = drm_atomic_helper_check_planes(dev, state);
	if (ret)
		return ret;

	/*
	 * tilcdc ->atomic_check can update ->mode_changed if pixel format
	 * changes, hence will we check modeset changes again.
	 */
	ret = drm_atomic_helper_check_modeset(dev, state);
	if (ret)
		return ret;

	return ret;
}

static int tilcdc_commit(struct drm_device *dev,
		  struct drm_atomic_state *state,
		  bool async)
{
	int ret;

	ret = drm_atomic_helper_prepare_planes(dev, state);
	if (ret)
		return ret;

	drm_atomic_helper_swap_state(state, true);

	/*
	 * Everything below can be run asynchronously without the need to grab
	 * any modeset locks at all under one condition: It must be guaranteed
	 * that the asynchronous work has either been cancelled (if the driver
	 * supports it, which at least requires that the framebuffers get
	 * cleaned up with drm_atomic_helper_cleanup_planes()) or completed
	 * before the new state gets committed on the software side with
	 * drm_atomic_helper_swap_state().
	 *
	 * This scheme allows new atomic state updates to be prepared and
	 * checked in parallel to the asynchronous completion of the previous
	 * update. Which is important since compositors need to figure out the
	 * composition of the next frame right after having submitted the
	 * current layout.
	 */

	/* Keep HW on while we commit the state. */
	pm_runtime_get_sync(dev->dev);

	drm_atomic_helper_commit_modeset_disables(dev, state);

	drm_atomic_helper_commit_planes(dev, state, 0);

	drm_atomic_helper_commit_modeset_enables(dev, state);

	/* Now HW should remain on if need becase the crtc is enabled */
	pm_runtime_put_sync(dev->dev);

	drm_atomic_helper_wait_for_vblanks(dev, state);

	drm_atomic_helper_cleanup_planes(dev, state);

<<<<<<< HEAD
	drm_atomic_state_free(state);

=======
>>>>>>> 7625e052
	return 0;
}

static const struct drm_mode_config_funcs mode_config_funcs = {
	.fb_create = tilcdc_fb_create,
	.output_poll_changed = tilcdc_fb_output_poll_changed,
	.atomic_check = tilcdc_atomic_check,
	.atomic_commit = tilcdc_commit,
};

static int modeset_init(struct drm_device *dev)
{
	struct tilcdc_drm_private *priv = dev->dev_private;
	struct tilcdc_module *mod;

	drm_mode_config_init(dev);

	priv->crtc = tilcdc_crtc_create(dev);

	list_for_each_entry(mod, &module_list, list) {
		DBG("loading module: %s", mod->name);
		mod->funcs->modeset_init(mod, dev);
	}

	dev->mode_config.min_width = 0;
	dev->mode_config.min_height = 0;
	dev->mode_config.max_width = tilcdc_crtc_max_width(priv->crtc);
	dev->mode_config.max_height = 2048;
	dev->mode_config.funcs = &mode_config_funcs;

	return 0;
}

#ifdef CONFIG_CPU_FREQ
static int cpufreq_transition(struct notifier_block *nb,
				     unsigned long val, void *data)
{
	struct tilcdc_drm_private *priv = container_of(nb,
			struct tilcdc_drm_private, freq_transition);

	if (val == CPUFREQ_POSTCHANGE)
		tilcdc_crtc_update_clk(priv->crtc);

	return 0;
}
#endif

/*
 * DRM operations:
 */

static int tilcdc_unload(struct drm_device *dev)
{
	struct tilcdc_drm_private *priv = dev->dev_private;

	tilcdc_remove_external_encoders(dev);

	drm_fbdev_cma_fini(priv->fbdev);
	drm_kms_helper_poll_fini(dev);
	drm_mode_config_cleanup(dev);
	drm_vblank_cleanup(dev);

	drm_irq_uninstall(dev);

#ifdef CONFIG_CPU_FREQ
	cpufreq_unregister_notifier(&priv->freq_transition,
			CPUFREQ_TRANSITION_NOTIFIER);
#endif

	if (priv->clk)
		clk_put(priv->clk);

	if (priv->mmio)
		iounmap(priv->mmio);

	flush_workqueue(priv->wq);
	destroy_workqueue(priv->wq);

	dev->dev_private = NULL;

	pm_runtime_disable(dev->dev);

	return 0;
}

static int tilcdc_load(struct drm_device *dev, unsigned long flags)
{
	struct platform_device *pdev = dev->platformdev;
	struct device_node *node = pdev->dev.of_node;
	struct tilcdc_drm_private *priv;
	struct resource *res;
	u32 bpp = 0;
	int ret;

	priv = devm_kzalloc(dev->dev, sizeof(*priv), GFP_KERNEL);
	if (!priv) {
		dev_err(dev->dev, "failed to allocate private data\n");
		return -ENOMEM;
	}

	dev->dev_private = priv;

	priv->is_componentized =
		tilcdc_get_external_components(dev->dev, NULL) > 0;

	priv->wq = alloc_ordered_workqueue("tilcdc", 0);
	if (!priv->wq) {
		ret = -ENOMEM;
		goto fail_unset_priv;
	}

	res = platform_get_resource(pdev, IORESOURCE_MEM, 0);
	if (!res) {
		dev_err(dev->dev, "failed to get memory resource\n");
		ret = -EINVAL;
		goto fail_free_wq;
	}

	priv->mmio = ioremap_nocache(res->start, resource_size(res));
	if (!priv->mmio) {
		dev_err(dev->dev, "failed to ioremap\n");
		ret = -ENOMEM;
		goto fail_free_wq;
	}

	priv->clk = clk_get(dev->dev, "fck");
	if (IS_ERR(priv->clk)) {
		dev_err(dev->dev, "failed to get functional clock\n");
		ret = -ENODEV;
		goto fail_iounmap;
	}

#ifdef CONFIG_CPU_FREQ
	priv->freq_transition.notifier_call = cpufreq_transition;
	ret = cpufreq_register_notifier(&priv->freq_transition,
			CPUFREQ_TRANSITION_NOTIFIER);
	if (ret) {
		dev_err(dev->dev, "failed to register cpufreq notifier\n");
		goto fail_put_clk;
	}
#endif

	if (of_property_read_u32(node, "max-bandwidth", &priv->max_bandwidth))
		priv->max_bandwidth = TILCDC_DEFAULT_MAX_BANDWIDTH;

	DBG("Maximum Bandwidth Value %d", priv->max_bandwidth);

	if (of_property_read_u32(node, "ti,max-width", &priv->max_width))
		priv->max_width = TILCDC_DEFAULT_MAX_WIDTH;

	DBG("Maximum Horizontal Pixel Width Value %dpixels", priv->max_width);

	if (of_property_read_u32(node, "ti,max-pixelclock",
					&priv->max_pixelclock))
		priv->max_pixelclock = TILCDC_DEFAULT_MAX_PIXELCLOCK;

	DBG("Maximum Pixel Clock Value %dKHz", priv->max_pixelclock);

	pm_runtime_enable(dev->dev);

	/* Determine LCD IP Version */
	pm_runtime_get_sync(dev->dev);
	switch (tilcdc_read(dev, LCDC_PID_REG)) {
	case 0x4c100102:
		priv->rev = 1;
		break;
	case 0x4f200800:
	case 0x4f201000:
		priv->rev = 2;
		break;
	default:
		dev_warn(dev->dev, "Unknown PID Reg value 0x%08x, "
				"defaulting to LCD revision 1\n",
				tilcdc_read(dev, LCDC_PID_REG));
		priv->rev = 1;
		break;
	}

	pm_runtime_put_sync(dev->dev);

	if (priv->rev == 1) {
		DBG("Revision 1 LCDC supports only RGB565 format");
		priv->pixelformats = tilcdc_rev1_formats;
		priv->num_pixelformats = ARRAY_SIZE(tilcdc_rev1_formats);
		bpp = 16;
	} else {
		const char *str = "\0";

		of_property_read_string(node, "blue-and-red-wiring", &str);
		if (0 == strcmp(str, "crossed")) {
			DBG("Configured for crossed blue and red wires");
			priv->pixelformats = tilcdc_crossed_formats;
			priv->num_pixelformats =
				ARRAY_SIZE(tilcdc_crossed_formats);
			bpp = 32; /* Choose bpp with RGB support for fbdef */
		} else if (0 == strcmp(str, "straight")) {
			DBG("Configured for straight blue and red wires");
			priv->pixelformats = tilcdc_straight_formats;
			priv->num_pixelformats =
				ARRAY_SIZE(tilcdc_straight_formats);
			bpp = 16; /* Choose bpp with RGB support for fbdef */
		} else {
			DBG("Blue and red wiring '%s' unknown, use legacy mode",
			    str);
			priv->pixelformats = tilcdc_legacy_formats;
			priv->num_pixelformats =
				ARRAY_SIZE(tilcdc_legacy_formats);
			bpp = 16; /* This is just a guess */
		}
	}

	ret = modeset_init(dev);
	if (ret < 0) {
		dev_err(dev->dev, "failed to initialize mode setting\n");
		goto fail_cpufreq_unregister;
	}

	platform_set_drvdata(pdev, dev);

	if (priv->is_componentized) {
		ret = component_bind_all(dev->dev, dev);
		if (ret < 0)
			goto fail_mode_config_cleanup;

		ret = tilcdc_add_external_encoders(dev);
		if (ret < 0)
			goto fail_component_cleanup;
	}

	if ((priv->num_encoders == 0) || (priv->num_connectors == 0)) {
		dev_err(dev->dev, "no encoders/connectors found\n");
		ret = -ENXIO;
		goto fail_external_cleanup;
	}

	ret = drm_vblank_init(dev, 1);
	if (ret < 0) {
		dev_err(dev->dev, "failed to initialize vblank\n");
		goto fail_external_cleanup;
	}

	ret = drm_irq_install(dev, platform_get_irq(dev->platformdev, 0));
	if (ret < 0) {
		dev_err(dev->dev, "failed to install IRQ handler\n");
		goto fail_vblank_cleanup;
	}

	drm_mode_config_reset(dev);

	priv->fbdev = drm_fbdev_cma_init(dev, bpp,
			dev->mode_config.num_crtc,
			dev->mode_config.num_connector);
	if (IS_ERR(priv->fbdev)) {
		ret = PTR_ERR(priv->fbdev);
		goto fail_irq_uninstall;
	}

	drm_kms_helper_poll_init(dev);

	return 0;

fail_irq_uninstall:
	drm_irq_uninstall(dev);

fail_vblank_cleanup:
	drm_vblank_cleanup(dev);

fail_component_cleanup:
	if (priv->is_componentized)
		component_unbind_all(dev->dev, dev);

fail_mode_config_cleanup:
	drm_mode_config_cleanup(dev);

fail_external_cleanup:
	tilcdc_remove_external_encoders(dev);

fail_cpufreq_unregister:
	pm_runtime_disable(dev->dev);
#ifdef CONFIG_CPU_FREQ
	cpufreq_unregister_notifier(&priv->freq_transition,
			CPUFREQ_TRANSITION_NOTIFIER);

fail_put_clk:
#endif
	clk_put(priv->clk);

fail_iounmap:
	iounmap(priv->mmio);

fail_free_wq:
	flush_workqueue(priv->wq);
	destroy_workqueue(priv->wq);

fail_unset_priv:
	dev->dev_private = NULL;

	return ret;
}

static void tilcdc_lastclose(struct drm_device *dev)
{
	struct tilcdc_drm_private *priv = dev->dev_private;
	drm_fbdev_cma_restore_mode(priv->fbdev);
}

static irqreturn_t tilcdc_irq(int irq, void *arg)
{
	struct drm_device *dev = arg;
	struct tilcdc_drm_private *priv = dev->dev_private;
	return tilcdc_crtc_irq(priv->crtc);
}

static int tilcdc_enable_vblank(struct drm_device *dev, unsigned int pipe)
{
	return 0;
}

static void tilcdc_disable_vblank(struct drm_device *dev, unsigned int pipe)
{
	return;
}

#if defined(CONFIG_DEBUG_FS)
static const struct {
	const char *name;
	uint8_t  rev;
	uint8_t  save;
	uint32_t reg;
} registers[] =		{
#define REG(rev, save, reg) { #reg, rev, save, reg }
		/* exists in revision 1: */
		REG(1, false, LCDC_PID_REG),
		REG(1, true,  LCDC_CTRL_REG),
		REG(1, false, LCDC_STAT_REG),
		REG(1, true,  LCDC_RASTER_CTRL_REG),
		REG(1, true,  LCDC_RASTER_TIMING_0_REG),
		REG(1, true,  LCDC_RASTER_TIMING_1_REG),
		REG(1, true,  LCDC_RASTER_TIMING_2_REG),
		REG(1, true,  LCDC_DMA_CTRL_REG),
		REG(1, true,  LCDC_DMA_FB_BASE_ADDR_0_REG),
		REG(1, true,  LCDC_DMA_FB_CEILING_ADDR_0_REG),
		REG(1, true,  LCDC_DMA_FB_BASE_ADDR_1_REG),
		REG(1, true,  LCDC_DMA_FB_CEILING_ADDR_1_REG),
		/* new in revision 2: */
		REG(2, false, LCDC_RAW_STAT_REG),
		REG(2, false, LCDC_MASKED_STAT_REG),
		REG(2, true, LCDC_INT_ENABLE_SET_REG),
		REG(2, false, LCDC_INT_ENABLE_CLR_REG),
		REG(2, false, LCDC_END_OF_INT_IND_REG),
		REG(2, true,  LCDC_CLK_ENABLE_REG),
#undef REG
};

#endif

#ifdef CONFIG_DEBUG_FS
static int tilcdc_regs_show(struct seq_file *m, void *arg)
{
	struct drm_info_node *node = (struct drm_info_node *) m->private;
	struct drm_device *dev = node->minor->dev;
	struct tilcdc_drm_private *priv = dev->dev_private;
	unsigned i;

	pm_runtime_get_sync(dev->dev);

	seq_printf(m, "revision: %d\n", priv->rev);

	for (i = 0; i < ARRAY_SIZE(registers); i++)
		if (priv->rev >= registers[i].rev)
			seq_printf(m, "%s:\t %08x\n", registers[i].name,
					tilcdc_read(dev, registers[i].reg));

	pm_runtime_put_sync(dev->dev);

	return 0;
}

static int tilcdc_mm_show(struct seq_file *m, void *arg)
{
	struct drm_info_node *node = (struct drm_info_node *) m->private;
	struct drm_device *dev = node->minor->dev;
	return drm_mm_dump_table(m, &dev->vma_offset_manager->vm_addr_space_mm);
}

static struct drm_info_list tilcdc_debugfs_list[] = {
		{ "regs", tilcdc_regs_show, 0 },
		{ "mm",   tilcdc_mm_show,   0 },
		{ "fb",   drm_fb_cma_debugfs_show, 0 },
};

static int tilcdc_debugfs_init(struct drm_minor *minor)
{
	struct drm_device *dev = minor->dev;
	struct tilcdc_module *mod;
	int ret;

	ret = drm_debugfs_create_files(tilcdc_debugfs_list,
			ARRAY_SIZE(tilcdc_debugfs_list),
			minor->debugfs_root, minor);

	list_for_each_entry(mod, &module_list, list)
		if (mod->funcs->debugfs_init)
			mod->funcs->debugfs_init(mod, minor);

	if (ret) {
		dev_err(dev->dev, "could not install tilcdc_debugfs_list\n");
		return ret;
	}

	return ret;
}

static void tilcdc_debugfs_cleanup(struct drm_minor *minor)
{
	struct tilcdc_module *mod;
	drm_debugfs_remove_files(tilcdc_debugfs_list,
			ARRAY_SIZE(tilcdc_debugfs_list), minor);

	list_for_each_entry(mod, &module_list, list)
		if (mod->funcs->debugfs_cleanup)
			mod->funcs->debugfs_cleanup(mod, minor);
}
#endif

static const struct file_operations fops = {
	.owner              = THIS_MODULE,
	.open               = drm_open,
	.release            = drm_release,
	.unlocked_ioctl     = drm_ioctl,
	.compat_ioctl       = drm_compat_ioctl,
	.poll               = drm_poll,
	.read               = drm_read,
	.llseek             = no_llseek,
	.mmap               = drm_gem_cma_mmap,
};

static struct drm_driver tilcdc_driver = {
	.driver_features    = (DRIVER_HAVE_IRQ | DRIVER_GEM | DRIVER_MODESET |
			       DRIVER_PRIME | DRIVER_ATOMIC),
	.load               = tilcdc_load,
	.unload             = tilcdc_unload,
	.lastclose          = tilcdc_lastclose,
	.irq_handler        = tilcdc_irq,
	.get_vblank_counter = drm_vblank_no_hw_counter,
	.enable_vblank      = tilcdc_enable_vblank,
	.disable_vblank     = tilcdc_disable_vblank,
	.gem_free_object_unlocked = drm_gem_cma_free_object,
	.gem_vm_ops         = &drm_gem_cma_vm_ops,
	.dumb_create        = drm_gem_cma_dumb_create,
	.dumb_map_offset    = drm_gem_cma_dumb_map_offset,
	.dumb_destroy       = drm_gem_dumb_destroy,

	.prime_handle_to_fd	= drm_gem_prime_handle_to_fd,
	.prime_fd_to_handle	= drm_gem_prime_fd_to_handle,
	.gem_prime_import	= drm_gem_prime_import,
	.gem_prime_export	= drm_gem_prime_export,
	.gem_prime_get_sg_table	= drm_gem_cma_prime_get_sg_table,
	.gem_prime_import_sg_table = drm_gem_cma_prime_import_sg_table,
	.gem_prime_vmap		= drm_gem_cma_prime_vmap,
	.gem_prime_vunmap	= drm_gem_cma_prime_vunmap,
	.gem_prime_mmap		= drm_gem_cma_prime_mmap,
#ifdef CONFIG_DEBUG_FS
	.debugfs_init       = tilcdc_debugfs_init,
	.debugfs_cleanup    = tilcdc_debugfs_cleanup,
#endif
	.fops               = &fops,
	.name               = "tilcdc",
	.desc               = "TI LCD Controller DRM",
	.date               = "20121205",
	.major              = 1,
	.minor              = 0,
};

/*
 * Power management:
 */

#ifdef CONFIG_PM_SLEEP
static int tilcdc_pm_suspend(struct device *dev)
{
	struct drm_device *ddev = dev_get_drvdata(dev);
	struct tilcdc_drm_private *priv = ddev->dev_private;

	priv->saved_state = drm_atomic_helper_suspend(ddev);

	/* Select sleep pin state */
	pinctrl_pm_select_sleep_state(dev);

	return 0;
}

static int tilcdc_pm_resume(struct device *dev)
{
	struct drm_device *ddev = dev_get_drvdata(dev);
	struct tilcdc_drm_private *priv = ddev->dev_private;
	int ret = 0;

	/* Select default pin state */
	pinctrl_pm_select_default_state(dev);

	if (priv->saved_state)
		ret = drm_atomic_helper_resume(ddev, priv->saved_state);

	return ret;
}
#endif

static const struct dev_pm_ops tilcdc_pm_ops = {
	SET_SYSTEM_SLEEP_PM_OPS(tilcdc_pm_suspend, tilcdc_pm_resume)
};

/*
 * Platform driver:
 */

static int tilcdc_bind(struct device *dev)
{
	return drm_platform_init(&tilcdc_driver, to_platform_device(dev));
}

static void tilcdc_unbind(struct device *dev)
{
	struct drm_device *ddev = dev_get_drvdata(dev);

	/* Check if a subcomponent has already triggered the unloading. */
	if (!ddev->dev_private)
		return;

	drm_put_dev(dev_get_drvdata(dev));
}

static const struct component_master_ops tilcdc_comp_ops = {
	.bind = tilcdc_bind,
	.unbind = tilcdc_unbind,
};

static int tilcdc_pdev_probe(struct platform_device *pdev)
{
	struct component_match *match = NULL;
	int ret;

	/* bail out early if no DT data: */
	if (!pdev->dev.of_node) {
		dev_err(&pdev->dev, "device-tree data is missing\n");
		return -ENXIO;
	}

	ret = tilcdc_get_external_components(&pdev->dev, &match);
	if (ret < 0)
		return ret;
	else if (ret == 0)
		return drm_platform_init(&tilcdc_driver, pdev);
	else
		return component_master_add_with_match(&pdev->dev,
						       &tilcdc_comp_ops,
						       match);
}

static int tilcdc_pdev_remove(struct platform_device *pdev)
{
	int ret;

	ret = tilcdc_get_external_components(&pdev->dev, NULL);
	if (ret < 0)
		return ret;
	else if (ret == 0)
		drm_put_dev(platform_get_drvdata(pdev));
	else
		component_master_del(&pdev->dev, &tilcdc_comp_ops);

	return 0;
}

static struct of_device_id tilcdc_of_match[] = {
		{ .compatible = "ti,am33xx-tilcdc", },
		{ },
};
MODULE_DEVICE_TABLE(of, tilcdc_of_match);

static struct platform_driver tilcdc_platform_driver = {
	.probe      = tilcdc_pdev_probe,
	.remove     = tilcdc_pdev_remove,
	.driver     = {
		.name   = "tilcdc",
		.pm     = &tilcdc_pm_ops,
		.of_match_table = tilcdc_of_match,
	},
};

static int __init tilcdc_drm_init(void)
{
	DBG("init");
	tilcdc_tfp410_init();
	tilcdc_panel_init();
	return platform_driver_register(&tilcdc_platform_driver);
}

static void __exit tilcdc_drm_fini(void)
{
	DBG("fini");
	platform_driver_unregister(&tilcdc_platform_driver);
	tilcdc_panel_fini();
	tilcdc_tfp410_fini();
}

module_init(tilcdc_drm_init);
module_exit(tilcdc_drm_fini);

MODULE_AUTHOR("Rob Clark <robdclark@gmail.com");
MODULE_DESCRIPTION("TI LCD Controller DRM Driver");
MODULE_LICENSE("GPL");<|MERGE_RESOLUTION|>--- conflicted
+++ resolved
@@ -143,11 +143,6 @@
 
 	drm_atomic_helper_cleanup_planes(dev, state);
 
-<<<<<<< HEAD
-	drm_atomic_state_free(state);
-
-=======
->>>>>>> 7625e052
 	return 0;
 }
 
