/*
 * Copyright 2014 Advanced Micro Devices, Inc.
 *
 * Permission is hereby granted, free of charge, to any person obtaining a
 * copy of this software and associated documentation files (the "Software"),
 * to deal in the Software without restriction, including without limitation
 * the rights to use, copy, modify, merge, publish, distribute, sublicense,
 * and/or sell copies of the Software, and to permit persons to whom the
 * Software is furnished to do so, subject to the following conditions:
 *
 * The above copyright notice and this permission notice shall be included in
 * all copies or substantial portions of the Software.
 *
 * THE SOFTWARE IS PROVIDED "AS IS", WITHOUT WARRANTY OF ANY KIND, EXPRESS OR
 * IMPLIED, INCLUDING BUT NOT LIMITED TO THE WARRANTIES OF MERCHANTABILITY,
 * FITNESS FOR A PARTICULAR PURPOSE AND NONINFRINGEMENT.  IN NO EVENT SHALL
 * THE COPYRIGHT HOLDER(S) OR AUTHOR(S) BE LIABLE FOR ANY CLAIM, DAMAGES OR
 * OTHER LIABILITY, WHETHER IN AN ACTION OF CONTRACT, TORT OR OTHERWISE,
 * ARISING FROM, OUT OF OR IN CONNECTION WITH THE SOFTWARE OR THE USE OR
 * OTHER DEALINGS IN THE SOFTWARE.
 *
 */
#include "drmP.h"
#include "amdgpu.h"
#include "amdgpu_pm.h"
#include "amdgpu_i2c.h"
#include "vid.h"
#include "atom.h"
#include "amdgpu_atombios.h"
#include "atombios_crtc.h"
#include "atombios_encoders.h"
#include "amdgpu_pll.h"
#include "amdgpu_connectors.h"
#include "dce_v11_0.h"

#include "dce/dce_11_0_d.h"
#include "dce/dce_11_0_sh_mask.h"
#include "dce/dce_11_0_enum.h"
#include "oss/oss_3_0_d.h"
#include "oss/oss_3_0_sh_mask.h"
#include "gmc/gmc_8_1_d.h"
#include "gmc/gmc_8_1_sh_mask.h"

static void dce_v11_0_set_display_funcs(struct amdgpu_device *adev);
static void dce_v11_0_set_irq_funcs(struct amdgpu_device *adev);

static const u32 crtc_offsets[] =
{
	CRTC0_REGISTER_OFFSET,
	CRTC1_REGISTER_OFFSET,
	CRTC2_REGISTER_OFFSET,
	CRTC3_REGISTER_OFFSET,
	CRTC4_REGISTER_OFFSET,
	CRTC5_REGISTER_OFFSET,
	CRTC6_REGISTER_OFFSET
};

static const u32 hpd_offsets[] =
{
	HPD0_REGISTER_OFFSET,
	HPD1_REGISTER_OFFSET,
	HPD2_REGISTER_OFFSET,
	HPD3_REGISTER_OFFSET,
	HPD4_REGISTER_OFFSET,
	HPD5_REGISTER_OFFSET
};

static const uint32_t dig_offsets[] = {
	DIG0_REGISTER_OFFSET,
	DIG1_REGISTER_OFFSET,
	DIG2_REGISTER_OFFSET,
	DIG3_REGISTER_OFFSET,
	DIG4_REGISTER_OFFSET,
	DIG5_REGISTER_OFFSET,
	DIG6_REGISTER_OFFSET,
	DIG7_REGISTER_OFFSET,
	DIG8_REGISTER_OFFSET
};

static const struct {
	uint32_t        reg;
	uint32_t        vblank;
	uint32_t        vline;
	uint32_t        hpd;

} interrupt_status_offsets[] = { {
	.reg = mmDISP_INTERRUPT_STATUS,
	.vblank = DISP_INTERRUPT_STATUS__LB_D1_VBLANK_INTERRUPT_MASK,
	.vline = DISP_INTERRUPT_STATUS__LB_D1_VLINE_INTERRUPT_MASK,
	.hpd = DISP_INTERRUPT_STATUS__DC_HPD1_INTERRUPT_MASK
}, {
	.reg = mmDISP_INTERRUPT_STATUS_CONTINUE,
	.vblank = DISP_INTERRUPT_STATUS_CONTINUE__LB_D2_VBLANK_INTERRUPT_MASK,
	.vline = DISP_INTERRUPT_STATUS_CONTINUE__LB_D2_VLINE_INTERRUPT_MASK,
	.hpd = DISP_INTERRUPT_STATUS_CONTINUE__DC_HPD2_INTERRUPT_MASK
}, {
	.reg = mmDISP_INTERRUPT_STATUS_CONTINUE2,
	.vblank = DISP_INTERRUPT_STATUS_CONTINUE2__LB_D3_VBLANK_INTERRUPT_MASK,
	.vline = DISP_INTERRUPT_STATUS_CONTINUE2__LB_D3_VLINE_INTERRUPT_MASK,
	.hpd = DISP_INTERRUPT_STATUS_CONTINUE2__DC_HPD3_INTERRUPT_MASK
}, {
	.reg = mmDISP_INTERRUPT_STATUS_CONTINUE3,
	.vblank = DISP_INTERRUPT_STATUS_CONTINUE3__LB_D4_VBLANK_INTERRUPT_MASK,
	.vline = DISP_INTERRUPT_STATUS_CONTINUE3__LB_D4_VLINE_INTERRUPT_MASK,
	.hpd = DISP_INTERRUPT_STATUS_CONTINUE3__DC_HPD4_INTERRUPT_MASK
}, {
	.reg = mmDISP_INTERRUPT_STATUS_CONTINUE4,
	.vblank = DISP_INTERRUPT_STATUS_CONTINUE4__LB_D5_VBLANK_INTERRUPT_MASK,
	.vline = DISP_INTERRUPT_STATUS_CONTINUE4__LB_D5_VLINE_INTERRUPT_MASK,
	.hpd = DISP_INTERRUPT_STATUS_CONTINUE4__DC_HPD5_INTERRUPT_MASK
}, {
	.reg = mmDISP_INTERRUPT_STATUS_CONTINUE5,
	.vblank = DISP_INTERRUPT_STATUS_CONTINUE5__LB_D6_VBLANK_INTERRUPT_MASK,
	.vline = DISP_INTERRUPT_STATUS_CONTINUE5__LB_D6_VLINE_INTERRUPT_MASK,
	.hpd = DISP_INTERRUPT_STATUS_CONTINUE5__DC_HPD6_INTERRUPT_MASK
} };

static const u32 cz_golden_settings_a11[] =
{
	mmCRTC_DOUBLE_BUFFER_CONTROL, 0x00010101, 0x00010000,
	mmFBC_MISC, 0x1f311fff, 0x14300000,
};

static const u32 cz_mgcg_cgcg_init[] =
{
	mmXDMA_CLOCK_GATING_CNTL, 0xffffffff, 0x00000100,
	mmXDMA_MEM_POWER_CNTL, 0x00000101, 0x00000000,
};

static const u32 stoney_golden_settings_a11[] =
{
	mmCRTC_DOUBLE_BUFFER_CONTROL, 0x00010101, 0x00010000,
	mmFBC_MISC, 0x1f311fff, 0x14302000,
};

static const u32 polaris11_golden_settings_a11[] =
{
	mmDCI_CLK_CNTL, 0x00000080, 0x00000000,
	mmFBC_DEBUG_COMP, 0x000000f0, 0x00000070,
	mmFBC_DEBUG1, 0xffffffff, 0x00000008,
	mmFBC_MISC, 0x9f313fff, 0x14302008,
	mmHDMI_CONTROL, 0x313f031f, 0x00000011,
};

static const u32 polaris10_golden_settings_a11[] =
{
	mmDCI_CLK_CNTL, 0x00000080, 0x00000000,
	mmFBC_DEBUG_COMP, 0x000000f0, 0x00000070,
	mmFBC_MISC, 0x9f313fff, 0x14302008,
	mmHDMI_CONTROL, 0x313f031f, 0x00000011,
};

static void dce_v11_0_init_golden_registers(struct amdgpu_device *adev)
{
	switch (adev->asic_type) {
	case CHIP_CARRIZO:
		amdgpu_program_register_sequence(adev,
						 cz_mgcg_cgcg_init,
						 (const u32)ARRAY_SIZE(cz_mgcg_cgcg_init));
		amdgpu_program_register_sequence(adev,
						 cz_golden_settings_a11,
						 (const u32)ARRAY_SIZE(cz_golden_settings_a11));
		break;
	case CHIP_STONEY:
		amdgpu_program_register_sequence(adev,
						 stoney_golden_settings_a11,
						 (const u32)ARRAY_SIZE(stoney_golden_settings_a11));
		break;
	case CHIP_POLARIS11:
		amdgpu_program_register_sequence(adev,
						 polaris11_golden_settings_a11,
						 (const u32)ARRAY_SIZE(polaris11_golden_settings_a11));
		break;
	case CHIP_POLARIS10:
		amdgpu_program_register_sequence(adev,
						 polaris10_golden_settings_a11,
						 (const u32)ARRAY_SIZE(polaris10_golden_settings_a11));
		break;
	default:
		break;
	}
}

static u32 dce_v11_0_audio_endpt_rreg(struct amdgpu_device *adev,
				     u32 block_offset, u32 reg)
{
	unsigned long flags;
	u32 r;

	spin_lock_irqsave(&adev->audio_endpt_idx_lock, flags);
	WREG32(mmAZALIA_F0_CODEC_ENDPOINT_INDEX + block_offset, reg);
	r = RREG32(mmAZALIA_F0_CODEC_ENDPOINT_DATA + block_offset);
	spin_unlock_irqrestore(&adev->audio_endpt_idx_lock, flags);

	return r;
}

static void dce_v11_0_audio_endpt_wreg(struct amdgpu_device *adev,
				      u32 block_offset, u32 reg, u32 v)
{
	unsigned long flags;

	spin_lock_irqsave(&adev->audio_endpt_idx_lock, flags);
	WREG32(mmAZALIA_F0_CODEC_ENDPOINT_INDEX + block_offset, reg);
	WREG32(mmAZALIA_F0_CODEC_ENDPOINT_DATA + block_offset, v);
	spin_unlock_irqrestore(&adev->audio_endpt_idx_lock, flags);
}

static bool dce_v11_0_is_in_vblank(struct amdgpu_device *adev, int crtc)
{
	if (RREG32(mmCRTC_STATUS + crtc_offsets[crtc]) &
			CRTC_V_BLANK_START_END__CRTC_V_BLANK_START_MASK)
		return true;
	else
		return false;
}

static bool dce_v11_0_is_counter_moving(struct amdgpu_device *adev, int crtc)
{
	u32 pos1, pos2;

	pos1 = RREG32(mmCRTC_STATUS_POSITION + crtc_offsets[crtc]);
	pos2 = RREG32(mmCRTC_STATUS_POSITION + crtc_offsets[crtc]);

	if (pos1 != pos2)
		return true;
	else
		return false;
}

/**
 * dce_v11_0_vblank_wait - vblank wait asic callback.
 *
 * @adev: amdgpu_device pointer
 * @crtc: crtc to wait for vblank on
 *
 * Wait for vblank on the requested crtc (evergreen+).
 */
static void dce_v11_0_vblank_wait(struct amdgpu_device *adev, int crtc)
{
	unsigned i = 100;

	if (crtc < 0 || crtc >= adev->mode_info.num_crtc)
		return;

	if (!(RREG32(mmCRTC_CONTROL + crtc_offsets[crtc]) & CRTC_CONTROL__CRTC_MASTER_EN_MASK))
		return;

	/* depending on when we hit vblank, we may be close to active; if so,
	 * wait for another frame.
	 */
	while (dce_v11_0_is_in_vblank(adev, crtc)) {
		if (i++ == 100) {
			i = 0;
			if (!dce_v11_0_is_counter_moving(adev, crtc))
				break;
		}
	}

	while (!dce_v11_0_is_in_vblank(adev, crtc)) {
		if (i++ == 100) {
			i = 0;
			if (!dce_v11_0_is_counter_moving(adev, crtc))
				break;
		}
	}
}

static u32 dce_v11_0_vblank_get_counter(struct amdgpu_device *adev, int crtc)
{
	if (crtc < 0 || crtc >= adev->mode_info.num_crtc)
		return 0;
	else
		return RREG32(mmCRTC_STATUS_FRAME_COUNT + crtc_offsets[crtc]);
}

static void dce_v11_0_pageflip_interrupt_init(struct amdgpu_device *adev)
{
	unsigned i;

	/* Enable pflip interrupts */
	for (i = 0; i < adev->mode_info.num_crtc; i++)
		amdgpu_irq_get(adev, &adev->pageflip_irq, i);
}

static void dce_v11_0_pageflip_interrupt_fini(struct amdgpu_device *adev)
{
	unsigned i;

	/* Disable pflip interrupts */
	for (i = 0; i < adev->mode_info.num_crtc; i++)
		amdgpu_irq_put(adev, &adev->pageflip_irq, i);
}

/**
 * dce_v11_0_page_flip - pageflip callback.
 *
 * @adev: amdgpu_device pointer
 * @crtc_id: crtc to cleanup pageflip on
 * @crtc_base: new address of the crtc (GPU MC address)
 *
 * Triggers the actual pageflip by updating the primary
 * surface base address.
 */
static void dce_v11_0_page_flip(struct amdgpu_device *adev,
				int crtc_id, u64 crtc_base, bool async)
{
	struct amdgpu_crtc *amdgpu_crtc = adev->mode_info.crtcs[crtc_id];
	u32 tmp;

	/* flip immediate for async, default is vsync */
	tmp = RREG32(mmGRPH_FLIP_CONTROL + amdgpu_crtc->crtc_offset);
	tmp = REG_SET_FIELD(tmp, GRPH_FLIP_CONTROL,
			    GRPH_SURFACE_UPDATE_IMMEDIATE_EN, async ? 1 : 0);
	WREG32(mmGRPH_FLIP_CONTROL + amdgpu_crtc->crtc_offset, tmp);
	/* update the scanout addresses */
	WREG32(mmGRPH_PRIMARY_SURFACE_ADDRESS_HIGH + amdgpu_crtc->crtc_offset,
	       upper_32_bits(crtc_base));
	/* writing to the low address triggers the update */
	WREG32(mmGRPH_PRIMARY_SURFACE_ADDRESS + amdgpu_crtc->crtc_offset,
	       lower_32_bits(crtc_base));
	/* post the write */
	RREG32(mmGRPH_PRIMARY_SURFACE_ADDRESS + amdgpu_crtc->crtc_offset);
}

static int dce_v11_0_crtc_get_scanoutpos(struct amdgpu_device *adev, int crtc,
					u32 *vbl, u32 *position)
{
	if ((crtc < 0) || (crtc >= adev->mode_info.num_crtc))
		return -EINVAL;

	*vbl = RREG32(mmCRTC_V_BLANK_START_END + crtc_offsets[crtc]);
	*position = RREG32(mmCRTC_STATUS_POSITION + crtc_offsets[crtc]);

	return 0;
}

/**
 * dce_v11_0_hpd_sense - hpd sense callback.
 *
 * @adev: amdgpu_device pointer
 * @hpd: hpd (hotplug detect) pin
 *
 * Checks if a digital monitor is connected (evergreen+).
 * Returns true if connected, false if not connected.
 */
static bool dce_v11_0_hpd_sense(struct amdgpu_device *adev,
			       enum amdgpu_hpd_id hpd)
{
	bool connected = false;

	if (hpd >= adev->mode_info.num_hpd)
		return connected;

	if (RREG32(mmDC_HPD_INT_STATUS + hpd_offsets[hpd]) &
	    DC_HPD_INT_STATUS__DC_HPD_SENSE_MASK)
		connected = true;

	return connected;
}

/**
 * dce_v11_0_hpd_set_polarity - hpd set polarity callback.
 *
 * @adev: amdgpu_device pointer
 * @hpd: hpd (hotplug detect) pin
 *
 * Set the polarity of the hpd pin (evergreen+).
 */
static void dce_v11_0_hpd_set_polarity(struct amdgpu_device *adev,
				      enum amdgpu_hpd_id hpd)
{
	u32 tmp;
	bool connected = dce_v11_0_hpd_sense(adev, hpd);

	if (hpd >= adev->mode_info.num_hpd)
		return;

	tmp = RREG32(mmDC_HPD_INT_CONTROL + hpd_offsets[hpd]);
	if (connected)
		tmp = REG_SET_FIELD(tmp, DC_HPD_INT_CONTROL, DC_HPD_INT_POLARITY, 0);
	else
		tmp = REG_SET_FIELD(tmp, DC_HPD_INT_CONTROL, DC_HPD_INT_POLARITY, 1);
	WREG32(mmDC_HPD_INT_CONTROL + hpd_offsets[hpd], tmp);
}

/**
 * dce_v11_0_hpd_init - hpd setup callback.
 *
 * @adev: amdgpu_device pointer
 *
 * Setup the hpd pins used by the card (evergreen+).
 * Enable the pin, set the polarity, and enable the hpd interrupts.
 */
static void dce_v11_0_hpd_init(struct amdgpu_device *adev)
{
	struct drm_device *dev = adev->ddev;
	struct drm_connector *connector;
	u32 tmp;

	list_for_each_entry(connector, &dev->mode_config.connector_list, head) {
		struct amdgpu_connector *amdgpu_connector = to_amdgpu_connector(connector);

<<<<<<< HEAD
		switch (amdgpu_connector->hpd.hpd) {
		case AMDGPU_HPD_1:
			idx = 0;
			break;
		case AMDGPU_HPD_2:
			idx = 1;
			break;
		case AMDGPU_HPD_3:
			idx = 2;
			break;
		case AMDGPU_HPD_4:
			idx = 3;
			break;
		case AMDGPU_HPD_5:
			idx = 4;
			break;
		case AMDGPU_HPD_6:
			idx = 5;
			break;
		default:
			continue;
		}
=======
		if (amdgpu_connector->hpd.hpd >= adev->mode_info.num_hpd)
			continue;
>>>>>>> 0d5320fc

		if (connector->connector_type == DRM_MODE_CONNECTOR_eDP ||
		    connector->connector_type == DRM_MODE_CONNECTOR_LVDS) {
			/* don't try to enable hpd on eDP or LVDS avoid breaking the
			 * aux dp channel on imac and help (but not completely fix)
			 * https://bugzilla.redhat.com/show_bug.cgi?id=726143
			 * also avoid interrupt storms during dpms.
			 */
<<<<<<< HEAD
			tmp = RREG32(mmDC_HPD_INT_CONTROL + hpd_offsets[idx]);
			tmp = REG_SET_FIELD(tmp, DC_HPD_INT_CONTROL, DC_HPD_INT_EN, 0);
			WREG32(mmDC_HPD_INT_CONTROL + hpd_offsets[idx], tmp);
			continue;
		}

		tmp = RREG32(mmDC_HPD_CONTROL + hpd_offsets[idx]);
=======
			tmp = RREG32(mmDC_HPD_INT_CONTROL + hpd_offsets[amdgpu_connector->hpd.hpd]);
			tmp = REG_SET_FIELD(tmp, DC_HPD_INT_CONTROL, DC_HPD_INT_EN, 0);
			WREG32(mmDC_HPD_INT_CONTROL + hpd_offsets[amdgpu_connector->hpd.hpd], tmp);
			continue;
		}

		tmp = RREG32(mmDC_HPD_CONTROL + hpd_offsets[amdgpu_connector->hpd.hpd]);
>>>>>>> 0d5320fc
		tmp = REG_SET_FIELD(tmp, DC_HPD_CONTROL, DC_HPD_EN, 1);
		WREG32(mmDC_HPD_CONTROL + hpd_offsets[amdgpu_connector->hpd.hpd], tmp);

		tmp = RREG32(mmDC_HPD_TOGGLE_FILT_CNTL + hpd_offsets[amdgpu_connector->hpd.hpd]);
		tmp = REG_SET_FIELD(tmp, DC_HPD_TOGGLE_FILT_CNTL,
				    DC_HPD_CONNECT_INT_DELAY,
				    AMDGPU_HPD_CONNECT_INT_DELAY_IN_MS);
		tmp = REG_SET_FIELD(tmp, DC_HPD_TOGGLE_FILT_CNTL,
				    DC_HPD_DISCONNECT_INT_DELAY,
				    AMDGPU_HPD_DISCONNECT_INT_DELAY_IN_MS);
		WREG32(mmDC_HPD_TOGGLE_FILT_CNTL + hpd_offsets[amdgpu_connector->hpd.hpd], tmp);

		dce_v11_0_hpd_set_polarity(adev, amdgpu_connector->hpd.hpd);
		amdgpu_irq_get(adev, &adev->hpd_irq, amdgpu_connector->hpd.hpd);
	}
}

/**
 * dce_v11_0_hpd_fini - hpd tear down callback.
 *
 * @adev: amdgpu_device pointer
 *
 * Tear down the hpd pins used by the card (evergreen+).
 * Disable the hpd interrupts.
 */
static void dce_v11_0_hpd_fini(struct amdgpu_device *adev)
{
	struct drm_device *dev = adev->ddev;
	struct drm_connector *connector;
	u32 tmp;

	list_for_each_entry(connector, &dev->mode_config.connector_list, head) {
		struct amdgpu_connector *amdgpu_connector = to_amdgpu_connector(connector);

		if (amdgpu_connector->hpd.hpd >= adev->mode_info.num_hpd)
			continue;

		tmp = RREG32(mmDC_HPD_CONTROL + hpd_offsets[amdgpu_connector->hpd.hpd]);
		tmp = REG_SET_FIELD(tmp, DC_HPD_CONTROL, DC_HPD_EN, 0);
		WREG32(mmDC_HPD_CONTROL + hpd_offsets[amdgpu_connector->hpd.hpd], tmp);

		amdgpu_irq_put(adev, &adev->hpd_irq, amdgpu_connector->hpd.hpd);
	}
}

static u32 dce_v11_0_hpd_get_gpio_reg(struct amdgpu_device *adev)
{
	return mmDC_GPIO_HPD_A;
}

static bool dce_v11_0_is_display_hung(struct amdgpu_device *adev)
{
	u32 crtc_hung = 0;
	u32 crtc_status[6];
	u32 i, j, tmp;

	for (i = 0; i < adev->mode_info.num_crtc; i++) {
		tmp = RREG32(mmCRTC_CONTROL + crtc_offsets[i]);
		if (REG_GET_FIELD(tmp, CRTC_CONTROL, CRTC_MASTER_EN)) {
			crtc_status[i] = RREG32(mmCRTC_STATUS_HV_COUNT + crtc_offsets[i]);
			crtc_hung |= (1 << i);
		}
	}

	for (j = 0; j < 10; j++) {
		for (i = 0; i < adev->mode_info.num_crtc; i++) {
			if (crtc_hung & (1 << i)) {
				tmp = RREG32(mmCRTC_STATUS_HV_COUNT + crtc_offsets[i]);
				if (tmp != crtc_status[i])
					crtc_hung &= ~(1 << i);
			}
		}
		if (crtc_hung == 0)
			return false;
		udelay(100);
	}

	return true;
}

static void dce_v11_0_stop_mc_access(struct amdgpu_device *adev,
				     struct amdgpu_mode_mc_save *save)
{
	u32 crtc_enabled, tmp;
	int i;

	save->vga_render_control = RREG32(mmVGA_RENDER_CONTROL);
	save->vga_hdp_control = RREG32(mmVGA_HDP_CONTROL);

	/* disable VGA render */
	tmp = RREG32(mmVGA_RENDER_CONTROL);
	tmp = REG_SET_FIELD(tmp, VGA_RENDER_CONTROL, VGA_VSTATUS_CNTL, 0);
	WREG32(mmVGA_RENDER_CONTROL, tmp);

	/* blank the display controllers */
	for (i = 0; i < adev->mode_info.num_crtc; i++) {
		crtc_enabled = REG_GET_FIELD(RREG32(mmCRTC_CONTROL + crtc_offsets[i]),
					     CRTC_CONTROL, CRTC_MASTER_EN);
		if (crtc_enabled) {
#if 1
			save->crtc_enabled[i] = true;
			tmp = RREG32(mmCRTC_BLANK_CONTROL + crtc_offsets[i]);
			if (REG_GET_FIELD(tmp, CRTC_BLANK_CONTROL, CRTC_BLANK_DATA_EN) == 0) {
				/*it is correct only for RGB ; black is 0*/
				WREG32(mmCRTC_BLANK_DATA_COLOR + crtc_offsets[i], 0);
				tmp = REG_SET_FIELD(tmp, CRTC_BLANK_CONTROL, CRTC_BLANK_DATA_EN, 1);
				WREG32(mmCRTC_BLANK_CONTROL + crtc_offsets[i], tmp);
			}
#else
			/* XXX this is a hack to avoid strange behavior with EFI on certain systems */
			WREG32(mmCRTC_UPDATE_LOCK + crtc_offsets[i], 1);
			tmp = RREG32(mmCRTC_CONTROL + crtc_offsets[i]);
			tmp = REG_SET_FIELD(tmp, CRTC_CONTROL, CRTC_MASTER_EN, 0);
			WREG32(mmCRTC_CONTROL + crtc_offsets[i], tmp);
			WREG32(mmCRTC_UPDATE_LOCK + crtc_offsets[i], 0);
			save->crtc_enabled[i] = false;
			/* ***** */
#endif
		} else {
			save->crtc_enabled[i] = false;
		}
	}
}

static void dce_v11_0_resume_mc_access(struct amdgpu_device *adev,
				       struct amdgpu_mode_mc_save *save)
{
	u32 tmp;
	int i;

	/* update crtc base addresses */
	for (i = 0; i < adev->mode_info.num_crtc; i++) {
		WREG32(mmGRPH_PRIMARY_SURFACE_ADDRESS_HIGH + crtc_offsets[i],
		       upper_32_bits(adev->mc.vram_start));
		WREG32(mmGRPH_PRIMARY_SURFACE_ADDRESS + crtc_offsets[i],
		       (u32)adev->mc.vram_start);

		if (save->crtc_enabled[i]) {
			tmp = RREG32(mmCRTC_BLANK_CONTROL + crtc_offsets[i]);
			tmp = REG_SET_FIELD(tmp, CRTC_BLANK_CONTROL, CRTC_BLANK_DATA_EN, 0);
			WREG32(mmCRTC_BLANK_CONTROL + crtc_offsets[i], tmp);
		}
	}

	WREG32(mmVGA_MEMORY_BASE_ADDRESS_HIGH, upper_32_bits(adev->mc.vram_start));
	WREG32(mmVGA_MEMORY_BASE_ADDRESS, lower_32_bits(adev->mc.vram_start));

	/* Unlock vga access */
	WREG32(mmVGA_HDP_CONTROL, save->vga_hdp_control);
	mdelay(1);
	WREG32(mmVGA_RENDER_CONTROL, save->vga_render_control);
}

static void dce_v11_0_set_vga_render_state(struct amdgpu_device *adev,
					   bool render)
{
	u32 tmp;

	/* Lockout access through VGA aperture*/
	tmp = RREG32(mmVGA_HDP_CONTROL);
	if (render)
		tmp = REG_SET_FIELD(tmp, VGA_HDP_CONTROL, VGA_MEMORY_DISABLE, 0);
	else
		tmp = REG_SET_FIELD(tmp, VGA_HDP_CONTROL, VGA_MEMORY_DISABLE, 1);
	WREG32(mmVGA_HDP_CONTROL, tmp);

	/* disable VGA render */
	tmp = RREG32(mmVGA_RENDER_CONTROL);
	if (render)
		tmp = REG_SET_FIELD(tmp, VGA_RENDER_CONTROL, VGA_VSTATUS_CNTL, 1);
	else
		tmp = REG_SET_FIELD(tmp, VGA_RENDER_CONTROL, VGA_VSTATUS_CNTL, 0);
	WREG32(mmVGA_RENDER_CONTROL, tmp);
}

static int dce_v11_0_get_num_crtc (struct amdgpu_device *adev)
{
	int num_crtc = 0;

	switch (adev->asic_type) {
	case CHIP_CARRIZO:
		num_crtc = 3;
		break;
	case CHIP_STONEY:
		num_crtc = 2;
		break;
	case CHIP_POLARIS10:
		num_crtc = 6;
		break;
	case CHIP_POLARIS11:
		num_crtc = 5;
		break;
	default:
		num_crtc = 0;
	}
	return num_crtc;
}

void dce_v11_0_disable_dce(struct amdgpu_device *adev)
{
	/*Disable VGA render and enabled crtc, if has DCE engine*/
	if (amdgpu_atombios_has_dce_engine_info(adev)) {
		u32 tmp;
		int crtc_enabled, i;

		dce_v11_0_set_vga_render_state(adev, false);

		/*Disable crtc*/
		for (i = 0; i < dce_v11_0_get_num_crtc(adev); i++) {
			crtc_enabled = REG_GET_FIELD(RREG32(mmCRTC_CONTROL + crtc_offsets[i]),
									 CRTC_CONTROL, CRTC_MASTER_EN);
			if (crtc_enabled) {
				WREG32(mmCRTC_UPDATE_LOCK + crtc_offsets[i], 1);
				tmp = RREG32(mmCRTC_CONTROL + crtc_offsets[i]);
				tmp = REG_SET_FIELD(tmp, CRTC_CONTROL, CRTC_MASTER_EN, 0);
				WREG32(mmCRTC_CONTROL + crtc_offsets[i], tmp);
				WREG32(mmCRTC_UPDATE_LOCK + crtc_offsets[i], 0);
			}
		}
	}
}

static void dce_v11_0_program_fmt(struct drm_encoder *encoder)
{
	struct drm_device *dev = encoder->dev;
	struct amdgpu_device *adev = dev->dev_private;
	struct amdgpu_encoder *amdgpu_encoder = to_amdgpu_encoder(encoder);
	struct amdgpu_crtc *amdgpu_crtc = to_amdgpu_crtc(encoder->crtc);
	struct drm_connector *connector = amdgpu_get_connector_for_encoder(encoder);
	int bpc = 0;
	u32 tmp = 0;
	enum amdgpu_connector_dither dither = AMDGPU_FMT_DITHER_DISABLE;

	if (connector) {
		struct amdgpu_connector *amdgpu_connector = to_amdgpu_connector(connector);
		bpc = amdgpu_connector_get_monitor_bpc(connector);
		dither = amdgpu_connector->dither;
	}

	/* LVDS/eDP FMT is set up by atom */
	if (amdgpu_encoder->devices & ATOM_DEVICE_LCD_SUPPORT)
		return;

	/* not needed for analog */
	if ((amdgpu_encoder->encoder_id == ENCODER_OBJECT_ID_INTERNAL_KLDSCP_DAC1) ||
	    (amdgpu_encoder->encoder_id == ENCODER_OBJECT_ID_INTERNAL_KLDSCP_DAC2))
		return;

	if (bpc == 0)
		return;

	switch (bpc) {
	case 6:
		if (dither == AMDGPU_FMT_DITHER_ENABLE) {
			/* XXX sort out optimal dither settings */
			tmp = REG_SET_FIELD(tmp, FMT_BIT_DEPTH_CONTROL, FMT_FRAME_RANDOM_ENABLE, 1);
			tmp = REG_SET_FIELD(tmp, FMT_BIT_DEPTH_CONTROL, FMT_HIGHPASS_RANDOM_ENABLE, 1);
			tmp = REG_SET_FIELD(tmp, FMT_BIT_DEPTH_CONTROL, FMT_SPATIAL_DITHER_EN, 1);
			tmp = REG_SET_FIELD(tmp, FMT_BIT_DEPTH_CONTROL, FMT_SPATIAL_DITHER_DEPTH, 0);
		} else {
			tmp = REG_SET_FIELD(tmp, FMT_BIT_DEPTH_CONTROL, FMT_TRUNCATE_EN, 1);
			tmp = REG_SET_FIELD(tmp, FMT_BIT_DEPTH_CONTROL, FMT_TRUNCATE_DEPTH, 0);
		}
		break;
	case 8:
		if (dither == AMDGPU_FMT_DITHER_ENABLE) {
			/* XXX sort out optimal dither settings */
			tmp = REG_SET_FIELD(tmp, FMT_BIT_DEPTH_CONTROL, FMT_FRAME_RANDOM_ENABLE, 1);
			tmp = REG_SET_FIELD(tmp, FMT_BIT_DEPTH_CONTROL, FMT_HIGHPASS_RANDOM_ENABLE, 1);
			tmp = REG_SET_FIELD(tmp, FMT_BIT_DEPTH_CONTROL, FMT_RGB_RANDOM_ENABLE, 1);
			tmp = REG_SET_FIELD(tmp, FMT_BIT_DEPTH_CONTROL, FMT_SPATIAL_DITHER_EN, 1);
			tmp = REG_SET_FIELD(tmp, FMT_BIT_DEPTH_CONTROL, FMT_SPATIAL_DITHER_DEPTH, 1);
		} else {
			tmp = REG_SET_FIELD(tmp, FMT_BIT_DEPTH_CONTROL, FMT_TRUNCATE_EN, 1);
			tmp = REG_SET_FIELD(tmp, FMT_BIT_DEPTH_CONTROL, FMT_TRUNCATE_DEPTH, 1);
		}
		break;
	case 10:
		if (dither == AMDGPU_FMT_DITHER_ENABLE) {
			/* XXX sort out optimal dither settings */
			tmp = REG_SET_FIELD(tmp, FMT_BIT_DEPTH_CONTROL, FMT_FRAME_RANDOM_ENABLE, 1);
			tmp = REG_SET_FIELD(tmp, FMT_BIT_DEPTH_CONTROL, FMT_HIGHPASS_RANDOM_ENABLE, 1);
			tmp = REG_SET_FIELD(tmp, FMT_BIT_DEPTH_CONTROL, FMT_RGB_RANDOM_ENABLE, 1);
			tmp = REG_SET_FIELD(tmp, FMT_BIT_DEPTH_CONTROL, FMT_SPATIAL_DITHER_EN, 1);
			tmp = REG_SET_FIELD(tmp, FMT_BIT_DEPTH_CONTROL, FMT_SPATIAL_DITHER_DEPTH, 2);
		} else {
			tmp = REG_SET_FIELD(tmp, FMT_BIT_DEPTH_CONTROL, FMT_TRUNCATE_EN, 1);
			tmp = REG_SET_FIELD(tmp, FMT_BIT_DEPTH_CONTROL, FMT_TRUNCATE_DEPTH, 2);
		}
		break;
	default:
		/* not needed */
		break;
	}

	WREG32(mmFMT_BIT_DEPTH_CONTROL + amdgpu_crtc->crtc_offset, tmp);
}


/* display watermark setup */
/**
 * dce_v11_0_line_buffer_adjust - Set up the line buffer
 *
 * @adev: amdgpu_device pointer
 * @amdgpu_crtc: the selected display controller
 * @mode: the current display mode on the selected display
 * controller
 *
 * Setup up the line buffer allocation for
 * the selected display controller (CIK).
 * Returns the line buffer size in pixels.
 */
static u32 dce_v11_0_line_buffer_adjust(struct amdgpu_device *adev,
				       struct amdgpu_crtc *amdgpu_crtc,
				       struct drm_display_mode *mode)
{
	u32 tmp, buffer_alloc, i, mem_cfg;
	u32 pipe_offset = amdgpu_crtc->crtc_id;
	/*
	 * Line Buffer Setup
	 * There are 6 line buffers, one for each display controllers.
	 * There are 3 partitions per LB. Select the number of partitions
	 * to enable based on the display width.  For display widths larger
	 * than 4096, you need use to use 2 display controllers and combine
	 * them using the stereo blender.
	 */
	if (amdgpu_crtc->base.enabled && mode) {
		if (mode->crtc_hdisplay < 1920) {
			mem_cfg = 1;
			buffer_alloc = 2;
		} else if (mode->crtc_hdisplay < 2560) {
			mem_cfg = 2;
			buffer_alloc = 2;
		} else if (mode->crtc_hdisplay < 4096) {
			mem_cfg = 0;
			buffer_alloc = (adev->flags & AMD_IS_APU) ? 2 : 4;
		} else {
			DRM_DEBUG_KMS("Mode too big for LB!\n");
			mem_cfg = 0;
			buffer_alloc = (adev->flags & AMD_IS_APU) ? 2 : 4;
		}
	} else {
		mem_cfg = 1;
		buffer_alloc = 0;
	}

	tmp = RREG32(mmLB_MEMORY_CTRL + amdgpu_crtc->crtc_offset);
	tmp = REG_SET_FIELD(tmp, LB_MEMORY_CTRL, LB_MEMORY_CONFIG, mem_cfg);
	WREG32(mmLB_MEMORY_CTRL + amdgpu_crtc->crtc_offset, tmp);

	tmp = RREG32(mmPIPE0_DMIF_BUFFER_CONTROL + pipe_offset);
	tmp = REG_SET_FIELD(tmp, PIPE0_DMIF_BUFFER_CONTROL, DMIF_BUFFERS_ALLOCATED, buffer_alloc);
	WREG32(mmPIPE0_DMIF_BUFFER_CONTROL + pipe_offset, tmp);

	for (i = 0; i < adev->usec_timeout; i++) {
		tmp = RREG32(mmPIPE0_DMIF_BUFFER_CONTROL + pipe_offset);
		if (REG_GET_FIELD(tmp, PIPE0_DMIF_BUFFER_CONTROL, DMIF_BUFFERS_ALLOCATION_COMPLETED))
			break;
		udelay(1);
	}

	if (amdgpu_crtc->base.enabled && mode) {
		switch (mem_cfg) {
		case 0:
		default:
			return 4096 * 2;
		case 1:
			return 1920 * 2;
		case 2:
			return 2560 * 2;
		}
	}

	/* controller not enabled, so no lb used */
	return 0;
}

/**
 * cik_get_number_of_dram_channels - get the number of dram channels
 *
 * @adev: amdgpu_device pointer
 *
 * Look up the number of video ram channels (CIK).
 * Used for display watermark bandwidth calculations
 * Returns the number of dram channels
 */
static u32 cik_get_number_of_dram_channels(struct amdgpu_device *adev)
{
	u32 tmp = RREG32(mmMC_SHARED_CHMAP);

	switch (REG_GET_FIELD(tmp, MC_SHARED_CHMAP, NOOFCHAN)) {
	case 0:
	default:
		return 1;
	case 1:
		return 2;
	case 2:
		return 4;
	case 3:
		return 8;
	case 4:
		return 3;
	case 5:
		return 6;
	case 6:
		return 10;
	case 7:
		return 12;
	case 8:
		return 16;
	}
}

struct dce10_wm_params {
	u32 dram_channels; /* number of dram channels */
	u32 yclk;          /* bandwidth per dram data pin in kHz */
	u32 sclk;          /* engine clock in kHz */
	u32 disp_clk;      /* display clock in kHz */
	u32 src_width;     /* viewport width */
	u32 active_time;   /* active display time in ns */
	u32 blank_time;    /* blank time in ns */
	bool interlaced;    /* mode is interlaced */
	fixed20_12 vsc;    /* vertical scale ratio */
	u32 num_heads;     /* number of active crtcs */
	u32 bytes_per_pixel; /* bytes per pixel display + overlay */
	u32 lb_size;       /* line buffer allocated to pipe */
	u32 vtaps;         /* vertical scaler taps */
};

/**
 * dce_v11_0_dram_bandwidth - get the dram bandwidth
 *
 * @wm: watermark calculation data
 *
 * Calculate the raw dram bandwidth (CIK).
 * Used for display watermark bandwidth calculations
 * Returns the dram bandwidth in MBytes/s
 */
static u32 dce_v11_0_dram_bandwidth(struct dce10_wm_params *wm)
{
	/* Calculate raw DRAM Bandwidth */
	fixed20_12 dram_efficiency; /* 0.7 */
	fixed20_12 yclk, dram_channels, bandwidth;
	fixed20_12 a;

	a.full = dfixed_const(1000);
	yclk.full = dfixed_const(wm->yclk);
	yclk.full = dfixed_div(yclk, a);
	dram_channels.full = dfixed_const(wm->dram_channels * 4);
	a.full = dfixed_const(10);
	dram_efficiency.full = dfixed_const(7);
	dram_efficiency.full = dfixed_div(dram_efficiency, a);
	bandwidth.full = dfixed_mul(dram_channels, yclk);
	bandwidth.full = dfixed_mul(bandwidth, dram_efficiency);

	return dfixed_trunc(bandwidth);
}

/**
 * dce_v11_0_dram_bandwidth_for_display - get the dram bandwidth for display
 *
 * @wm: watermark calculation data
 *
 * Calculate the dram bandwidth used for display (CIK).
 * Used for display watermark bandwidth calculations
 * Returns the dram bandwidth for display in MBytes/s
 */
static u32 dce_v11_0_dram_bandwidth_for_display(struct dce10_wm_params *wm)
{
	/* Calculate DRAM Bandwidth and the part allocated to display. */
	fixed20_12 disp_dram_allocation; /* 0.3 to 0.7 */
	fixed20_12 yclk, dram_channels, bandwidth;
	fixed20_12 a;

	a.full = dfixed_const(1000);
	yclk.full = dfixed_const(wm->yclk);
	yclk.full = dfixed_div(yclk, a);
	dram_channels.full = dfixed_const(wm->dram_channels * 4);
	a.full = dfixed_const(10);
	disp_dram_allocation.full = dfixed_const(3); /* XXX worse case value 0.3 */
	disp_dram_allocation.full = dfixed_div(disp_dram_allocation, a);
	bandwidth.full = dfixed_mul(dram_channels, yclk);
	bandwidth.full = dfixed_mul(bandwidth, disp_dram_allocation);

	return dfixed_trunc(bandwidth);
}

/**
 * dce_v11_0_data_return_bandwidth - get the data return bandwidth
 *
 * @wm: watermark calculation data
 *
 * Calculate the data return bandwidth used for display (CIK).
 * Used for display watermark bandwidth calculations
 * Returns the data return bandwidth in MBytes/s
 */
static u32 dce_v11_0_data_return_bandwidth(struct dce10_wm_params *wm)
{
	/* Calculate the display Data return Bandwidth */
	fixed20_12 return_efficiency; /* 0.8 */
	fixed20_12 sclk, bandwidth;
	fixed20_12 a;

	a.full = dfixed_const(1000);
	sclk.full = dfixed_const(wm->sclk);
	sclk.full = dfixed_div(sclk, a);
	a.full = dfixed_const(10);
	return_efficiency.full = dfixed_const(8);
	return_efficiency.full = dfixed_div(return_efficiency, a);
	a.full = dfixed_const(32);
	bandwidth.full = dfixed_mul(a, sclk);
	bandwidth.full = dfixed_mul(bandwidth, return_efficiency);

	return dfixed_trunc(bandwidth);
}

/**
 * dce_v11_0_dmif_request_bandwidth - get the dmif bandwidth
 *
 * @wm: watermark calculation data
 *
 * Calculate the dmif bandwidth used for display (CIK).
 * Used for display watermark bandwidth calculations
 * Returns the dmif bandwidth in MBytes/s
 */
static u32 dce_v11_0_dmif_request_bandwidth(struct dce10_wm_params *wm)
{
	/* Calculate the DMIF Request Bandwidth */
	fixed20_12 disp_clk_request_efficiency; /* 0.8 */
	fixed20_12 disp_clk, bandwidth;
	fixed20_12 a, b;

	a.full = dfixed_const(1000);
	disp_clk.full = dfixed_const(wm->disp_clk);
	disp_clk.full = dfixed_div(disp_clk, a);
	a.full = dfixed_const(32);
	b.full = dfixed_mul(a, disp_clk);

	a.full = dfixed_const(10);
	disp_clk_request_efficiency.full = dfixed_const(8);
	disp_clk_request_efficiency.full = dfixed_div(disp_clk_request_efficiency, a);

	bandwidth.full = dfixed_mul(b, disp_clk_request_efficiency);

	return dfixed_trunc(bandwidth);
}

/**
 * dce_v11_0_available_bandwidth - get the min available bandwidth
 *
 * @wm: watermark calculation data
 *
 * Calculate the min available bandwidth used for display (CIK).
 * Used for display watermark bandwidth calculations
 * Returns the min available bandwidth in MBytes/s
 */
static u32 dce_v11_0_available_bandwidth(struct dce10_wm_params *wm)
{
	/* Calculate the Available bandwidth. Display can use this temporarily but not in average. */
	u32 dram_bandwidth = dce_v11_0_dram_bandwidth(wm);
	u32 data_return_bandwidth = dce_v11_0_data_return_bandwidth(wm);
	u32 dmif_req_bandwidth = dce_v11_0_dmif_request_bandwidth(wm);

	return min(dram_bandwidth, min(data_return_bandwidth, dmif_req_bandwidth));
}

/**
 * dce_v11_0_average_bandwidth - get the average available bandwidth
 *
 * @wm: watermark calculation data
 *
 * Calculate the average available bandwidth used for display (CIK).
 * Used for display watermark bandwidth calculations
 * Returns the average available bandwidth in MBytes/s
 */
static u32 dce_v11_0_average_bandwidth(struct dce10_wm_params *wm)
{
	/* Calculate the display mode Average Bandwidth
	 * DisplayMode should contain the source and destination dimensions,
	 * timing, etc.
	 */
	fixed20_12 bpp;
	fixed20_12 line_time;
	fixed20_12 src_width;
	fixed20_12 bandwidth;
	fixed20_12 a;

	a.full = dfixed_const(1000);
	line_time.full = dfixed_const(wm->active_time + wm->blank_time);
	line_time.full = dfixed_div(line_time, a);
	bpp.full = dfixed_const(wm->bytes_per_pixel);
	src_width.full = dfixed_const(wm->src_width);
	bandwidth.full = dfixed_mul(src_width, bpp);
	bandwidth.full = dfixed_mul(bandwidth, wm->vsc);
	bandwidth.full = dfixed_div(bandwidth, line_time);

	return dfixed_trunc(bandwidth);
}

/**
 * dce_v11_0_latency_watermark - get the latency watermark
 *
 * @wm: watermark calculation data
 *
 * Calculate the latency watermark (CIK).
 * Used for display watermark bandwidth calculations
 * Returns the latency watermark in ns
 */
static u32 dce_v11_0_latency_watermark(struct dce10_wm_params *wm)
{
	/* First calculate the latency in ns */
	u32 mc_latency = 2000; /* 2000 ns. */
	u32 available_bandwidth = dce_v11_0_available_bandwidth(wm);
	u32 worst_chunk_return_time = (512 * 8 * 1000) / available_bandwidth;
	u32 cursor_line_pair_return_time = (128 * 4 * 1000) / available_bandwidth;
	u32 dc_latency = 40000000 / wm->disp_clk; /* dc pipe latency */
	u32 other_heads_data_return_time = ((wm->num_heads + 1) * worst_chunk_return_time) +
		(wm->num_heads * cursor_line_pair_return_time);
	u32 latency = mc_latency + other_heads_data_return_time + dc_latency;
	u32 max_src_lines_per_dst_line, lb_fill_bw, line_fill_time;
	u32 tmp, dmif_size = 12288;
	fixed20_12 a, b, c;

	if (wm->num_heads == 0)
		return 0;

	a.full = dfixed_const(2);
	b.full = dfixed_const(1);
	if ((wm->vsc.full > a.full) ||
	    ((wm->vsc.full > b.full) && (wm->vtaps >= 3)) ||
	    (wm->vtaps >= 5) ||
	    ((wm->vsc.full >= a.full) && wm->interlaced))
		max_src_lines_per_dst_line = 4;
	else
		max_src_lines_per_dst_line = 2;

	a.full = dfixed_const(available_bandwidth);
	b.full = dfixed_const(wm->num_heads);
	a.full = dfixed_div(a, b);

	b.full = dfixed_const(mc_latency + 512);
	c.full = dfixed_const(wm->disp_clk);
	b.full = dfixed_div(b, c);

	c.full = dfixed_const(dmif_size);
	b.full = dfixed_div(c, b);

	tmp = min(dfixed_trunc(a), dfixed_trunc(b));

	b.full = dfixed_const(1000);
	c.full = dfixed_const(wm->disp_clk);
	b.full = dfixed_div(c, b);
	c.full = dfixed_const(wm->bytes_per_pixel);
	b.full = dfixed_mul(b, c);

	lb_fill_bw = min(tmp, dfixed_trunc(b));

	a.full = dfixed_const(max_src_lines_per_dst_line * wm->src_width * wm->bytes_per_pixel);
	b.full = dfixed_const(1000);
	c.full = dfixed_const(lb_fill_bw);
	b.full = dfixed_div(c, b);
	a.full = dfixed_div(a, b);
	line_fill_time = dfixed_trunc(a);

	if (line_fill_time < wm->active_time)
		return latency;
	else
		return latency + (line_fill_time - wm->active_time);

}

/**
 * dce_v11_0_average_bandwidth_vs_dram_bandwidth_for_display - check
 * average and available dram bandwidth
 *
 * @wm: watermark calculation data
 *
 * Check if the display average bandwidth fits in the display
 * dram bandwidth (CIK).
 * Used for display watermark bandwidth calculations
 * Returns true if the display fits, false if not.
 */
static bool dce_v11_0_average_bandwidth_vs_dram_bandwidth_for_display(struct dce10_wm_params *wm)
{
	if (dce_v11_0_average_bandwidth(wm) <=
	    (dce_v11_0_dram_bandwidth_for_display(wm) / wm->num_heads))
		return true;
	else
		return false;
}

/**
 * dce_v11_0_average_bandwidth_vs_available_bandwidth - check
 * average and available bandwidth
 *
 * @wm: watermark calculation data
 *
 * Check if the display average bandwidth fits in the display
 * available bandwidth (CIK).
 * Used for display watermark bandwidth calculations
 * Returns true if the display fits, false if not.
 */
static bool dce_v11_0_average_bandwidth_vs_available_bandwidth(struct dce10_wm_params *wm)
{
	if (dce_v11_0_average_bandwidth(wm) <=
	    (dce_v11_0_available_bandwidth(wm) / wm->num_heads))
		return true;
	else
		return false;
}

/**
 * dce_v11_0_check_latency_hiding - check latency hiding
 *
 * @wm: watermark calculation data
 *
 * Check latency hiding (CIK).
 * Used for display watermark bandwidth calculations
 * Returns true if the display fits, false if not.
 */
static bool dce_v11_0_check_latency_hiding(struct dce10_wm_params *wm)
{
	u32 lb_partitions = wm->lb_size / wm->src_width;
	u32 line_time = wm->active_time + wm->blank_time;
	u32 latency_tolerant_lines;
	u32 latency_hiding;
	fixed20_12 a;

	a.full = dfixed_const(1);
	if (wm->vsc.full > a.full)
		latency_tolerant_lines = 1;
	else {
		if (lb_partitions <= (wm->vtaps + 1))
			latency_tolerant_lines = 1;
		else
			latency_tolerant_lines = 2;
	}

	latency_hiding = (latency_tolerant_lines * line_time + wm->blank_time);

	if (dce_v11_0_latency_watermark(wm) <= latency_hiding)
		return true;
	else
		return false;
}

/**
 * dce_v11_0_program_watermarks - program display watermarks
 *
 * @adev: amdgpu_device pointer
 * @amdgpu_crtc: the selected display controller
 * @lb_size: line buffer size
 * @num_heads: number of display controllers in use
 *
 * Calculate and program the display watermarks for the
 * selected display controller (CIK).
 */
static void dce_v11_0_program_watermarks(struct amdgpu_device *adev,
					struct amdgpu_crtc *amdgpu_crtc,
					u32 lb_size, u32 num_heads)
{
	struct drm_display_mode *mode = &amdgpu_crtc->base.mode;
	struct dce10_wm_params wm_low, wm_high;
	u32 pixel_period;
	u32 line_time = 0;
	u32 latency_watermark_a = 0, latency_watermark_b = 0;
	u32 tmp, wm_mask, lb_vblank_lead_lines = 0;

	if (amdgpu_crtc->base.enabled && num_heads && mode) {
		pixel_period = 1000000 / (u32)mode->clock;
		line_time = min((u32)mode->crtc_htotal * pixel_period, (u32)65535);

		/* watermark for high clocks */
		if (adev->pm.dpm_enabled) {
			wm_high.yclk =
				amdgpu_dpm_get_mclk(adev, false) * 10;
			wm_high.sclk =
				amdgpu_dpm_get_sclk(adev, false) * 10;
		} else {
			wm_high.yclk = adev->pm.current_mclk * 10;
			wm_high.sclk = adev->pm.current_sclk * 10;
		}

		wm_high.disp_clk = mode->clock;
		wm_high.src_width = mode->crtc_hdisplay;
		wm_high.active_time = mode->crtc_hdisplay * pixel_period;
		wm_high.blank_time = line_time - wm_high.active_time;
		wm_high.interlaced = false;
		if (mode->flags & DRM_MODE_FLAG_INTERLACE)
			wm_high.interlaced = true;
		wm_high.vsc = amdgpu_crtc->vsc;
		wm_high.vtaps = 1;
		if (amdgpu_crtc->rmx_type != RMX_OFF)
			wm_high.vtaps = 2;
		wm_high.bytes_per_pixel = 4; /* XXX: get this from fb config */
		wm_high.lb_size = lb_size;
		wm_high.dram_channels = cik_get_number_of_dram_channels(adev);
		wm_high.num_heads = num_heads;

		/* set for high clocks */
		latency_watermark_a = min(dce_v11_0_latency_watermark(&wm_high), (u32)65535);

		/* possibly force display priority to high */
		/* should really do this at mode validation time... */
		if (!dce_v11_0_average_bandwidth_vs_dram_bandwidth_for_display(&wm_high) ||
		    !dce_v11_0_average_bandwidth_vs_available_bandwidth(&wm_high) ||
		    !dce_v11_0_check_latency_hiding(&wm_high) ||
		    (adev->mode_info.disp_priority == 2)) {
			DRM_DEBUG_KMS("force priority to high\n");
		}

		/* watermark for low clocks */
		if (adev->pm.dpm_enabled) {
			wm_low.yclk =
				amdgpu_dpm_get_mclk(adev, true) * 10;
			wm_low.sclk =
				amdgpu_dpm_get_sclk(adev, true) * 10;
		} else {
			wm_low.yclk = adev->pm.current_mclk * 10;
			wm_low.sclk = adev->pm.current_sclk * 10;
		}

		wm_low.disp_clk = mode->clock;
		wm_low.src_width = mode->crtc_hdisplay;
		wm_low.active_time = mode->crtc_hdisplay * pixel_period;
		wm_low.blank_time = line_time - wm_low.active_time;
		wm_low.interlaced = false;
		if (mode->flags & DRM_MODE_FLAG_INTERLACE)
			wm_low.interlaced = true;
		wm_low.vsc = amdgpu_crtc->vsc;
		wm_low.vtaps = 1;
		if (amdgpu_crtc->rmx_type != RMX_OFF)
			wm_low.vtaps = 2;
		wm_low.bytes_per_pixel = 4; /* XXX: get this from fb config */
		wm_low.lb_size = lb_size;
		wm_low.dram_channels = cik_get_number_of_dram_channels(adev);
		wm_low.num_heads = num_heads;

		/* set for low clocks */
		latency_watermark_b = min(dce_v11_0_latency_watermark(&wm_low), (u32)65535);

		/* possibly force display priority to high */
		/* should really do this at mode validation time... */
		if (!dce_v11_0_average_bandwidth_vs_dram_bandwidth_for_display(&wm_low) ||
		    !dce_v11_0_average_bandwidth_vs_available_bandwidth(&wm_low) ||
		    !dce_v11_0_check_latency_hiding(&wm_low) ||
		    (adev->mode_info.disp_priority == 2)) {
			DRM_DEBUG_KMS("force priority to high\n");
		}
		lb_vblank_lead_lines = DIV_ROUND_UP(lb_size, mode->crtc_hdisplay);
	}

	/* select wm A */
	wm_mask = RREG32(mmDPG_WATERMARK_MASK_CONTROL + amdgpu_crtc->crtc_offset);
	tmp = REG_SET_FIELD(wm_mask, DPG_WATERMARK_MASK_CONTROL, URGENCY_WATERMARK_MASK, 1);
	WREG32(mmDPG_WATERMARK_MASK_CONTROL + amdgpu_crtc->crtc_offset, tmp);
	tmp = RREG32(mmDPG_PIPE_URGENCY_CONTROL + amdgpu_crtc->crtc_offset);
	tmp = REG_SET_FIELD(tmp, DPG_PIPE_URGENCY_CONTROL, URGENCY_LOW_WATERMARK, latency_watermark_a);
	tmp = REG_SET_FIELD(tmp, DPG_PIPE_URGENCY_CONTROL, URGENCY_HIGH_WATERMARK, line_time);
	WREG32(mmDPG_PIPE_URGENCY_CONTROL + amdgpu_crtc->crtc_offset, tmp);
	/* select wm B */
	tmp = REG_SET_FIELD(wm_mask, DPG_WATERMARK_MASK_CONTROL, URGENCY_WATERMARK_MASK, 2);
	WREG32(mmDPG_WATERMARK_MASK_CONTROL + amdgpu_crtc->crtc_offset, tmp);
	tmp = RREG32(mmDPG_PIPE_URGENCY_CONTROL + amdgpu_crtc->crtc_offset);
	tmp = REG_SET_FIELD(tmp, DPG_PIPE_URGENCY_CONTROL, URGENCY_LOW_WATERMARK, latency_watermark_b);
	tmp = REG_SET_FIELD(tmp, DPG_PIPE_URGENCY_CONTROL, URGENCY_HIGH_WATERMARK, line_time);
	WREG32(mmDPG_PIPE_URGENCY_CONTROL + amdgpu_crtc->crtc_offset, tmp);
	/* restore original selection */
	WREG32(mmDPG_WATERMARK_MASK_CONTROL + amdgpu_crtc->crtc_offset, wm_mask);

	/* save values for DPM */
	amdgpu_crtc->line_time = line_time;
	amdgpu_crtc->wm_high = latency_watermark_a;
	amdgpu_crtc->wm_low = latency_watermark_b;
	/* Save number of lines the linebuffer leads before the scanout */
	amdgpu_crtc->lb_vblank_lead_lines = lb_vblank_lead_lines;
}

/**
 * dce_v11_0_bandwidth_update - program display watermarks
 *
 * @adev: amdgpu_device pointer
 *
 * Calculate and program the display watermarks and line
 * buffer allocation (CIK).
 */
static void dce_v11_0_bandwidth_update(struct amdgpu_device *adev)
{
	struct drm_display_mode *mode = NULL;
	u32 num_heads = 0, lb_size;
	int i;

	amdgpu_update_display_priority(adev);

	for (i = 0; i < adev->mode_info.num_crtc; i++) {
		if (adev->mode_info.crtcs[i]->base.enabled)
			num_heads++;
	}
	for (i = 0; i < adev->mode_info.num_crtc; i++) {
		mode = &adev->mode_info.crtcs[i]->base.mode;
		lb_size = dce_v11_0_line_buffer_adjust(adev, adev->mode_info.crtcs[i], mode);
		dce_v11_0_program_watermarks(adev, adev->mode_info.crtcs[i],
					    lb_size, num_heads);
	}
}

static void dce_v11_0_audio_get_connected_pins(struct amdgpu_device *adev)
{
	int i;
	u32 offset, tmp;

	for (i = 0; i < adev->mode_info.audio.num_pins; i++) {
		offset = adev->mode_info.audio.pin[i].offset;
		tmp = RREG32_AUDIO_ENDPT(offset,
					 ixAZALIA_F0_CODEC_PIN_CONTROL_RESPONSE_CONFIGURATION_DEFAULT);
		if (((tmp &
		AZALIA_F0_CODEC_PIN_CONTROL_RESPONSE_CONFIGURATION_DEFAULT__PORT_CONNECTIVITY_MASK) >>
		AZALIA_F0_CODEC_PIN_CONTROL_RESPONSE_CONFIGURATION_DEFAULT__PORT_CONNECTIVITY__SHIFT) == 1)
			adev->mode_info.audio.pin[i].connected = false;
		else
			adev->mode_info.audio.pin[i].connected = true;
	}
}

static struct amdgpu_audio_pin *dce_v11_0_audio_get_pin(struct amdgpu_device *adev)
{
	int i;

	dce_v11_0_audio_get_connected_pins(adev);

	for (i = 0; i < adev->mode_info.audio.num_pins; i++) {
		if (adev->mode_info.audio.pin[i].connected)
			return &adev->mode_info.audio.pin[i];
	}
	DRM_ERROR("No connected audio pins found!\n");
	return NULL;
}

static void dce_v11_0_afmt_audio_select_pin(struct drm_encoder *encoder)
{
	struct amdgpu_device *adev = encoder->dev->dev_private;
	struct amdgpu_encoder *amdgpu_encoder = to_amdgpu_encoder(encoder);
	struct amdgpu_encoder_atom_dig *dig = amdgpu_encoder->enc_priv;
	u32 tmp;

	if (!dig || !dig->afmt || !dig->afmt->pin)
		return;

	tmp = RREG32(mmAFMT_AUDIO_SRC_CONTROL + dig->afmt->offset);
	tmp = REG_SET_FIELD(tmp, AFMT_AUDIO_SRC_CONTROL, AFMT_AUDIO_SRC_SELECT, dig->afmt->pin->id);
	WREG32(mmAFMT_AUDIO_SRC_CONTROL + dig->afmt->offset, tmp);
}

static void dce_v11_0_audio_write_latency_fields(struct drm_encoder *encoder,
						struct drm_display_mode *mode)
{
	struct amdgpu_device *adev = encoder->dev->dev_private;
	struct amdgpu_encoder *amdgpu_encoder = to_amdgpu_encoder(encoder);
	struct amdgpu_encoder_atom_dig *dig = amdgpu_encoder->enc_priv;
	struct drm_connector *connector;
	struct amdgpu_connector *amdgpu_connector = NULL;
	u32 tmp;
	int interlace = 0;

	if (!dig || !dig->afmt || !dig->afmt->pin)
		return;

	list_for_each_entry(connector, &encoder->dev->mode_config.connector_list, head) {
		if (connector->encoder == encoder) {
			amdgpu_connector = to_amdgpu_connector(connector);
			break;
		}
	}

	if (!amdgpu_connector) {
		DRM_ERROR("Couldn't find encoder's connector\n");
		return;
	}

	if (mode->flags & DRM_MODE_FLAG_INTERLACE)
		interlace = 1;
	if (connector->latency_present[interlace]) {
		tmp = REG_SET_FIELD(0, AZALIA_F0_CODEC_PIN_CONTROL_RESPONSE_LIPSYNC,
				    VIDEO_LIPSYNC, connector->video_latency[interlace]);
		tmp = REG_SET_FIELD(0, AZALIA_F0_CODEC_PIN_CONTROL_RESPONSE_LIPSYNC,
				    AUDIO_LIPSYNC, connector->audio_latency[interlace]);
	} else {
		tmp = REG_SET_FIELD(0, AZALIA_F0_CODEC_PIN_CONTROL_RESPONSE_LIPSYNC,
				    VIDEO_LIPSYNC, 0);
		tmp = REG_SET_FIELD(0, AZALIA_F0_CODEC_PIN_CONTROL_RESPONSE_LIPSYNC,
				    AUDIO_LIPSYNC, 0);
	}
	WREG32_AUDIO_ENDPT(dig->afmt->pin->offset,
			   ixAZALIA_F0_CODEC_PIN_CONTROL_RESPONSE_LIPSYNC, tmp);
}

static void dce_v11_0_audio_write_speaker_allocation(struct drm_encoder *encoder)
{
	struct amdgpu_device *adev = encoder->dev->dev_private;
	struct amdgpu_encoder *amdgpu_encoder = to_amdgpu_encoder(encoder);
	struct amdgpu_encoder_atom_dig *dig = amdgpu_encoder->enc_priv;
	struct drm_connector *connector;
	struct amdgpu_connector *amdgpu_connector = NULL;
	u32 tmp;
	u8 *sadb = NULL;
	int sad_count;

	if (!dig || !dig->afmt || !dig->afmt->pin)
		return;

	list_for_each_entry(connector, &encoder->dev->mode_config.connector_list, head) {
		if (connector->encoder == encoder) {
			amdgpu_connector = to_amdgpu_connector(connector);
			break;
		}
	}

	if (!amdgpu_connector) {
		DRM_ERROR("Couldn't find encoder's connector\n");
		return;
	}

	sad_count = drm_edid_to_speaker_allocation(amdgpu_connector_edid(connector), &sadb);
	if (sad_count < 0) {
		DRM_ERROR("Couldn't read Speaker Allocation Data Block: %d\n", sad_count);
		sad_count = 0;
	}

	/* program the speaker allocation */
	tmp = RREG32_AUDIO_ENDPT(dig->afmt->pin->offset,
				 ixAZALIA_F0_CODEC_PIN_CONTROL_CHANNEL_SPEAKER);
	tmp = REG_SET_FIELD(tmp, AZALIA_F0_CODEC_PIN_CONTROL_CHANNEL_SPEAKER,
			    DP_CONNECTION, 0);
	/* set HDMI mode */
	tmp = REG_SET_FIELD(tmp, AZALIA_F0_CODEC_PIN_CONTROL_CHANNEL_SPEAKER,
			    HDMI_CONNECTION, 1);
	if (sad_count)
		tmp = REG_SET_FIELD(tmp, AZALIA_F0_CODEC_PIN_CONTROL_CHANNEL_SPEAKER,
				    SPEAKER_ALLOCATION, sadb[0]);
	else
		tmp = REG_SET_FIELD(tmp, AZALIA_F0_CODEC_PIN_CONTROL_CHANNEL_SPEAKER,
				    SPEAKER_ALLOCATION, 5); /* stereo */
	WREG32_AUDIO_ENDPT(dig->afmt->pin->offset,
			   ixAZALIA_F0_CODEC_PIN_CONTROL_CHANNEL_SPEAKER, tmp);

	kfree(sadb);
}

static void dce_v11_0_audio_write_sad_regs(struct drm_encoder *encoder)
{
	struct amdgpu_device *adev = encoder->dev->dev_private;
	struct amdgpu_encoder *amdgpu_encoder = to_amdgpu_encoder(encoder);
	struct amdgpu_encoder_atom_dig *dig = amdgpu_encoder->enc_priv;
	struct drm_connector *connector;
	struct amdgpu_connector *amdgpu_connector = NULL;
	struct cea_sad *sads;
	int i, sad_count;

	static const u16 eld_reg_to_type[][2] = {
		{ ixAZALIA_F0_CODEC_PIN_CONTROL_AUDIO_DESCRIPTOR0, HDMI_AUDIO_CODING_TYPE_PCM },
		{ ixAZALIA_F0_CODEC_PIN_CONTROL_AUDIO_DESCRIPTOR1, HDMI_AUDIO_CODING_TYPE_AC3 },
		{ ixAZALIA_F0_CODEC_PIN_CONTROL_AUDIO_DESCRIPTOR2, HDMI_AUDIO_CODING_TYPE_MPEG1 },
		{ ixAZALIA_F0_CODEC_PIN_CONTROL_AUDIO_DESCRIPTOR3, HDMI_AUDIO_CODING_TYPE_MP3 },
		{ ixAZALIA_F0_CODEC_PIN_CONTROL_AUDIO_DESCRIPTOR4, HDMI_AUDIO_CODING_TYPE_MPEG2 },
		{ ixAZALIA_F0_CODEC_PIN_CONTROL_AUDIO_DESCRIPTOR5, HDMI_AUDIO_CODING_TYPE_AAC_LC },
		{ ixAZALIA_F0_CODEC_PIN_CONTROL_AUDIO_DESCRIPTOR6, HDMI_AUDIO_CODING_TYPE_DTS },
		{ ixAZALIA_F0_CODEC_PIN_CONTROL_AUDIO_DESCRIPTOR7, HDMI_AUDIO_CODING_TYPE_ATRAC },
		{ ixAZALIA_F0_CODEC_PIN_CONTROL_AUDIO_DESCRIPTOR9, HDMI_AUDIO_CODING_TYPE_EAC3 },
		{ ixAZALIA_F0_CODEC_PIN_CONTROL_AUDIO_DESCRIPTOR10, HDMI_AUDIO_CODING_TYPE_DTS_HD },
		{ ixAZALIA_F0_CODEC_PIN_CONTROL_AUDIO_DESCRIPTOR11, HDMI_AUDIO_CODING_TYPE_MLP },
		{ ixAZALIA_F0_CODEC_PIN_CONTROL_AUDIO_DESCRIPTOR13, HDMI_AUDIO_CODING_TYPE_WMA_PRO },
	};

	if (!dig || !dig->afmt || !dig->afmt->pin)
		return;

	list_for_each_entry(connector, &encoder->dev->mode_config.connector_list, head) {
		if (connector->encoder == encoder) {
			amdgpu_connector = to_amdgpu_connector(connector);
			break;
		}
	}

	if (!amdgpu_connector) {
		DRM_ERROR("Couldn't find encoder's connector\n");
		return;
	}

	sad_count = drm_edid_to_sad(amdgpu_connector_edid(connector), &sads);
	if (sad_count <= 0) {
		DRM_ERROR("Couldn't read SADs: %d\n", sad_count);
		return;
	}
	BUG_ON(!sads);

	for (i = 0; i < ARRAY_SIZE(eld_reg_to_type); i++) {
		u32 tmp = 0;
		u8 stereo_freqs = 0;
		int max_channels = -1;
		int j;

		for (j = 0; j < sad_count; j++) {
			struct cea_sad *sad = &sads[j];

			if (sad->format == eld_reg_to_type[i][1]) {
				if (sad->channels > max_channels) {
					tmp = REG_SET_FIELD(tmp, AZALIA_F0_CODEC_PIN_CONTROL_AUDIO_DESCRIPTOR0,
							    MAX_CHANNELS, sad->channels);
					tmp = REG_SET_FIELD(tmp, AZALIA_F0_CODEC_PIN_CONTROL_AUDIO_DESCRIPTOR0,
							    DESCRIPTOR_BYTE_2, sad->byte2);
					tmp = REG_SET_FIELD(tmp, AZALIA_F0_CODEC_PIN_CONTROL_AUDIO_DESCRIPTOR0,
							    SUPPORTED_FREQUENCIES, sad->freq);
					max_channels = sad->channels;
				}

				if (sad->format == HDMI_AUDIO_CODING_TYPE_PCM)
					stereo_freqs |= sad->freq;
				else
					break;
			}
		}

		tmp = REG_SET_FIELD(tmp, AZALIA_F0_CODEC_PIN_CONTROL_AUDIO_DESCRIPTOR0,
				    SUPPORTED_FREQUENCIES_STEREO, stereo_freqs);
		WREG32_AUDIO_ENDPT(dig->afmt->pin->offset, eld_reg_to_type[i][0], tmp);
	}

	kfree(sads);
}

static void dce_v11_0_audio_enable(struct amdgpu_device *adev,
				  struct amdgpu_audio_pin *pin,
				  bool enable)
{
	if (!pin)
		return;

	WREG32_AUDIO_ENDPT(pin->offset, ixAZALIA_F0_CODEC_PIN_CONTROL_HOT_PLUG_CONTROL,
			   enable ? AZALIA_F0_CODEC_PIN_CONTROL_HOT_PLUG_CONTROL__AUDIO_ENABLED_MASK : 0);
}

static const u32 pin_offsets[] =
{
	AUD0_REGISTER_OFFSET,
	AUD1_REGISTER_OFFSET,
	AUD2_REGISTER_OFFSET,
	AUD3_REGISTER_OFFSET,
	AUD4_REGISTER_OFFSET,
	AUD5_REGISTER_OFFSET,
	AUD6_REGISTER_OFFSET,
	AUD7_REGISTER_OFFSET,
};

static int dce_v11_0_audio_init(struct amdgpu_device *adev)
{
	int i;

	if (!amdgpu_audio)
		return 0;

	adev->mode_info.audio.enabled = true;

	switch (adev->asic_type) {
	case CHIP_CARRIZO:
	case CHIP_STONEY:
		adev->mode_info.audio.num_pins = 7;
		break;
	case CHIP_POLARIS10:
		adev->mode_info.audio.num_pins = 8;
		break;
	case CHIP_POLARIS11:
		adev->mode_info.audio.num_pins = 6;
		break;
	default:
		return -EINVAL;
	}

	for (i = 0; i < adev->mode_info.audio.num_pins; i++) {
		adev->mode_info.audio.pin[i].channels = -1;
		adev->mode_info.audio.pin[i].rate = -1;
		adev->mode_info.audio.pin[i].bits_per_sample = -1;
		adev->mode_info.audio.pin[i].status_bits = 0;
		adev->mode_info.audio.pin[i].category_code = 0;
		adev->mode_info.audio.pin[i].connected = false;
		adev->mode_info.audio.pin[i].offset = pin_offsets[i];
		adev->mode_info.audio.pin[i].id = i;
		/* disable audio.  it will be set up later */
		/* XXX remove once we switch to ip funcs */
		dce_v11_0_audio_enable(adev, &adev->mode_info.audio.pin[i], false);
	}

	return 0;
}

static void dce_v11_0_audio_fini(struct amdgpu_device *adev)
{
	int i;

	if (!amdgpu_audio)
		return;

	if (!adev->mode_info.audio.enabled)
		return;

	for (i = 0; i < adev->mode_info.audio.num_pins; i++)
		dce_v11_0_audio_enable(adev, &adev->mode_info.audio.pin[i], false);

	adev->mode_info.audio.enabled = false;
}

/*
 * update the N and CTS parameters for a given pixel clock rate
 */
static void dce_v11_0_afmt_update_ACR(struct drm_encoder *encoder, uint32_t clock)
{
	struct drm_device *dev = encoder->dev;
	struct amdgpu_device *adev = dev->dev_private;
	struct amdgpu_afmt_acr acr = amdgpu_afmt_acr(clock);
	struct amdgpu_encoder *amdgpu_encoder = to_amdgpu_encoder(encoder);
	struct amdgpu_encoder_atom_dig *dig = amdgpu_encoder->enc_priv;
	u32 tmp;

	tmp = RREG32(mmHDMI_ACR_32_0 + dig->afmt->offset);
	tmp = REG_SET_FIELD(tmp, HDMI_ACR_32_0, HDMI_ACR_CTS_32, acr.cts_32khz);
	WREG32(mmHDMI_ACR_32_0 + dig->afmt->offset, tmp);
	tmp = RREG32(mmHDMI_ACR_32_1 + dig->afmt->offset);
	tmp = REG_SET_FIELD(tmp, HDMI_ACR_32_1, HDMI_ACR_N_32, acr.n_32khz);
	WREG32(mmHDMI_ACR_32_1 + dig->afmt->offset, tmp);

	tmp = RREG32(mmHDMI_ACR_44_0 + dig->afmt->offset);
	tmp = REG_SET_FIELD(tmp, HDMI_ACR_44_0, HDMI_ACR_CTS_44, acr.cts_44_1khz);
	WREG32(mmHDMI_ACR_44_0 + dig->afmt->offset, tmp);
	tmp = RREG32(mmHDMI_ACR_44_1 + dig->afmt->offset);
	tmp = REG_SET_FIELD(tmp, HDMI_ACR_44_1, HDMI_ACR_N_44, acr.n_44_1khz);
	WREG32(mmHDMI_ACR_44_1 + dig->afmt->offset, tmp);

	tmp = RREG32(mmHDMI_ACR_48_0 + dig->afmt->offset);
	tmp = REG_SET_FIELD(tmp, HDMI_ACR_48_0, HDMI_ACR_CTS_48, acr.cts_48khz);
	WREG32(mmHDMI_ACR_48_0 + dig->afmt->offset, tmp);
	tmp = RREG32(mmHDMI_ACR_48_1 + dig->afmt->offset);
	tmp = REG_SET_FIELD(tmp, HDMI_ACR_48_1, HDMI_ACR_N_48, acr.n_48khz);
	WREG32(mmHDMI_ACR_48_1 + dig->afmt->offset, tmp);

}

/*
 * build a HDMI Video Info Frame
 */
static void dce_v11_0_afmt_update_avi_infoframe(struct drm_encoder *encoder,
					       void *buffer, size_t size)
{
	struct drm_device *dev = encoder->dev;
	struct amdgpu_device *adev = dev->dev_private;
	struct amdgpu_encoder *amdgpu_encoder = to_amdgpu_encoder(encoder);
	struct amdgpu_encoder_atom_dig *dig = amdgpu_encoder->enc_priv;
	uint8_t *frame = buffer + 3;
	uint8_t *header = buffer;

	WREG32(mmAFMT_AVI_INFO0 + dig->afmt->offset,
		frame[0x0] | (frame[0x1] << 8) | (frame[0x2] << 16) | (frame[0x3] << 24));
	WREG32(mmAFMT_AVI_INFO1 + dig->afmt->offset,
		frame[0x4] | (frame[0x5] << 8) | (frame[0x6] << 16) | (frame[0x7] << 24));
	WREG32(mmAFMT_AVI_INFO2 + dig->afmt->offset,
		frame[0x8] | (frame[0x9] << 8) | (frame[0xA] << 16) | (frame[0xB] << 24));
	WREG32(mmAFMT_AVI_INFO3 + dig->afmt->offset,
		frame[0xC] | (frame[0xD] << 8) | (header[1] << 24));
}

static void dce_v11_0_audio_set_dto(struct drm_encoder *encoder, u32 clock)
{
	struct drm_device *dev = encoder->dev;
	struct amdgpu_device *adev = dev->dev_private;
	struct amdgpu_encoder *amdgpu_encoder = to_amdgpu_encoder(encoder);
	struct amdgpu_encoder_atom_dig *dig = amdgpu_encoder->enc_priv;
	struct amdgpu_crtc *amdgpu_crtc = to_amdgpu_crtc(encoder->crtc);
	u32 dto_phase = 24 * 1000;
	u32 dto_modulo = clock;
	u32 tmp;

	if (!dig || !dig->afmt)
		return;

	/* XXX two dtos; generally use dto0 for hdmi */
	/* Express [24MHz / target pixel clock] as an exact rational
	 * number (coefficient of two integer numbers.  DCCG_AUDIO_DTOx_PHASE
	 * is the numerator, DCCG_AUDIO_DTOx_MODULE is the denominator
	 */
	tmp = RREG32(mmDCCG_AUDIO_DTO_SOURCE);
	tmp = REG_SET_FIELD(tmp, DCCG_AUDIO_DTO_SOURCE, DCCG_AUDIO_DTO0_SOURCE_SEL,
			    amdgpu_crtc->crtc_id);
	WREG32(mmDCCG_AUDIO_DTO_SOURCE, tmp);
	WREG32(mmDCCG_AUDIO_DTO0_PHASE, dto_phase);
	WREG32(mmDCCG_AUDIO_DTO0_MODULE, dto_modulo);
}

/*
 * update the info frames with the data from the current display mode
 */
static void dce_v11_0_afmt_setmode(struct drm_encoder *encoder,
				  struct drm_display_mode *mode)
{
	struct drm_device *dev = encoder->dev;
	struct amdgpu_device *adev = dev->dev_private;
	struct amdgpu_encoder *amdgpu_encoder = to_amdgpu_encoder(encoder);
	struct amdgpu_encoder_atom_dig *dig = amdgpu_encoder->enc_priv;
	struct drm_connector *connector = amdgpu_get_connector_for_encoder(encoder);
	u8 buffer[HDMI_INFOFRAME_HEADER_SIZE + HDMI_AVI_INFOFRAME_SIZE];
	struct hdmi_avi_infoframe frame;
	ssize_t err;
	u32 tmp;
	int bpc = 8;

	if (!dig || !dig->afmt)
		return;

	/* Silent, r600_hdmi_enable will raise WARN for us */
	if (!dig->afmt->enabled)
		return;

	/* hdmi deep color mode general control packets setup, if bpc > 8 */
	if (encoder->crtc) {
		struct amdgpu_crtc *amdgpu_crtc = to_amdgpu_crtc(encoder->crtc);
		bpc = amdgpu_crtc->bpc;
	}

	/* disable audio prior to setting up hw */
	dig->afmt->pin = dce_v11_0_audio_get_pin(adev);
	dce_v11_0_audio_enable(adev, dig->afmt->pin, false);

	dce_v11_0_audio_set_dto(encoder, mode->clock);

	tmp = RREG32(mmHDMI_VBI_PACKET_CONTROL + dig->afmt->offset);
	tmp = REG_SET_FIELD(tmp, HDMI_VBI_PACKET_CONTROL, HDMI_NULL_SEND, 1);
	WREG32(mmHDMI_VBI_PACKET_CONTROL + dig->afmt->offset, tmp); /* send null packets when required */

	WREG32(mmAFMT_AUDIO_CRC_CONTROL + dig->afmt->offset, 0x1000);

	tmp = RREG32(mmHDMI_CONTROL + dig->afmt->offset);
	switch (bpc) {
	case 0:
	case 6:
	case 8:
	case 16:
	default:
		tmp = REG_SET_FIELD(tmp, HDMI_CONTROL, HDMI_DEEP_COLOR_ENABLE, 0);
		tmp = REG_SET_FIELD(tmp, HDMI_CONTROL, HDMI_DEEP_COLOR_DEPTH, 0);
		DRM_DEBUG("%s: Disabling hdmi deep color for %d bpc.\n",
			  connector->name, bpc);
		break;
	case 10:
		tmp = REG_SET_FIELD(tmp, HDMI_CONTROL, HDMI_DEEP_COLOR_ENABLE, 1);
		tmp = REG_SET_FIELD(tmp, HDMI_CONTROL, HDMI_DEEP_COLOR_DEPTH, 1);
		DRM_DEBUG("%s: Enabling hdmi deep color 30 for 10 bpc.\n",
			  connector->name);
		break;
	case 12:
		tmp = REG_SET_FIELD(tmp, HDMI_CONTROL, HDMI_DEEP_COLOR_ENABLE, 1);
		tmp = REG_SET_FIELD(tmp, HDMI_CONTROL, HDMI_DEEP_COLOR_DEPTH, 2);
		DRM_DEBUG("%s: Enabling hdmi deep color 36 for 12 bpc.\n",
			  connector->name);
		break;
	}
	WREG32(mmHDMI_CONTROL + dig->afmt->offset, tmp);

	tmp = RREG32(mmHDMI_VBI_PACKET_CONTROL + dig->afmt->offset);
	tmp = REG_SET_FIELD(tmp, HDMI_VBI_PACKET_CONTROL, HDMI_NULL_SEND, 1); /* send null packets when required */
	tmp = REG_SET_FIELD(tmp, HDMI_VBI_PACKET_CONTROL, HDMI_GC_SEND, 1); /* send general control packets */
	tmp = REG_SET_FIELD(tmp, HDMI_VBI_PACKET_CONTROL, HDMI_GC_CONT, 1); /* send general control packets every frame */
	WREG32(mmHDMI_VBI_PACKET_CONTROL + dig->afmt->offset, tmp);

	tmp = RREG32(mmHDMI_INFOFRAME_CONTROL0 + dig->afmt->offset);
	/* enable audio info frames (frames won't be set until audio is enabled) */
	tmp = REG_SET_FIELD(tmp, HDMI_INFOFRAME_CONTROL0, HDMI_AUDIO_INFO_SEND, 1);
	/* required for audio info values to be updated */
	tmp = REG_SET_FIELD(tmp, HDMI_INFOFRAME_CONTROL0, HDMI_AUDIO_INFO_CONT, 1);
	WREG32(mmHDMI_INFOFRAME_CONTROL0 + dig->afmt->offset, tmp);

	tmp = RREG32(mmAFMT_INFOFRAME_CONTROL0 + dig->afmt->offset);
	/* required for audio info values to be updated */
	tmp = REG_SET_FIELD(tmp, AFMT_INFOFRAME_CONTROL0, AFMT_AUDIO_INFO_UPDATE, 1);
	WREG32(mmAFMT_INFOFRAME_CONTROL0 + dig->afmt->offset, tmp);

	tmp = RREG32(mmHDMI_INFOFRAME_CONTROL1 + dig->afmt->offset);
	/* anything other than 0 */
	tmp = REG_SET_FIELD(tmp, HDMI_INFOFRAME_CONTROL1, HDMI_AUDIO_INFO_LINE, 2);
	WREG32(mmHDMI_INFOFRAME_CONTROL1 + dig->afmt->offset, tmp);

	WREG32(mmHDMI_GC + dig->afmt->offset, 0); /* unset HDMI_GC_AVMUTE */

	tmp = RREG32(mmHDMI_AUDIO_PACKET_CONTROL + dig->afmt->offset);
	/* set the default audio delay */
	tmp = REG_SET_FIELD(tmp, HDMI_AUDIO_PACKET_CONTROL, HDMI_AUDIO_DELAY_EN, 1);
	/* should be suffient for all audio modes and small enough for all hblanks */
	tmp = REG_SET_FIELD(tmp, HDMI_AUDIO_PACKET_CONTROL, HDMI_AUDIO_PACKETS_PER_LINE, 3);
	WREG32(mmHDMI_AUDIO_PACKET_CONTROL + dig->afmt->offset, tmp);

	tmp = RREG32(mmAFMT_AUDIO_PACKET_CONTROL + dig->afmt->offset);
	/* allow 60958 channel status fields to be updated */
	tmp = REG_SET_FIELD(tmp, AFMT_AUDIO_PACKET_CONTROL, AFMT_60958_CS_UPDATE, 1);
	WREG32(mmAFMT_AUDIO_PACKET_CONTROL + dig->afmt->offset, tmp);

	tmp = RREG32(mmHDMI_ACR_PACKET_CONTROL + dig->afmt->offset);
	if (bpc > 8)
		/* clear SW CTS value */
		tmp = REG_SET_FIELD(tmp, HDMI_ACR_PACKET_CONTROL, HDMI_ACR_SOURCE, 0);
	else
		/* select SW CTS value */
		tmp = REG_SET_FIELD(tmp, HDMI_ACR_PACKET_CONTROL, HDMI_ACR_SOURCE, 1);
	/* allow hw to sent ACR packets when required */
	tmp = REG_SET_FIELD(tmp, HDMI_ACR_PACKET_CONTROL, HDMI_ACR_AUTO_SEND, 1);
	WREG32(mmHDMI_ACR_PACKET_CONTROL + dig->afmt->offset, tmp);

	dce_v11_0_afmt_update_ACR(encoder, mode->clock);

	tmp = RREG32(mmAFMT_60958_0 + dig->afmt->offset);
	tmp = REG_SET_FIELD(tmp, AFMT_60958_0, AFMT_60958_CS_CHANNEL_NUMBER_L, 1);
	WREG32(mmAFMT_60958_0 + dig->afmt->offset, tmp);

	tmp = RREG32(mmAFMT_60958_1 + dig->afmt->offset);
	tmp = REG_SET_FIELD(tmp, AFMT_60958_1, AFMT_60958_CS_CHANNEL_NUMBER_R, 2);
	WREG32(mmAFMT_60958_1 + dig->afmt->offset, tmp);

	tmp = RREG32(mmAFMT_60958_2 + dig->afmt->offset);
	tmp = REG_SET_FIELD(tmp, AFMT_60958_2, AFMT_60958_CS_CHANNEL_NUMBER_2, 3);
	tmp = REG_SET_FIELD(tmp, AFMT_60958_2, AFMT_60958_CS_CHANNEL_NUMBER_3, 4);
	tmp = REG_SET_FIELD(tmp, AFMT_60958_2, AFMT_60958_CS_CHANNEL_NUMBER_4, 5);
	tmp = REG_SET_FIELD(tmp, AFMT_60958_2, AFMT_60958_CS_CHANNEL_NUMBER_5, 6);
	tmp = REG_SET_FIELD(tmp, AFMT_60958_2, AFMT_60958_CS_CHANNEL_NUMBER_6, 7);
	tmp = REG_SET_FIELD(tmp, AFMT_60958_2, AFMT_60958_CS_CHANNEL_NUMBER_7, 8);
	WREG32(mmAFMT_60958_2 + dig->afmt->offset, tmp);

	dce_v11_0_audio_write_speaker_allocation(encoder);

	WREG32(mmAFMT_AUDIO_PACKET_CONTROL2 + dig->afmt->offset,
	       (0xff << AFMT_AUDIO_PACKET_CONTROL2__AFMT_AUDIO_CHANNEL_ENABLE__SHIFT));

	dce_v11_0_afmt_audio_select_pin(encoder);
	dce_v11_0_audio_write_sad_regs(encoder);
	dce_v11_0_audio_write_latency_fields(encoder, mode);

	err = drm_hdmi_avi_infoframe_from_display_mode(&frame, mode);
	if (err < 0) {
		DRM_ERROR("failed to setup AVI infoframe: %zd\n", err);
		return;
	}

	err = hdmi_avi_infoframe_pack(&frame, buffer, sizeof(buffer));
	if (err < 0) {
		DRM_ERROR("failed to pack AVI infoframe: %zd\n", err);
		return;
	}

	dce_v11_0_afmt_update_avi_infoframe(encoder, buffer, sizeof(buffer));

	tmp = RREG32(mmHDMI_INFOFRAME_CONTROL0 + dig->afmt->offset);
	/* enable AVI info frames */
	tmp = REG_SET_FIELD(tmp, HDMI_INFOFRAME_CONTROL0, HDMI_AVI_INFO_SEND, 1);
	/* required for audio info values to be updated */
	tmp = REG_SET_FIELD(tmp, HDMI_INFOFRAME_CONTROL0, HDMI_AVI_INFO_CONT, 1);
	WREG32(mmHDMI_INFOFRAME_CONTROL0 + dig->afmt->offset, tmp);

	tmp = RREG32(mmHDMI_INFOFRAME_CONTROL1 + dig->afmt->offset);
	tmp = REG_SET_FIELD(tmp, HDMI_INFOFRAME_CONTROL1, HDMI_AVI_INFO_LINE, 2);
	WREG32(mmHDMI_INFOFRAME_CONTROL1 + dig->afmt->offset, tmp);

	tmp = RREG32(mmAFMT_AUDIO_PACKET_CONTROL + dig->afmt->offset);
	/* send audio packets */
	tmp = REG_SET_FIELD(tmp, AFMT_AUDIO_PACKET_CONTROL, AFMT_AUDIO_SAMPLE_SEND, 1);
	WREG32(mmAFMT_AUDIO_PACKET_CONTROL + dig->afmt->offset, tmp);

	WREG32(mmAFMT_RAMP_CONTROL0 + dig->afmt->offset, 0x00FFFFFF);
	WREG32(mmAFMT_RAMP_CONTROL1 + dig->afmt->offset, 0x007FFFFF);
	WREG32(mmAFMT_RAMP_CONTROL2 + dig->afmt->offset, 0x00000001);
	WREG32(mmAFMT_RAMP_CONTROL3 + dig->afmt->offset, 0x00000001);

	/* enable audio after to setting up hw */
	dce_v11_0_audio_enable(adev, dig->afmt->pin, true);
}

static void dce_v11_0_afmt_enable(struct drm_encoder *encoder, bool enable)
{
	struct drm_device *dev = encoder->dev;
	struct amdgpu_device *adev = dev->dev_private;
	struct amdgpu_encoder *amdgpu_encoder = to_amdgpu_encoder(encoder);
	struct amdgpu_encoder_atom_dig *dig = amdgpu_encoder->enc_priv;

	if (!dig || !dig->afmt)
		return;

	/* Silent, r600_hdmi_enable will raise WARN for us */
	if (enable && dig->afmt->enabled)
		return;
	if (!enable && !dig->afmt->enabled)
		return;

	if (!enable && dig->afmt->pin) {
		dce_v11_0_audio_enable(adev, dig->afmt->pin, false);
		dig->afmt->pin = NULL;
	}

	dig->afmt->enabled = enable;

	DRM_DEBUG("%sabling AFMT interface @ 0x%04X for encoder 0x%x\n",
		  enable ? "En" : "Dis", dig->afmt->offset, amdgpu_encoder->encoder_id);
}

static int dce_v11_0_afmt_init(struct amdgpu_device *adev)
{
	int i;

	for (i = 0; i < adev->mode_info.num_dig; i++)
		adev->mode_info.afmt[i] = NULL;

	/* DCE11 has audio blocks tied to DIG encoders */
	for (i = 0; i < adev->mode_info.num_dig; i++) {
		adev->mode_info.afmt[i] = kzalloc(sizeof(struct amdgpu_afmt), GFP_KERNEL);
		if (adev->mode_info.afmt[i]) {
			adev->mode_info.afmt[i]->offset = dig_offsets[i];
			adev->mode_info.afmt[i]->id = i;
		} else {
			int j;
			for (j = 0; j < i; j++) {
				kfree(adev->mode_info.afmt[j]);
				adev->mode_info.afmt[j] = NULL;
			}
			return -ENOMEM;
		}
	}
	return 0;
}

static void dce_v11_0_afmt_fini(struct amdgpu_device *adev)
{
	int i;

	for (i = 0; i < adev->mode_info.num_dig; i++) {
		kfree(adev->mode_info.afmt[i]);
		adev->mode_info.afmt[i] = NULL;
	}
}

static const u32 vga_control_regs[6] =
{
	mmD1VGA_CONTROL,
	mmD2VGA_CONTROL,
	mmD3VGA_CONTROL,
	mmD4VGA_CONTROL,
	mmD5VGA_CONTROL,
	mmD6VGA_CONTROL,
};

static void dce_v11_0_vga_enable(struct drm_crtc *crtc, bool enable)
{
	struct amdgpu_crtc *amdgpu_crtc = to_amdgpu_crtc(crtc);
	struct drm_device *dev = crtc->dev;
	struct amdgpu_device *adev = dev->dev_private;
	u32 vga_control;

	vga_control = RREG32(vga_control_regs[amdgpu_crtc->crtc_id]) & ~1;
	if (enable)
		WREG32(vga_control_regs[amdgpu_crtc->crtc_id], vga_control | 1);
	else
		WREG32(vga_control_regs[amdgpu_crtc->crtc_id], vga_control);
}

static void dce_v11_0_grph_enable(struct drm_crtc *crtc, bool enable)
{
	struct amdgpu_crtc *amdgpu_crtc = to_amdgpu_crtc(crtc);
	struct drm_device *dev = crtc->dev;
	struct amdgpu_device *adev = dev->dev_private;

	if (enable)
		WREG32(mmGRPH_ENABLE + amdgpu_crtc->crtc_offset, 1);
	else
		WREG32(mmGRPH_ENABLE + amdgpu_crtc->crtc_offset, 0);
}

static int dce_v11_0_crtc_do_set_base(struct drm_crtc *crtc,
				     struct drm_framebuffer *fb,
				     int x, int y, int atomic)
{
	struct amdgpu_crtc *amdgpu_crtc = to_amdgpu_crtc(crtc);
	struct drm_device *dev = crtc->dev;
	struct amdgpu_device *adev = dev->dev_private;
	struct amdgpu_framebuffer *amdgpu_fb;
	struct drm_framebuffer *target_fb;
	struct drm_gem_object *obj;
	struct amdgpu_bo *abo;
	uint64_t fb_location, tiling_flags;
	uint32_t fb_format, fb_pitch_pixels;
	u32 fb_swap = REG_SET_FIELD(0, GRPH_SWAP_CNTL, GRPH_ENDIAN_SWAP, ENDIAN_NONE);
	u32 pipe_config;
	u32 tmp, viewport_w, viewport_h;
	int r;
	bool bypass_lut = false;
<<<<<<< HEAD
	char *format_name;
=======
	struct drm_format_name_buf format_name;
>>>>>>> 0d5320fc

	/* no fb bound */
	if (!atomic && !crtc->primary->fb) {
		DRM_DEBUG_KMS("No FB bound\n");
		return 0;
	}

	if (atomic) {
		amdgpu_fb = to_amdgpu_framebuffer(fb);
		target_fb = fb;
	} else {
		amdgpu_fb = to_amdgpu_framebuffer(crtc->primary->fb);
		target_fb = crtc->primary->fb;
	}

	/* If atomic, assume fb object is pinned & idle & fenced and
	 * just update base pointers
	 */
	obj = amdgpu_fb->obj;
	abo = gem_to_amdgpu_bo(obj);
	r = amdgpu_bo_reserve(abo, false);
	if (unlikely(r != 0))
		return r;

	if (atomic) {
		fb_location = amdgpu_bo_gpu_offset(abo);
	} else {
		r = amdgpu_bo_pin(abo, AMDGPU_GEM_DOMAIN_VRAM, &fb_location);
		if (unlikely(r != 0)) {
			amdgpu_bo_unreserve(abo);
			return -EINVAL;
		}
	}

	amdgpu_bo_get_tiling_flags(abo, &tiling_flags);
	amdgpu_bo_unreserve(abo);

	pipe_config = AMDGPU_TILING_GET(tiling_flags, PIPE_CONFIG);

	switch (target_fb->pixel_format) {
	case DRM_FORMAT_C8:
		fb_format = REG_SET_FIELD(0, GRPH_CONTROL, GRPH_DEPTH, 0);
		fb_format = REG_SET_FIELD(fb_format, GRPH_CONTROL, GRPH_FORMAT, 0);
		break;
	case DRM_FORMAT_XRGB4444:
	case DRM_FORMAT_ARGB4444:
		fb_format = REG_SET_FIELD(0, GRPH_CONTROL, GRPH_DEPTH, 1);
		fb_format = REG_SET_FIELD(fb_format, GRPH_CONTROL, GRPH_FORMAT, 2);
#ifdef __BIG_ENDIAN
		fb_swap = REG_SET_FIELD(fb_swap, GRPH_SWAP_CNTL, GRPH_ENDIAN_SWAP,
					ENDIAN_8IN16);
#endif
		break;
	case DRM_FORMAT_XRGB1555:
	case DRM_FORMAT_ARGB1555:
		fb_format = REG_SET_FIELD(0, GRPH_CONTROL, GRPH_DEPTH, 1);
		fb_format = REG_SET_FIELD(fb_format, GRPH_CONTROL, GRPH_FORMAT, 0);
#ifdef __BIG_ENDIAN
		fb_swap = REG_SET_FIELD(fb_swap, GRPH_SWAP_CNTL, GRPH_ENDIAN_SWAP,
					ENDIAN_8IN16);
#endif
		break;
	case DRM_FORMAT_BGRX5551:
	case DRM_FORMAT_BGRA5551:
		fb_format = REG_SET_FIELD(0, GRPH_CONTROL, GRPH_DEPTH, 1);
		fb_format = REG_SET_FIELD(fb_format, GRPH_CONTROL, GRPH_FORMAT, 5);
#ifdef __BIG_ENDIAN
		fb_swap = REG_SET_FIELD(fb_swap, GRPH_SWAP_CNTL, GRPH_ENDIAN_SWAP,
					ENDIAN_8IN16);
#endif
		break;
	case DRM_FORMAT_RGB565:
		fb_format = REG_SET_FIELD(0, GRPH_CONTROL, GRPH_DEPTH, 1);
		fb_format = REG_SET_FIELD(fb_format, GRPH_CONTROL, GRPH_FORMAT, 1);
#ifdef __BIG_ENDIAN
		fb_swap = REG_SET_FIELD(fb_swap, GRPH_SWAP_CNTL, GRPH_ENDIAN_SWAP,
					ENDIAN_8IN16);
#endif
		break;
	case DRM_FORMAT_XRGB8888:
	case DRM_FORMAT_ARGB8888:
		fb_format = REG_SET_FIELD(0, GRPH_CONTROL, GRPH_DEPTH, 2);
		fb_format = REG_SET_FIELD(fb_format, GRPH_CONTROL, GRPH_FORMAT, 0);
#ifdef __BIG_ENDIAN
		fb_swap = REG_SET_FIELD(fb_swap, GRPH_SWAP_CNTL, GRPH_ENDIAN_SWAP,
					ENDIAN_8IN32);
#endif
		break;
	case DRM_FORMAT_XRGB2101010:
	case DRM_FORMAT_ARGB2101010:
		fb_format = REG_SET_FIELD(0, GRPH_CONTROL, GRPH_DEPTH, 2);
		fb_format = REG_SET_FIELD(fb_format, GRPH_CONTROL, GRPH_FORMAT, 1);
#ifdef __BIG_ENDIAN
		fb_swap = REG_SET_FIELD(fb_swap, GRPH_SWAP_CNTL, GRPH_ENDIAN_SWAP,
					ENDIAN_8IN32);
#endif
		/* Greater 8 bpc fb needs to bypass hw-lut to retain precision */
		bypass_lut = true;
		break;
	case DRM_FORMAT_BGRX1010102:
	case DRM_FORMAT_BGRA1010102:
		fb_format = REG_SET_FIELD(0, GRPH_CONTROL, GRPH_DEPTH, 2);
		fb_format = REG_SET_FIELD(fb_format, GRPH_CONTROL, GRPH_FORMAT, 4);
#ifdef __BIG_ENDIAN
		fb_swap = REG_SET_FIELD(fb_swap, GRPH_SWAP_CNTL, GRPH_ENDIAN_SWAP,
					ENDIAN_8IN32);
#endif
		/* Greater 8 bpc fb needs to bypass hw-lut to retain precision */
		bypass_lut = true;
		break;
	default:
<<<<<<< HEAD
		format_name = drm_get_format_name(target_fb->pixel_format);
		DRM_ERROR("Unsupported screen format %s\n", format_name);
		kfree(format_name);
=======
		DRM_ERROR("Unsupported screen format %s\n",
		          drm_get_format_name(target_fb->pixel_format, &format_name));
>>>>>>> 0d5320fc
		return -EINVAL;
	}

	if (AMDGPU_TILING_GET(tiling_flags, ARRAY_MODE) == ARRAY_2D_TILED_THIN1) {
		unsigned bankw, bankh, mtaspect, tile_split, num_banks;

		bankw = AMDGPU_TILING_GET(tiling_flags, BANK_WIDTH);
		bankh = AMDGPU_TILING_GET(tiling_flags, BANK_HEIGHT);
		mtaspect = AMDGPU_TILING_GET(tiling_flags, MACRO_TILE_ASPECT);
		tile_split = AMDGPU_TILING_GET(tiling_flags, TILE_SPLIT);
		num_banks = AMDGPU_TILING_GET(tiling_flags, NUM_BANKS);

		fb_format = REG_SET_FIELD(fb_format, GRPH_CONTROL, GRPH_NUM_BANKS, num_banks);
		fb_format = REG_SET_FIELD(fb_format, GRPH_CONTROL, GRPH_ARRAY_MODE,
					  ARRAY_2D_TILED_THIN1);
		fb_format = REG_SET_FIELD(fb_format, GRPH_CONTROL, GRPH_TILE_SPLIT,
					  tile_split);
		fb_format = REG_SET_FIELD(fb_format, GRPH_CONTROL, GRPH_BANK_WIDTH, bankw);
		fb_format = REG_SET_FIELD(fb_format, GRPH_CONTROL, GRPH_BANK_HEIGHT, bankh);
		fb_format = REG_SET_FIELD(fb_format, GRPH_CONTROL, GRPH_MACRO_TILE_ASPECT,
					  mtaspect);
		fb_format = REG_SET_FIELD(fb_format, GRPH_CONTROL, GRPH_MICRO_TILE_MODE,
					  ADDR_SURF_MICRO_TILING_DISPLAY);
	} else if (AMDGPU_TILING_GET(tiling_flags, ARRAY_MODE) == ARRAY_1D_TILED_THIN1) {
		fb_format = REG_SET_FIELD(fb_format, GRPH_CONTROL, GRPH_ARRAY_MODE,
					  ARRAY_1D_TILED_THIN1);
	}

	fb_format = REG_SET_FIELD(fb_format, GRPH_CONTROL, GRPH_PIPE_CONFIG,
				  pipe_config);

	dce_v11_0_vga_enable(crtc, false);

	/* Make sure surface address is updated at vertical blank rather than
	 * horizontal blank
	 */
	tmp = RREG32(mmGRPH_FLIP_CONTROL + amdgpu_crtc->crtc_offset);
	tmp = REG_SET_FIELD(tmp, GRPH_FLIP_CONTROL,
			    GRPH_SURFACE_UPDATE_H_RETRACE_EN, 0);
	WREG32(mmGRPH_FLIP_CONTROL + amdgpu_crtc->crtc_offset, tmp);

	WREG32(mmGRPH_PRIMARY_SURFACE_ADDRESS_HIGH + amdgpu_crtc->crtc_offset,
	       upper_32_bits(fb_location));
	WREG32(mmGRPH_SECONDARY_SURFACE_ADDRESS_HIGH + amdgpu_crtc->crtc_offset,
	       upper_32_bits(fb_location));
	WREG32(mmGRPH_PRIMARY_SURFACE_ADDRESS + amdgpu_crtc->crtc_offset,
	       (u32)fb_location & GRPH_PRIMARY_SURFACE_ADDRESS__GRPH_PRIMARY_SURFACE_ADDRESS_MASK);
	WREG32(mmGRPH_SECONDARY_SURFACE_ADDRESS + amdgpu_crtc->crtc_offset,
	       (u32) fb_location & GRPH_SECONDARY_SURFACE_ADDRESS__GRPH_SECONDARY_SURFACE_ADDRESS_MASK);
	WREG32(mmGRPH_CONTROL + amdgpu_crtc->crtc_offset, fb_format);
	WREG32(mmGRPH_SWAP_CNTL + amdgpu_crtc->crtc_offset, fb_swap);

	/*
	 * The LUT only has 256 slots for indexing by a 8 bpc fb. Bypass the LUT
	 * for > 8 bpc scanout to avoid truncation of fb indices to 8 msb's, to
	 * retain the full precision throughout the pipeline.
	 */
	tmp = RREG32(mmGRPH_LUT_10BIT_BYPASS + amdgpu_crtc->crtc_offset);
	if (bypass_lut)
		tmp = REG_SET_FIELD(tmp, GRPH_LUT_10BIT_BYPASS, GRPH_LUT_10BIT_BYPASS_EN, 1);
	else
		tmp = REG_SET_FIELD(tmp, GRPH_LUT_10BIT_BYPASS, GRPH_LUT_10BIT_BYPASS_EN, 0);
	WREG32(mmGRPH_LUT_10BIT_BYPASS + amdgpu_crtc->crtc_offset, tmp);

	if (bypass_lut)
		DRM_DEBUG_KMS("Bypassing hardware LUT due to 10 bit fb scanout.\n");

	WREG32(mmGRPH_SURFACE_OFFSET_X + amdgpu_crtc->crtc_offset, 0);
	WREG32(mmGRPH_SURFACE_OFFSET_Y + amdgpu_crtc->crtc_offset, 0);
	WREG32(mmGRPH_X_START + amdgpu_crtc->crtc_offset, 0);
	WREG32(mmGRPH_Y_START + amdgpu_crtc->crtc_offset, 0);
	WREG32(mmGRPH_X_END + amdgpu_crtc->crtc_offset, target_fb->width);
	WREG32(mmGRPH_Y_END + amdgpu_crtc->crtc_offset, target_fb->height);

	fb_pitch_pixels = target_fb->pitches[0] / (target_fb->bits_per_pixel / 8);
	WREG32(mmGRPH_PITCH + amdgpu_crtc->crtc_offset, fb_pitch_pixels);

	dce_v11_0_grph_enable(crtc, true);

	WREG32(mmLB_DESKTOP_HEIGHT + amdgpu_crtc->crtc_offset,
	       target_fb->height);

	x &= ~3;
	y &= ~1;
	WREG32(mmVIEWPORT_START + amdgpu_crtc->crtc_offset,
	       (x << 16) | y);
	viewport_w = crtc->mode.hdisplay;
	viewport_h = (crtc->mode.vdisplay + 1) & ~1;
	WREG32(mmVIEWPORT_SIZE + amdgpu_crtc->crtc_offset,
	       (viewport_w << 16) | viewport_h);

	/* set pageflip to happen anywhere in vblank interval */
	WREG32(mmCRTC_MASTER_UPDATE_MODE + amdgpu_crtc->crtc_offset, 0);

	if (!atomic && fb && fb != crtc->primary->fb) {
		amdgpu_fb = to_amdgpu_framebuffer(fb);
		abo = gem_to_amdgpu_bo(amdgpu_fb->obj);
		r = amdgpu_bo_reserve(abo, false);
		if (unlikely(r != 0))
			return r;
		amdgpu_bo_unpin(abo);
		amdgpu_bo_unreserve(abo);
	}

	/* Bytes per pixel may have changed */
	dce_v11_0_bandwidth_update(adev);

	return 0;
}

static void dce_v11_0_set_interleave(struct drm_crtc *crtc,
				     struct drm_display_mode *mode)
{
	struct drm_device *dev = crtc->dev;
	struct amdgpu_device *adev = dev->dev_private;
	struct amdgpu_crtc *amdgpu_crtc = to_amdgpu_crtc(crtc);
	u32 tmp;

	tmp = RREG32(mmLB_DATA_FORMAT + amdgpu_crtc->crtc_offset);
	if (mode->flags & DRM_MODE_FLAG_INTERLACE)
		tmp = REG_SET_FIELD(tmp, LB_DATA_FORMAT, INTERLEAVE_EN, 1);
	else
		tmp = REG_SET_FIELD(tmp, LB_DATA_FORMAT, INTERLEAVE_EN, 0);
	WREG32(mmLB_DATA_FORMAT + amdgpu_crtc->crtc_offset, tmp);
}

static void dce_v11_0_crtc_load_lut(struct drm_crtc *crtc)
{
	struct amdgpu_crtc *amdgpu_crtc = to_amdgpu_crtc(crtc);
	struct drm_device *dev = crtc->dev;
	struct amdgpu_device *adev = dev->dev_private;
	int i;
	u32 tmp;

	DRM_DEBUG_KMS("%d\n", amdgpu_crtc->crtc_id);

	tmp = RREG32(mmINPUT_CSC_CONTROL + amdgpu_crtc->crtc_offset);
	tmp = REG_SET_FIELD(tmp, INPUT_CSC_CONTROL, INPUT_CSC_GRPH_MODE, 0);
	WREG32(mmINPUT_CSC_CONTROL + amdgpu_crtc->crtc_offset, tmp);

	tmp = RREG32(mmPRESCALE_GRPH_CONTROL + amdgpu_crtc->crtc_offset);
	tmp = REG_SET_FIELD(tmp, PRESCALE_GRPH_CONTROL, GRPH_PRESCALE_BYPASS, 1);
	WREG32(mmPRESCALE_GRPH_CONTROL + amdgpu_crtc->crtc_offset, tmp);

	tmp = RREG32(mmINPUT_GAMMA_CONTROL + amdgpu_crtc->crtc_offset);
	tmp = REG_SET_FIELD(tmp, INPUT_GAMMA_CONTROL, GRPH_INPUT_GAMMA_MODE, 0);
	WREG32(mmINPUT_GAMMA_CONTROL + amdgpu_crtc->crtc_offset, tmp);

	WREG32(mmDC_LUT_CONTROL + amdgpu_crtc->crtc_offset, 0);

	WREG32(mmDC_LUT_BLACK_OFFSET_BLUE + amdgpu_crtc->crtc_offset, 0);
	WREG32(mmDC_LUT_BLACK_OFFSET_GREEN + amdgpu_crtc->crtc_offset, 0);
	WREG32(mmDC_LUT_BLACK_OFFSET_RED + amdgpu_crtc->crtc_offset, 0);

	WREG32(mmDC_LUT_WHITE_OFFSET_BLUE + amdgpu_crtc->crtc_offset, 0xffff);
	WREG32(mmDC_LUT_WHITE_OFFSET_GREEN + amdgpu_crtc->crtc_offset, 0xffff);
	WREG32(mmDC_LUT_WHITE_OFFSET_RED + amdgpu_crtc->crtc_offset, 0xffff);

	WREG32(mmDC_LUT_RW_MODE + amdgpu_crtc->crtc_offset, 0);
	WREG32(mmDC_LUT_WRITE_EN_MASK + amdgpu_crtc->crtc_offset, 0x00000007);

	WREG32(mmDC_LUT_RW_INDEX + amdgpu_crtc->crtc_offset, 0);
	for (i = 0; i < 256; i++) {
		WREG32(mmDC_LUT_30_COLOR + amdgpu_crtc->crtc_offset,
		       (amdgpu_crtc->lut_r[i] << 20) |
		       (amdgpu_crtc->lut_g[i] << 10) |
		       (amdgpu_crtc->lut_b[i] << 0));
	}

	tmp = RREG32(mmDEGAMMA_CONTROL + amdgpu_crtc->crtc_offset);
	tmp = REG_SET_FIELD(tmp, DEGAMMA_CONTROL, GRPH_DEGAMMA_MODE, 0);
	tmp = REG_SET_FIELD(tmp, DEGAMMA_CONTROL, CURSOR_DEGAMMA_MODE, 0);
	tmp = REG_SET_FIELD(tmp, DEGAMMA_CONTROL, CURSOR2_DEGAMMA_MODE, 0);
	WREG32(mmDEGAMMA_CONTROL + amdgpu_crtc->crtc_offset, tmp);

	tmp = RREG32(mmGAMUT_REMAP_CONTROL + amdgpu_crtc->crtc_offset);
	tmp = REG_SET_FIELD(tmp, GAMUT_REMAP_CONTROL, GRPH_GAMUT_REMAP_MODE, 0);
	WREG32(mmGAMUT_REMAP_CONTROL + amdgpu_crtc->crtc_offset, tmp);

	tmp = RREG32(mmREGAMMA_CONTROL + amdgpu_crtc->crtc_offset);
	tmp = REG_SET_FIELD(tmp, REGAMMA_CONTROL, GRPH_REGAMMA_MODE, 0);
	WREG32(mmREGAMMA_CONTROL + amdgpu_crtc->crtc_offset, tmp);

	tmp = RREG32(mmOUTPUT_CSC_CONTROL + amdgpu_crtc->crtc_offset);
	tmp = REG_SET_FIELD(tmp, OUTPUT_CSC_CONTROL, OUTPUT_CSC_GRPH_MODE, 0);
	WREG32(mmOUTPUT_CSC_CONTROL + amdgpu_crtc->crtc_offset, tmp);

	/* XXX match this to the depth of the crtc fmt block, move to modeset? */
	WREG32(mmDENORM_CONTROL + amdgpu_crtc->crtc_offset, 0);
	/* XXX this only needs to be programmed once per crtc at startup,
	 * not sure where the best place for it is
	 */
	tmp = RREG32(mmALPHA_CONTROL + amdgpu_crtc->crtc_offset);
	tmp = REG_SET_FIELD(tmp, ALPHA_CONTROL, CURSOR_ALPHA_BLND_ENA, 1);
	WREG32(mmALPHA_CONTROL + amdgpu_crtc->crtc_offset, tmp);
}

static int dce_v11_0_pick_dig_encoder(struct drm_encoder *encoder)
{
	struct amdgpu_encoder *amdgpu_encoder = to_amdgpu_encoder(encoder);
	struct amdgpu_encoder_atom_dig *dig = amdgpu_encoder->enc_priv;

	switch (amdgpu_encoder->encoder_id) {
	case ENCODER_OBJECT_ID_INTERNAL_UNIPHY:
		if (dig->linkb)
			return 1;
		else
			return 0;
		break;
	case ENCODER_OBJECT_ID_INTERNAL_UNIPHY1:
		if (dig->linkb)
			return 3;
		else
			return 2;
		break;
	case ENCODER_OBJECT_ID_INTERNAL_UNIPHY2:
		if (dig->linkb)
			return 5;
		else
			return 4;
		break;
	case ENCODER_OBJECT_ID_INTERNAL_UNIPHY3:
		return 6;
		break;
	default:
		DRM_ERROR("invalid encoder_id: 0x%x\n", amdgpu_encoder->encoder_id);
		return 0;
	}
}

/**
 * dce_v11_0_pick_pll - Allocate a PPLL for use by the crtc.
 *
 * @crtc: drm crtc
 *
 * Returns the PPLL (Pixel PLL) to be used by the crtc.  For DP monitors
 * a single PPLL can be used for all DP crtcs/encoders.  For non-DP
 * monitors a dedicated PPLL must be used.  If a particular board has
 * an external DP PLL, return ATOM_PPLL_INVALID to skip PLL programming
 * as there is no need to program the PLL itself.  If we are not able to
 * allocate a PLL, return ATOM_PPLL_INVALID to skip PLL programming to
 * avoid messing up an existing monitor.
 *
 * Asic specific PLL information
 *
 * DCE 10.x
 * Tonga
 * - PPLL1, PPLL2 are available for all UNIPHY (both DP and non-DP)
 * CI
 * - PPLL0, PPLL1, PPLL2 are available for all UNIPHY (both DP and non-DP) and DAC
 *
 */
static u32 dce_v11_0_pick_pll(struct drm_crtc *crtc)
{
	struct amdgpu_crtc *amdgpu_crtc = to_amdgpu_crtc(crtc);
	struct drm_device *dev = crtc->dev;
	struct amdgpu_device *adev = dev->dev_private;
	u32 pll_in_use;
	int pll;

	if ((adev->asic_type == CHIP_POLARIS10) ||
	    (adev->asic_type == CHIP_POLARIS11)) {
		struct amdgpu_encoder *amdgpu_encoder =
			to_amdgpu_encoder(amdgpu_crtc->encoder);
		struct amdgpu_encoder_atom_dig *dig = amdgpu_encoder->enc_priv;

		if (ENCODER_MODE_IS_DP(amdgpu_atombios_encoder_get_encoder_mode(amdgpu_crtc->encoder)))
			return ATOM_DP_DTO;

		switch (amdgpu_encoder->encoder_id) {
		case ENCODER_OBJECT_ID_INTERNAL_UNIPHY:
			if (dig->linkb)
				return ATOM_COMBOPHY_PLL1;
			else
				return ATOM_COMBOPHY_PLL0;
			break;
		case ENCODER_OBJECT_ID_INTERNAL_UNIPHY1:
			if (dig->linkb)
				return ATOM_COMBOPHY_PLL3;
			else
				return ATOM_COMBOPHY_PLL2;
			break;
		case ENCODER_OBJECT_ID_INTERNAL_UNIPHY2:
			if (dig->linkb)
				return ATOM_COMBOPHY_PLL5;
			else
				return ATOM_COMBOPHY_PLL4;
			break;
		default:
			DRM_ERROR("invalid encoder_id: 0x%x\n", amdgpu_encoder->encoder_id);
			return ATOM_PPLL_INVALID;
		}
	}

	if (ENCODER_MODE_IS_DP(amdgpu_atombios_encoder_get_encoder_mode(amdgpu_crtc->encoder))) {
		if (adev->clock.dp_extclk)
			/* skip PPLL programming if using ext clock */
			return ATOM_PPLL_INVALID;
		else {
			/* use the same PPLL for all DP monitors */
			pll = amdgpu_pll_get_shared_dp_ppll(crtc);
			if (pll != ATOM_PPLL_INVALID)
				return pll;
		}
	} else {
		/* use the same PPLL for all monitors with the same clock */
		pll = amdgpu_pll_get_shared_nondp_ppll(crtc);
		if (pll != ATOM_PPLL_INVALID)
			return pll;
	}

	/* XXX need to determine what plls are available on each DCE11 part */
	pll_in_use = amdgpu_pll_get_use_mask(crtc);
	if (adev->asic_type == CHIP_CARRIZO || adev->asic_type == CHIP_STONEY) {
		if (!(pll_in_use & (1 << ATOM_PPLL1)))
			return ATOM_PPLL1;
		if (!(pll_in_use & (1 << ATOM_PPLL0)))
			return ATOM_PPLL0;
		DRM_ERROR("unable to allocate a PPLL\n");
		return ATOM_PPLL_INVALID;
	} else {
		if (!(pll_in_use & (1 << ATOM_PPLL2)))
			return ATOM_PPLL2;
		if (!(pll_in_use & (1 << ATOM_PPLL1)))
			return ATOM_PPLL1;
		if (!(pll_in_use & (1 << ATOM_PPLL0)))
			return ATOM_PPLL0;
		DRM_ERROR("unable to allocate a PPLL\n");
		return ATOM_PPLL_INVALID;
	}
	return ATOM_PPLL_INVALID;
}

static void dce_v11_0_lock_cursor(struct drm_crtc *crtc, bool lock)
{
	struct amdgpu_device *adev = crtc->dev->dev_private;
	struct amdgpu_crtc *amdgpu_crtc = to_amdgpu_crtc(crtc);
	uint32_t cur_lock;

	cur_lock = RREG32(mmCUR_UPDATE + amdgpu_crtc->crtc_offset);
	if (lock)
		cur_lock = REG_SET_FIELD(cur_lock, CUR_UPDATE, CURSOR_UPDATE_LOCK, 1);
	else
		cur_lock = REG_SET_FIELD(cur_lock, CUR_UPDATE, CURSOR_UPDATE_LOCK, 0);
	WREG32(mmCUR_UPDATE + amdgpu_crtc->crtc_offset, cur_lock);
}

static void dce_v11_0_hide_cursor(struct drm_crtc *crtc)
{
	struct amdgpu_crtc *amdgpu_crtc = to_amdgpu_crtc(crtc);
	struct amdgpu_device *adev = crtc->dev->dev_private;
	u32 tmp;

	tmp = RREG32_IDX(mmCUR_CONTROL + amdgpu_crtc->crtc_offset);
	tmp = REG_SET_FIELD(tmp, CUR_CONTROL, CURSOR_EN, 0);
	WREG32_IDX(mmCUR_CONTROL + amdgpu_crtc->crtc_offset, tmp);
}

static void dce_v11_0_show_cursor(struct drm_crtc *crtc)
{
	struct amdgpu_crtc *amdgpu_crtc = to_amdgpu_crtc(crtc);
	struct amdgpu_device *adev = crtc->dev->dev_private;
	u32 tmp;

	WREG32(mmCUR_SURFACE_ADDRESS_HIGH + amdgpu_crtc->crtc_offset,
	       upper_32_bits(amdgpu_crtc->cursor_addr));
	WREG32(mmCUR_SURFACE_ADDRESS + amdgpu_crtc->crtc_offset,
	       lower_32_bits(amdgpu_crtc->cursor_addr));

	tmp = RREG32_IDX(mmCUR_CONTROL + amdgpu_crtc->crtc_offset);
	tmp = REG_SET_FIELD(tmp, CUR_CONTROL, CURSOR_EN, 1);
	tmp = REG_SET_FIELD(tmp, CUR_CONTROL, CURSOR_MODE, 2);
	WREG32_IDX(mmCUR_CONTROL + amdgpu_crtc->crtc_offset, tmp);
}

static int dce_v11_0_cursor_move_locked(struct drm_crtc *crtc,
					int x, int y)
{
	struct amdgpu_crtc *amdgpu_crtc = to_amdgpu_crtc(crtc);
	struct amdgpu_device *adev = crtc->dev->dev_private;
	int xorigin = 0, yorigin = 0;

	/* avivo cursor are offset into the total surface */
	x += crtc->x;
	y += crtc->y;
	DRM_DEBUG("x %d y %d c->x %d c->y %d\n", x, y, crtc->x, crtc->y);

	if (x < 0) {
		xorigin = min(-x, amdgpu_crtc->max_cursor_width - 1);
		x = 0;
	}
	if (y < 0) {
		yorigin = min(-y, amdgpu_crtc->max_cursor_height - 1);
		y = 0;
	}

	WREG32(mmCUR_POSITION + amdgpu_crtc->crtc_offset, (x << 16) | y);
	WREG32(mmCUR_HOT_SPOT + amdgpu_crtc->crtc_offset, (xorigin << 16) | yorigin);
	WREG32(mmCUR_SIZE + amdgpu_crtc->crtc_offset,
	       ((amdgpu_crtc->cursor_width - 1) << 16) | (amdgpu_crtc->cursor_height - 1));

	amdgpu_crtc->cursor_x = x;
	amdgpu_crtc->cursor_y = y;

	return 0;
}

static int dce_v11_0_crtc_cursor_move(struct drm_crtc *crtc,
				      int x, int y)
{
	int ret;

	dce_v11_0_lock_cursor(crtc, true);
	ret = dce_v11_0_cursor_move_locked(crtc, x, y);
	dce_v11_0_lock_cursor(crtc, false);

	return ret;
}

static int dce_v11_0_crtc_cursor_set2(struct drm_crtc *crtc,
				      struct drm_file *file_priv,
				      uint32_t handle,
				      uint32_t width,
				      uint32_t height,
				      int32_t hot_x,
				      int32_t hot_y)
{
	struct amdgpu_crtc *amdgpu_crtc = to_amdgpu_crtc(crtc);
	struct drm_gem_object *obj;
	struct amdgpu_bo *aobj;
	int ret;

	if (!handle) {
		/* turn off cursor */
		dce_v11_0_hide_cursor(crtc);
		obj = NULL;
		goto unpin;
	}

	if ((width > amdgpu_crtc->max_cursor_width) ||
	    (height > amdgpu_crtc->max_cursor_height)) {
		DRM_ERROR("bad cursor width or height %d x %d\n", width, height);
		return -EINVAL;
	}

	obj = drm_gem_object_lookup(file_priv, handle);
	if (!obj) {
		DRM_ERROR("Cannot find cursor object %x for crtc %d\n", handle, amdgpu_crtc->crtc_id);
		return -ENOENT;
	}

	aobj = gem_to_amdgpu_bo(obj);
	ret = amdgpu_bo_reserve(aobj, false);
	if (ret != 0) {
		drm_gem_object_unreference_unlocked(obj);
		return ret;
	}

	ret = amdgpu_bo_pin(aobj, AMDGPU_GEM_DOMAIN_VRAM, &amdgpu_crtc->cursor_addr);
	amdgpu_bo_unreserve(aobj);
	if (ret) {
		DRM_ERROR("Failed to pin new cursor BO (%d)\n", ret);
		drm_gem_object_unreference_unlocked(obj);
		return ret;
	}

	amdgpu_crtc->cursor_width = width;
	amdgpu_crtc->cursor_height = height;

	dce_v11_0_lock_cursor(crtc, true);

	if (hot_x != amdgpu_crtc->cursor_hot_x ||
	    hot_y != amdgpu_crtc->cursor_hot_y) {
		int x, y;

		x = amdgpu_crtc->cursor_x + amdgpu_crtc->cursor_hot_x - hot_x;
		y = amdgpu_crtc->cursor_y + amdgpu_crtc->cursor_hot_y - hot_y;

		dce_v11_0_cursor_move_locked(crtc, x, y);

		amdgpu_crtc->cursor_hot_x = hot_x;
		amdgpu_crtc->cursor_hot_y = hot_y;
	}

	dce_v11_0_show_cursor(crtc);
	dce_v11_0_lock_cursor(crtc, false);

unpin:
	if (amdgpu_crtc->cursor_bo) {
		struct amdgpu_bo *aobj = gem_to_amdgpu_bo(amdgpu_crtc->cursor_bo);
		ret = amdgpu_bo_reserve(aobj, false);
		if (likely(ret == 0)) {
			amdgpu_bo_unpin(aobj);
			amdgpu_bo_unreserve(aobj);
		}
		drm_gem_object_unreference_unlocked(amdgpu_crtc->cursor_bo);
	}

	amdgpu_crtc->cursor_bo = obj;
	return 0;
}

static void dce_v11_0_cursor_reset(struct drm_crtc *crtc)
{
	struct amdgpu_crtc *amdgpu_crtc = to_amdgpu_crtc(crtc);

	if (amdgpu_crtc->cursor_bo) {
		dce_v11_0_lock_cursor(crtc, true);

		dce_v11_0_cursor_move_locked(crtc, amdgpu_crtc->cursor_x,
					     amdgpu_crtc->cursor_y);

		dce_v11_0_show_cursor(crtc);

		dce_v11_0_lock_cursor(crtc, false);
	}
}

static int dce_v11_0_crtc_gamma_set(struct drm_crtc *crtc, u16 *red, u16 *green,
				    u16 *blue, uint32_t size)
{
	struct amdgpu_crtc *amdgpu_crtc = to_amdgpu_crtc(crtc);
	int i;

	/* userspace palettes are always correct as is */
	for (i = 0; i < size; i++) {
		amdgpu_crtc->lut_r[i] = red[i] >> 6;
		amdgpu_crtc->lut_g[i] = green[i] >> 6;
		amdgpu_crtc->lut_b[i] = blue[i] >> 6;
	}
	dce_v11_0_crtc_load_lut(crtc);

	return 0;
}

static void dce_v11_0_crtc_destroy(struct drm_crtc *crtc)
{
	struct amdgpu_crtc *amdgpu_crtc = to_amdgpu_crtc(crtc);

	drm_crtc_cleanup(crtc);
	kfree(amdgpu_crtc);
}

static const struct drm_crtc_funcs dce_v11_0_crtc_funcs = {
	.cursor_set2 = dce_v11_0_crtc_cursor_set2,
	.cursor_move = dce_v11_0_crtc_cursor_move,
	.gamma_set = dce_v11_0_crtc_gamma_set,
	.set_config = amdgpu_crtc_set_config,
	.destroy = dce_v11_0_crtc_destroy,
	.page_flip_target = amdgpu_crtc_page_flip_target,
};

static void dce_v11_0_crtc_dpms(struct drm_crtc *crtc, int mode)
{
	struct drm_device *dev = crtc->dev;
	struct amdgpu_device *adev = dev->dev_private;
	struct amdgpu_crtc *amdgpu_crtc = to_amdgpu_crtc(crtc);
	unsigned type;

	switch (mode) {
	case DRM_MODE_DPMS_ON:
		amdgpu_crtc->enabled = true;
		amdgpu_atombios_crtc_enable(crtc, ATOM_ENABLE);
		dce_v11_0_vga_enable(crtc, true);
		amdgpu_atombios_crtc_blank(crtc, ATOM_DISABLE);
		dce_v11_0_vga_enable(crtc, false);
		/* Make sure VBLANK and PFLIP interrupts are still enabled */
		type = amdgpu_crtc_idx_to_irq_type(adev, amdgpu_crtc->crtc_id);
		amdgpu_irq_update(adev, &adev->crtc_irq, type);
		amdgpu_irq_update(adev, &adev->pageflip_irq, type);
		drm_crtc_vblank_on(crtc);
		dce_v11_0_crtc_load_lut(crtc);
		break;
	case DRM_MODE_DPMS_STANDBY:
	case DRM_MODE_DPMS_SUSPEND:
	case DRM_MODE_DPMS_OFF:
		drm_crtc_vblank_off(crtc);
		if (amdgpu_crtc->enabled) {
			dce_v11_0_vga_enable(crtc, true);
			amdgpu_atombios_crtc_blank(crtc, ATOM_ENABLE);
			dce_v11_0_vga_enable(crtc, false);
		}
		amdgpu_atombios_crtc_enable(crtc, ATOM_DISABLE);
		amdgpu_crtc->enabled = false;
		break;
	}
	/* adjust pm to dpms */
	amdgpu_pm_compute_clocks(adev);
}

static void dce_v11_0_crtc_prepare(struct drm_crtc *crtc)
{
	/* disable crtc pair power gating before programming */
	amdgpu_atombios_crtc_powergate(crtc, ATOM_DISABLE);
	amdgpu_atombios_crtc_lock(crtc, ATOM_ENABLE);
	dce_v11_0_crtc_dpms(crtc, DRM_MODE_DPMS_OFF);
}

static void dce_v11_0_crtc_commit(struct drm_crtc *crtc)
{
	dce_v11_0_crtc_dpms(crtc, DRM_MODE_DPMS_ON);
	amdgpu_atombios_crtc_lock(crtc, ATOM_DISABLE);
}

static void dce_v11_0_crtc_disable(struct drm_crtc *crtc)
{
	struct amdgpu_crtc *amdgpu_crtc = to_amdgpu_crtc(crtc);
	struct drm_device *dev = crtc->dev;
	struct amdgpu_device *adev = dev->dev_private;
	struct amdgpu_atom_ss ss;
	int i;

	dce_v11_0_crtc_dpms(crtc, DRM_MODE_DPMS_OFF);
	if (crtc->primary->fb) {
		int r;
		struct amdgpu_framebuffer *amdgpu_fb;
		struct amdgpu_bo *abo;

		amdgpu_fb = to_amdgpu_framebuffer(crtc->primary->fb);
		abo = gem_to_amdgpu_bo(amdgpu_fb->obj);
		r = amdgpu_bo_reserve(abo, false);
		if (unlikely(r))
			DRM_ERROR("failed to reserve abo before unpin\n");
		else {
			amdgpu_bo_unpin(abo);
			amdgpu_bo_unreserve(abo);
		}
	}
	/* disable the GRPH */
	dce_v11_0_grph_enable(crtc, false);

	amdgpu_atombios_crtc_powergate(crtc, ATOM_ENABLE);

	for (i = 0; i < adev->mode_info.num_crtc; i++) {
		if (adev->mode_info.crtcs[i] &&
		    adev->mode_info.crtcs[i]->enabled &&
		    i != amdgpu_crtc->crtc_id &&
		    amdgpu_crtc->pll_id == adev->mode_info.crtcs[i]->pll_id) {
			/* one other crtc is using this pll don't turn
			 * off the pll
			 */
			goto done;
		}
	}

	switch (amdgpu_crtc->pll_id) {
	case ATOM_PPLL0:
	case ATOM_PPLL1:
	case ATOM_PPLL2:
		/* disable the ppll */
		amdgpu_atombios_crtc_program_pll(crtc, amdgpu_crtc->crtc_id, amdgpu_crtc->pll_id,
						 0, 0, ATOM_DISABLE, 0, 0, 0, 0, 0, false, &ss);
		break;
	case ATOM_COMBOPHY_PLL0:
	case ATOM_COMBOPHY_PLL1:
	case ATOM_COMBOPHY_PLL2:
	case ATOM_COMBOPHY_PLL3:
	case ATOM_COMBOPHY_PLL4:
	case ATOM_COMBOPHY_PLL5:
		/* disable the ppll */
		amdgpu_atombios_crtc_program_pll(crtc, ATOM_CRTC_INVALID, amdgpu_crtc->pll_id,
						 0, 0, ATOM_DISABLE, 0, 0, 0, 0, 0, false, &ss);
		break;
	default:
		break;
	}
done:
	amdgpu_crtc->pll_id = ATOM_PPLL_INVALID;
	amdgpu_crtc->adjusted_clock = 0;
	amdgpu_crtc->encoder = NULL;
	amdgpu_crtc->connector = NULL;
}

static int dce_v11_0_crtc_mode_set(struct drm_crtc *crtc,
				  struct drm_display_mode *mode,
				  struct drm_display_mode *adjusted_mode,
				  int x, int y, struct drm_framebuffer *old_fb)
{
	struct amdgpu_crtc *amdgpu_crtc = to_amdgpu_crtc(crtc);
	struct drm_device *dev = crtc->dev;
	struct amdgpu_device *adev = dev->dev_private;

	if (!amdgpu_crtc->adjusted_clock)
		return -EINVAL;

	if ((adev->asic_type == CHIP_POLARIS10) ||
	    (adev->asic_type == CHIP_POLARIS11)) {
		struct amdgpu_encoder *amdgpu_encoder =
			to_amdgpu_encoder(amdgpu_crtc->encoder);
		int encoder_mode =
			amdgpu_atombios_encoder_get_encoder_mode(amdgpu_crtc->encoder);

		/* SetPixelClock calculates the plls and ss values now */
		amdgpu_atombios_crtc_program_pll(crtc, amdgpu_crtc->crtc_id,
						 amdgpu_crtc->pll_id,
						 encoder_mode, amdgpu_encoder->encoder_id,
						 adjusted_mode->clock, 0, 0, 0, 0,
						 amdgpu_crtc->bpc, amdgpu_crtc->ss_enabled, &amdgpu_crtc->ss);
	} else {
		amdgpu_atombios_crtc_set_pll(crtc, adjusted_mode);
	}
	amdgpu_atombios_crtc_set_dtd_timing(crtc, adjusted_mode);
	dce_v11_0_crtc_do_set_base(crtc, old_fb, x, y, 0);
	amdgpu_atombios_crtc_overscan_setup(crtc, mode, adjusted_mode);
	amdgpu_atombios_crtc_scaler_setup(crtc);
	dce_v11_0_cursor_reset(crtc);
	/* update the hw version fpr dpm */
	amdgpu_crtc->hw_mode = *adjusted_mode;

	return 0;
}

static bool dce_v11_0_crtc_mode_fixup(struct drm_crtc *crtc,
				     const struct drm_display_mode *mode,
				     struct drm_display_mode *adjusted_mode)
{
	struct amdgpu_crtc *amdgpu_crtc = to_amdgpu_crtc(crtc);
	struct drm_device *dev = crtc->dev;
	struct drm_encoder *encoder;

	/* assign the encoder to the amdgpu crtc to avoid repeated lookups later */
	list_for_each_entry(encoder, &dev->mode_config.encoder_list, head) {
		if (encoder->crtc == crtc) {
			amdgpu_crtc->encoder = encoder;
			amdgpu_crtc->connector = amdgpu_get_connector_for_encoder(encoder);
			break;
		}
	}
	if ((amdgpu_crtc->encoder == NULL) || (amdgpu_crtc->connector == NULL)) {
		amdgpu_crtc->encoder = NULL;
		amdgpu_crtc->connector = NULL;
		return false;
	}
	if (!amdgpu_crtc_scaling_mode_fixup(crtc, mode, adjusted_mode))
		return false;
	if (amdgpu_atombios_crtc_prepare_pll(crtc, adjusted_mode))
		return false;
	/* pick pll */
	amdgpu_crtc->pll_id = dce_v11_0_pick_pll(crtc);
	/* if we can't get a PPLL for a non-DP encoder, fail */
	if ((amdgpu_crtc->pll_id == ATOM_PPLL_INVALID) &&
	    !ENCODER_MODE_IS_DP(amdgpu_atombios_encoder_get_encoder_mode(amdgpu_crtc->encoder)))
		return false;

	return true;
}

static int dce_v11_0_crtc_set_base(struct drm_crtc *crtc, int x, int y,
				  struct drm_framebuffer *old_fb)
{
	return dce_v11_0_crtc_do_set_base(crtc, old_fb, x, y, 0);
}

static int dce_v11_0_crtc_set_base_atomic(struct drm_crtc *crtc,
					 struct drm_framebuffer *fb,
					 int x, int y, enum mode_set_atomic state)
{
       return dce_v11_0_crtc_do_set_base(crtc, fb, x, y, 1);
}

static const struct drm_crtc_helper_funcs dce_v11_0_crtc_helper_funcs = {
	.dpms = dce_v11_0_crtc_dpms,
	.mode_fixup = dce_v11_0_crtc_mode_fixup,
	.mode_set = dce_v11_0_crtc_mode_set,
	.mode_set_base = dce_v11_0_crtc_set_base,
	.mode_set_base_atomic = dce_v11_0_crtc_set_base_atomic,
	.prepare = dce_v11_0_crtc_prepare,
	.commit = dce_v11_0_crtc_commit,
	.load_lut = dce_v11_0_crtc_load_lut,
	.disable = dce_v11_0_crtc_disable,
};

static int dce_v11_0_crtc_init(struct amdgpu_device *adev, int index)
{
	struct amdgpu_crtc *amdgpu_crtc;
	int i;

	amdgpu_crtc = kzalloc(sizeof(struct amdgpu_crtc) +
			      (AMDGPUFB_CONN_LIMIT * sizeof(struct drm_connector *)), GFP_KERNEL);
	if (amdgpu_crtc == NULL)
		return -ENOMEM;

	drm_crtc_init(adev->ddev, &amdgpu_crtc->base, &dce_v11_0_crtc_funcs);

	drm_mode_crtc_set_gamma_size(&amdgpu_crtc->base, 256);
	amdgpu_crtc->crtc_id = index;
	adev->mode_info.crtcs[index] = amdgpu_crtc;

	amdgpu_crtc->max_cursor_width = 128;
	amdgpu_crtc->max_cursor_height = 128;
	adev->ddev->mode_config.cursor_width = amdgpu_crtc->max_cursor_width;
	adev->ddev->mode_config.cursor_height = amdgpu_crtc->max_cursor_height;

	for (i = 0; i < 256; i++) {
		amdgpu_crtc->lut_r[i] = i << 2;
		amdgpu_crtc->lut_g[i] = i << 2;
		amdgpu_crtc->lut_b[i] = i << 2;
	}

	switch (amdgpu_crtc->crtc_id) {
	case 0:
	default:
		amdgpu_crtc->crtc_offset = CRTC0_REGISTER_OFFSET;
		break;
	case 1:
		amdgpu_crtc->crtc_offset = CRTC1_REGISTER_OFFSET;
		break;
	case 2:
		amdgpu_crtc->crtc_offset = CRTC2_REGISTER_OFFSET;
		break;
	case 3:
		amdgpu_crtc->crtc_offset = CRTC3_REGISTER_OFFSET;
		break;
	case 4:
		amdgpu_crtc->crtc_offset = CRTC4_REGISTER_OFFSET;
		break;
	case 5:
		amdgpu_crtc->crtc_offset = CRTC5_REGISTER_OFFSET;
		break;
	}

	amdgpu_crtc->pll_id = ATOM_PPLL_INVALID;
	amdgpu_crtc->adjusted_clock = 0;
	amdgpu_crtc->encoder = NULL;
	amdgpu_crtc->connector = NULL;
	drm_crtc_helper_add(&amdgpu_crtc->base, &dce_v11_0_crtc_helper_funcs);

	return 0;
}

static int dce_v11_0_early_init(void *handle)
{
	struct amdgpu_device *adev = (struct amdgpu_device *)handle;

	adev->audio_endpt_rreg = &dce_v11_0_audio_endpt_rreg;
	adev->audio_endpt_wreg = &dce_v11_0_audio_endpt_wreg;

	dce_v11_0_set_display_funcs(adev);
	dce_v11_0_set_irq_funcs(adev);

	adev->mode_info.num_crtc = dce_v11_0_get_num_crtc(adev);

	switch (adev->asic_type) {
	case CHIP_CARRIZO:
		adev->mode_info.num_hpd = 6;
		adev->mode_info.num_dig = 9;
		break;
	case CHIP_STONEY:
		adev->mode_info.num_hpd = 6;
		adev->mode_info.num_dig = 9;
		break;
	case CHIP_POLARIS10:
		adev->mode_info.num_hpd = 6;
		adev->mode_info.num_dig = 6;
		break;
	case CHIP_POLARIS11:
		adev->mode_info.num_hpd = 5;
		adev->mode_info.num_dig = 5;
		break;
	default:
		/* FIXME: not supported yet */
		return -EINVAL;
	}

	return 0;
}

static int dce_v11_0_sw_init(void *handle)
{
	int r, i;
	struct amdgpu_device *adev = (struct amdgpu_device *)handle;

	for (i = 0; i < adev->mode_info.num_crtc; i++) {
		r = amdgpu_irq_add_id(adev, i + 1, &adev->crtc_irq);
		if (r)
			return r;
	}

	for (i = 8; i < 20; i += 2) {
		r = amdgpu_irq_add_id(adev, i, &adev->pageflip_irq);
		if (r)
			return r;
	}

	/* HPD hotplug */
	r = amdgpu_irq_add_id(adev, 42, &adev->hpd_irq);
	if (r)
		return r;

	adev->ddev->mode_config.funcs = &amdgpu_mode_funcs;

	adev->ddev->mode_config.async_page_flip = true;

	adev->ddev->mode_config.max_width = 16384;
	adev->ddev->mode_config.max_height = 16384;

	adev->ddev->mode_config.preferred_depth = 24;
	adev->ddev->mode_config.prefer_shadow = 1;

	adev->ddev->mode_config.fb_base = adev->mc.aper_base;

	r = amdgpu_modeset_create_props(adev);
	if (r)
		return r;

	adev->ddev->mode_config.max_width = 16384;
	adev->ddev->mode_config.max_height = 16384;


	/* allocate crtcs */
	for (i = 0; i < adev->mode_info.num_crtc; i++) {
		r = dce_v11_0_crtc_init(adev, i);
		if (r)
			return r;
	}

	if (amdgpu_atombios_get_connector_info_from_object_table(adev))
		amdgpu_print_display_setup(adev->ddev);
	else
		return -EINVAL;

	/* setup afmt */
	r = dce_v11_0_afmt_init(adev);
	if (r)
		return r;

	r = dce_v11_0_audio_init(adev);
	if (r)
		return r;

	drm_kms_helper_poll_init(adev->ddev);

	adev->mode_info.mode_config_initialized = true;
	return 0;
}

static int dce_v11_0_sw_fini(void *handle)
{
	struct amdgpu_device *adev = (struct amdgpu_device *)handle;

	kfree(adev->mode_info.bios_hardcoded_edid);

	drm_kms_helper_poll_fini(adev->ddev);

	dce_v11_0_audio_fini(adev);

	dce_v11_0_afmt_fini(adev);

	drm_mode_config_cleanup(adev->ddev);
	adev->mode_info.mode_config_initialized = false;

	return 0;
}

static int dce_v11_0_hw_init(void *handle)
{
	int i;
	struct amdgpu_device *adev = (struct amdgpu_device *)handle;

	dce_v11_0_init_golden_registers(adev);

	/* init dig PHYs, disp eng pll */
	amdgpu_atombios_crtc_powergate_init(adev);
	amdgpu_atombios_encoder_init_dig(adev);
	if ((adev->asic_type == CHIP_POLARIS10) ||
	    (adev->asic_type == CHIP_POLARIS11)) {
		amdgpu_atombios_crtc_set_dce_clock(adev, adev->clock.default_dispclk,
						   DCE_CLOCK_TYPE_DISPCLK, ATOM_GCK_DFS);
		amdgpu_atombios_crtc_set_dce_clock(adev, 0,
						   DCE_CLOCK_TYPE_DPREFCLK, ATOM_GCK_DFS);
	} else {
		amdgpu_atombios_crtc_set_disp_eng_pll(adev, adev->clock.default_dispclk);
	}

	/* initialize hpd */
	dce_v11_0_hpd_init(adev);

	for (i = 0; i < adev->mode_info.audio.num_pins; i++) {
		dce_v11_0_audio_enable(adev, &adev->mode_info.audio.pin[i], false);
	}

	dce_v11_0_pageflip_interrupt_init(adev);

	return 0;
}

static int dce_v11_0_hw_fini(void *handle)
{
	int i;
	struct amdgpu_device *adev = (struct amdgpu_device *)handle;

	dce_v11_0_hpd_fini(adev);

	for (i = 0; i < adev->mode_info.audio.num_pins; i++) {
		dce_v11_0_audio_enable(adev, &adev->mode_info.audio.pin[i], false);
	}

	dce_v11_0_pageflip_interrupt_fini(adev);

	return 0;
}

static int dce_v11_0_suspend(void *handle)
{
	return dce_v11_0_hw_fini(handle);
}

static int dce_v11_0_resume(void *handle)
{
	struct amdgpu_device *adev = (struct amdgpu_device *)handle;
	int ret;

	ret = dce_v11_0_hw_init(handle);

	/* turn on the BL */
	if (adev->mode_info.bl_encoder) {
		u8 bl_level = amdgpu_display_backlight_get_level(adev,
								  adev->mode_info.bl_encoder);
		amdgpu_display_backlight_set_level(adev, adev->mode_info.bl_encoder,
						    bl_level);
	}

	return ret;
}

static bool dce_v11_0_is_idle(void *handle)
{
	return true;
}

static int dce_v11_0_wait_for_idle(void *handle)
{
	return 0;
}

static int dce_v11_0_soft_reset(void *handle)
{
	u32 srbm_soft_reset = 0, tmp;
	struct amdgpu_device *adev = (struct amdgpu_device *)handle;

	if (dce_v11_0_is_display_hung(adev))
		srbm_soft_reset |= SRBM_SOFT_RESET__SOFT_RESET_DC_MASK;

	if (srbm_soft_reset) {
		tmp = RREG32(mmSRBM_SOFT_RESET);
		tmp |= srbm_soft_reset;
		dev_info(adev->dev, "SRBM_SOFT_RESET=0x%08X\n", tmp);
		WREG32(mmSRBM_SOFT_RESET, tmp);
		tmp = RREG32(mmSRBM_SOFT_RESET);

		udelay(50);

		tmp &= ~srbm_soft_reset;
		WREG32(mmSRBM_SOFT_RESET, tmp);
		tmp = RREG32(mmSRBM_SOFT_RESET);

		/* Wait a little for things to settle down */
		udelay(50);
	}
	return 0;
}

static void dce_v11_0_set_crtc_vblank_interrupt_state(struct amdgpu_device *adev,
						     int crtc,
						     enum amdgpu_interrupt_state state)
{
	u32 lb_interrupt_mask;

	if (crtc >= adev->mode_info.num_crtc) {
		DRM_DEBUG("invalid crtc %d\n", crtc);
		return;
	}

	switch (state) {
	case AMDGPU_IRQ_STATE_DISABLE:
		lb_interrupt_mask = RREG32(mmLB_INTERRUPT_MASK + crtc_offsets[crtc]);
		lb_interrupt_mask = REG_SET_FIELD(lb_interrupt_mask, LB_INTERRUPT_MASK,
						  VBLANK_INTERRUPT_MASK, 0);
		WREG32(mmLB_INTERRUPT_MASK + crtc_offsets[crtc], lb_interrupt_mask);
		break;
	case AMDGPU_IRQ_STATE_ENABLE:
		lb_interrupt_mask = RREG32(mmLB_INTERRUPT_MASK + crtc_offsets[crtc]);
		lb_interrupt_mask = REG_SET_FIELD(lb_interrupt_mask, LB_INTERRUPT_MASK,
						  VBLANK_INTERRUPT_MASK, 1);
		WREG32(mmLB_INTERRUPT_MASK + crtc_offsets[crtc], lb_interrupt_mask);
		break;
	default:
		break;
	}
}

static void dce_v11_0_set_crtc_vline_interrupt_state(struct amdgpu_device *adev,
						    int crtc,
						    enum amdgpu_interrupt_state state)
{
	u32 lb_interrupt_mask;

	if (crtc >= adev->mode_info.num_crtc) {
		DRM_DEBUG("invalid crtc %d\n", crtc);
		return;
	}

	switch (state) {
	case AMDGPU_IRQ_STATE_DISABLE:
		lb_interrupt_mask = RREG32(mmLB_INTERRUPT_MASK + crtc_offsets[crtc]);
		lb_interrupt_mask = REG_SET_FIELD(lb_interrupt_mask, LB_INTERRUPT_MASK,
						  VLINE_INTERRUPT_MASK, 0);
		WREG32(mmLB_INTERRUPT_MASK + crtc_offsets[crtc], lb_interrupt_mask);
		break;
	case AMDGPU_IRQ_STATE_ENABLE:
		lb_interrupt_mask = RREG32(mmLB_INTERRUPT_MASK + crtc_offsets[crtc]);
		lb_interrupt_mask = REG_SET_FIELD(lb_interrupt_mask, LB_INTERRUPT_MASK,
						  VLINE_INTERRUPT_MASK, 1);
		WREG32(mmLB_INTERRUPT_MASK + crtc_offsets[crtc], lb_interrupt_mask);
		break;
	default:
		break;
	}
}

static int dce_v11_0_set_hpd_irq_state(struct amdgpu_device *adev,
					struct amdgpu_irq_src *source,
					unsigned hpd,
					enum amdgpu_interrupt_state state)
{
	u32 tmp;

	if (hpd >= adev->mode_info.num_hpd) {
		DRM_DEBUG("invalid hdp %d\n", hpd);
		return 0;
	}

	switch (state) {
	case AMDGPU_IRQ_STATE_DISABLE:
		tmp = RREG32(mmDC_HPD_INT_CONTROL + hpd_offsets[hpd]);
		tmp = REG_SET_FIELD(tmp, DC_HPD_INT_CONTROL, DC_HPD_INT_EN, 0);
		WREG32(mmDC_HPD_INT_CONTROL + hpd_offsets[hpd], tmp);
		break;
	case AMDGPU_IRQ_STATE_ENABLE:
		tmp = RREG32(mmDC_HPD_INT_CONTROL + hpd_offsets[hpd]);
		tmp = REG_SET_FIELD(tmp, DC_HPD_INT_CONTROL, DC_HPD_INT_EN, 1);
		WREG32(mmDC_HPD_INT_CONTROL + hpd_offsets[hpd], tmp);
		break;
	default:
		break;
	}

	return 0;
}

static int dce_v11_0_set_crtc_irq_state(struct amdgpu_device *adev,
					struct amdgpu_irq_src *source,
					unsigned type,
					enum amdgpu_interrupt_state state)
{
	switch (type) {
	case AMDGPU_CRTC_IRQ_VBLANK1:
		dce_v11_0_set_crtc_vblank_interrupt_state(adev, 0, state);
		break;
	case AMDGPU_CRTC_IRQ_VBLANK2:
		dce_v11_0_set_crtc_vblank_interrupt_state(adev, 1, state);
		break;
	case AMDGPU_CRTC_IRQ_VBLANK3:
		dce_v11_0_set_crtc_vblank_interrupt_state(adev, 2, state);
		break;
	case AMDGPU_CRTC_IRQ_VBLANK4:
		dce_v11_0_set_crtc_vblank_interrupt_state(adev, 3, state);
		break;
	case AMDGPU_CRTC_IRQ_VBLANK5:
		dce_v11_0_set_crtc_vblank_interrupt_state(adev, 4, state);
		break;
	case AMDGPU_CRTC_IRQ_VBLANK6:
		dce_v11_0_set_crtc_vblank_interrupt_state(adev, 5, state);
		break;
	case AMDGPU_CRTC_IRQ_VLINE1:
		dce_v11_0_set_crtc_vline_interrupt_state(adev, 0, state);
		break;
	case AMDGPU_CRTC_IRQ_VLINE2:
		dce_v11_0_set_crtc_vline_interrupt_state(adev, 1, state);
		break;
	case AMDGPU_CRTC_IRQ_VLINE3:
		dce_v11_0_set_crtc_vline_interrupt_state(adev, 2, state);
		break;
	case AMDGPU_CRTC_IRQ_VLINE4:
		dce_v11_0_set_crtc_vline_interrupt_state(adev, 3, state);
		break;
	case AMDGPU_CRTC_IRQ_VLINE5:
		dce_v11_0_set_crtc_vline_interrupt_state(adev, 4, state);
		break;
	 case AMDGPU_CRTC_IRQ_VLINE6:
		dce_v11_0_set_crtc_vline_interrupt_state(adev, 5, state);
		break;
	default:
		break;
	}
	return 0;
}

static int dce_v11_0_set_pageflip_irq_state(struct amdgpu_device *adev,
					    struct amdgpu_irq_src *src,
					    unsigned type,
					    enum amdgpu_interrupt_state state)
{
	u32 reg;

	if (type >= adev->mode_info.num_crtc) {
		DRM_ERROR("invalid pageflip crtc %d\n", type);
		return -EINVAL;
	}

	reg = RREG32(mmGRPH_INTERRUPT_CONTROL + crtc_offsets[type]);
	if (state == AMDGPU_IRQ_STATE_DISABLE)
		WREG32(mmGRPH_INTERRUPT_CONTROL + crtc_offsets[type],
		       reg & ~GRPH_INTERRUPT_CONTROL__GRPH_PFLIP_INT_MASK_MASK);
	else
		WREG32(mmGRPH_INTERRUPT_CONTROL + crtc_offsets[type],
		       reg | GRPH_INTERRUPT_CONTROL__GRPH_PFLIP_INT_MASK_MASK);

	return 0;
}

static int dce_v11_0_pageflip_irq(struct amdgpu_device *adev,
				  struct amdgpu_irq_src *source,
				  struct amdgpu_iv_entry *entry)
{
	unsigned long flags;
	unsigned crtc_id;
	struct amdgpu_crtc *amdgpu_crtc;
	struct amdgpu_flip_work *works;

	crtc_id = (entry->src_id - 8) >> 1;
	amdgpu_crtc = adev->mode_info.crtcs[crtc_id];

	if (crtc_id >= adev->mode_info.num_crtc) {
		DRM_ERROR("invalid pageflip crtc %d\n", crtc_id);
		return -EINVAL;
	}

	if (RREG32(mmGRPH_INTERRUPT_STATUS + crtc_offsets[crtc_id]) &
	    GRPH_INTERRUPT_STATUS__GRPH_PFLIP_INT_OCCURRED_MASK)
		WREG32(mmGRPH_INTERRUPT_STATUS + crtc_offsets[crtc_id],
		       GRPH_INTERRUPT_STATUS__GRPH_PFLIP_INT_CLEAR_MASK);

	/* IRQ could occur when in initial stage */
	if(amdgpu_crtc == NULL)
		return 0;

	spin_lock_irqsave(&adev->ddev->event_lock, flags);
	works = amdgpu_crtc->pflip_works;
	if (amdgpu_crtc->pflip_status != AMDGPU_FLIP_SUBMITTED){
		DRM_DEBUG_DRIVER("amdgpu_crtc->pflip_status = %d != "
						 "AMDGPU_FLIP_SUBMITTED(%d)\n",
						 amdgpu_crtc->pflip_status,
						 AMDGPU_FLIP_SUBMITTED);
		spin_unlock_irqrestore(&adev->ddev->event_lock, flags);
		return 0;
	}

	/* page flip completed. clean up */
	amdgpu_crtc->pflip_status = AMDGPU_FLIP_NONE;
	amdgpu_crtc->pflip_works = NULL;

	/* wakeup usersapce */
	if(works->event)
		drm_crtc_send_vblank_event(&amdgpu_crtc->base, works->event);

	spin_unlock_irqrestore(&adev->ddev->event_lock, flags);

	drm_crtc_vblank_put(&amdgpu_crtc->base);
	schedule_work(&works->unpin_work);

	return 0;
}

static void dce_v11_0_hpd_int_ack(struct amdgpu_device *adev,
				  int hpd)
{
	u32 tmp;

	if (hpd >= adev->mode_info.num_hpd) {
		DRM_DEBUG("invalid hdp %d\n", hpd);
		return;
	}

	tmp = RREG32(mmDC_HPD_INT_CONTROL + hpd_offsets[hpd]);
	tmp = REG_SET_FIELD(tmp, DC_HPD_INT_CONTROL, DC_HPD_INT_ACK, 1);
	WREG32(mmDC_HPD_INT_CONTROL + hpd_offsets[hpd], tmp);
}

static void dce_v11_0_crtc_vblank_int_ack(struct amdgpu_device *adev,
					  int crtc)
{
	u32 tmp;

	if (crtc < 0 || crtc >= adev->mode_info.num_crtc) {
		DRM_DEBUG("invalid crtc %d\n", crtc);
		return;
	}

	tmp = RREG32(mmLB_VBLANK_STATUS + crtc_offsets[crtc]);
	tmp = REG_SET_FIELD(tmp, LB_VBLANK_STATUS, VBLANK_ACK, 1);
	WREG32(mmLB_VBLANK_STATUS + crtc_offsets[crtc], tmp);
}

static void dce_v11_0_crtc_vline_int_ack(struct amdgpu_device *adev,
					 int crtc)
{
	u32 tmp;

	if (crtc < 0 || crtc >= adev->mode_info.num_crtc) {
		DRM_DEBUG("invalid crtc %d\n", crtc);
		return;
	}

	tmp = RREG32(mmLB_VLINE_STATUS + crtc_offsets[crtc]);
	tmp = REG_SET_FIELD(tmp, LB_VLINE_STATUS, VLINE_ACK, 1);
	WREG32(mmLB_VLINE_STATUS + crtc_offsets[crtc], tmp);
}

static int dce_v11_0_crtc_irq(struct amdgpu_device *adev,
				struct amdgpu_irq_src *source,
				struct amdgpu_iv_entry *entry)
{
	unsigned crtc = entry->src_id - 1;
	uint32_t disp_int = RREG32(interrupt_status_offsets[crtc].reg);
	unsigned irq_type = amdgpu_crtc_idx_to_irq_type(adev, crtc);

	switch (entry->src_data) {
	case 0: /* vblank */
		if (disp_int & interrupt_status_offsets[crtc].vblank)
			dce_v11_0_crtc_vblank_int_ack(adev, crtc);
		else
			DRM_DEBUG("IH: IH event w/o asserted irq bit?\n");

		if (amdgpu_irq_enabled(adev, source, irq_type)) {
			drm_handle_vblank(adev->ddev, crtc);
		}
		DRM_DEBUG("IH: D%d vblank\n", crtc + 1);

		break;
	case 1: /* vline */
		if (disp_int & interrupt_status_offsets[crtc].vline)
			dce_v11_0_crtc_vline_int_ack(adev, crtc);
		else
			DRM_DEBUG("IH: IH event w/o asserted irq bit?\n");

		DRM_DEBUG("IH: D%d vline\n", crtc + 1);

		break;
	default:
		DRM_DEBUG("Unhandled interrupt: %d %d\n", entry->src_id, entry->src_data);
		break;
	}

	return 0;
}

static int dce_v11_0_hpd_irq(struct amdgpu_device *adev,
			     struct amdgpu_irq_src *source,
			     struct amdgpu_iv_entry *entry)
{
	uint32_t disp_int, mask;
	unsigned hpd;

	if (entry->src_data >= adev->mode_info.num_hpd) {
		DRM_DEBUG("Unhandled interrupt: %d %d\n", entry->src_id, entry->src_data);
		return 0;
	}

	hpd = entry->src_data;
	disp_int = RREG32(interrupt_status_offsets[hpd].reg);
	mask = interrupt_status_offsets[hpd].hpd;

	if (disp_int & mask) {
		dce_v11_0_hpd_int_ack(adev, hpd);
		schedule_work(&adev->hotplug_work);
		DRM_DEBUG("IH: HPD%d\n", hpd + 1);
	}

	return 0;
}

static int dce_v11_0_set_clockgating_state(void *handle,
					  enum amd_clockgating_state state)
{
	return 0;
}

static int dce_v11_0_set_powergating_state(void *handle,
					  enum amd_powergating_state state)
{
	return 0;
}

static const struct amd_ip_funcs dce_v11_0_ip_funcs = {
	.name = "dce_v11_0",
	.early_init = dce_v11_0_early_init,
	.late_init = NULL,
	.sw_init = dce_v11_0_sw_init,
	.sw_fini = dce_v11_0_sw_fini,
	.hw_init = dce_v11_0_hw_init,
	.hw_fini = dce_v11_0_hw_fini,
	.suspend = dce_v11_0_suspend,
	.resume = dce_v11_0_resume,
	.is_idle = dce_v11_0_is_idle,
	.wait_for_idle = dce_v11_0_wait_for_idle,
	.soft_reset = dce_v11_0_soft_reset,
	.set_clockgating_state = dce_v11_0_set_clockgating_state,
	.set_powergating_state = dce_v11_0_set_powergating_state,
};

static void
dce_v11_0_encoder_mode_set(struct drm_encoder *encoder,
			  struct drm_display_mode *mode,
			  struct drm_display_mode *adjusted_mode)
{
	struct amdgpu_encoder *amdgpu_encoder = to_amdgpu_encoder(encoder);

	amdgpu_encoder->pixel_clock = adjusted_mode->clock;

	/* need to call this here rather than in prepare() since we need some crtc info */
	amdgpu_atombios_encoder_dpms(encoder, DRM_MODE_DPMS_OFF);

	/* set scaler clears this on some chips */
	dce_v11_0_set_interleave(encoder->crtc, mode);

	if (amdgpu_atombios_encoder_get_encoder_mode(encoder) == ATOM_ENCODER_MODE_HDMI) {
		dce_v11_0_afmt_enable(encoder, true);
		dce_v11_0_afmt_setmode(encoder, adjusted_mode);
	}
}

static void dce_v11_0_encoder_prepare(struct drm_encoder *encoder)
{
	struct amdgpu_device *adev = encoder->dev->dev_private;
	struct amdgpu_encoder *amdgpu_encoder = to_amdgpu_encoder(encoder);
	struct drm_connector *connector = amdgpu_get_connector_for_encoder(encoder);

	if ((amdgpu_encoder->active_device &
	     (ATOM_DEVICE_DFP_SUPPORT | ATOM_DEVICE_LCD_SUPPORT)) ||
	    (amdgpu_encoder_get_dp_bridge_encoder_id(encoder) !=
	     ENCODER_OBJECT_ID_NONE)) {
		struct amdgpu_encoder_atom_dig *dig = amdgpu_encoder->enc_priv;
		if (dig) {
			dig->dig_encoder = dce_v11_0_pick_dig_encoder(encoder);
			if (amdgpu_encoder->active_device & ATOM_DEVICE_DFP_SUPPORT)
				dig->afmt = adev->mode_info.afmt[dig->dig_encoder];
		}
	}

	amdgpu_atombios_scratch_regs_lock(adev, true);

	if (connector) {
		struct amdgpu_connector *amdgpu_connector = to_amdgpu_connector(connector);

		/* select the clock/data port if it uses a router */
		if (amdgpu_connector->router.cd_valid)
			amdgpu_i2c_router_select_cd_port(amdgpu_connector);

		/* turn eDP panel on for mode set */
		if (connector->connector_type == DRM_MODE_CONNECTOR_eDP)
			amdgpu_atombios_encoder_set_edp_panel_power(connector,
							     ATOM_TRANSMITTER_ACTION_POWER_ON);
	}

	/* this is needed for the pll/ss setup to work correctly in some cases */
	amdgpu_atombios_encoder_set_crtc_source(encoder);
	/* set up the FMT blocks */
	dce_v11_0_program_fmt(encoder);
}

static void dce_v11_0_encoder_commit(struct drm_encoder *encoder)
{
	struct drm_device *dev = encoder->dev;
	struct amdgpu_device *adev = dev->dev_private;

	/* need to call this here as we need the crtc set up */
	amdgpu_atombios_encoder_dpms(encoder, DRM_MODE_DPMS_ON);
	amdgpu_atombios_scratch_regs_lock(adev, false);
}

static void dce_v11_0_encoder_disable(struct drm_encoder *encoder)
{
	struct amdgpu_encoder *amdgpu_encoder = to_amdgpu_encoder(encoder);
	struct amdgpu_encoder_atom_dig *dig;

	amdgpu_atombios_encoder_dpms(encoder, DRM_MODE_DPMS_OFF);

	if (amdgpu_atombios_encoder_is_digital(encoder)) {
		if (amdgpu_atombios_encoder_get_encoder_mode(encoder) == ATOM_ENCODER_MODE_HDMI)
			dce_v11_0_afmt_enable(encoder, false);
		dig = amdgpu_encoder->enc_priv;
		dig->dig_encoder = -1;
	}
	amdgpu_encoder->active_device = 0;
}

/* these are handled by the primary encoders */
static void dce_v11_0_ext_prepare(struct drm_encoder *encoder)
{

}

static void dce_v11_0_ext_commit(struct drm_encoder *encoder)
{

}

static void
dce_v11_0_ext_mode_set(struct drm_encoder *encoder,
		      struct drm_display_mode *mode,
		      struct drm_display_mode *adjusted_mode)
{

}

static void dce_v11_0_ext_disable(struct drm_encoder *encoder)
{

}

static void
dce_v11_0_ext_dpms(struct drm_encoder *encoder, int mode)
{

}

static const struct drm_encoder_helper_funcs dce_v11_0_ext_helper_funcs = {
	.dpms = dce_v11_0_ext_dpms,
	.prepare = dce_v11_0_ext_prepare,
	.mode_set = dce_v11_0_ext_mode_set,
	.commit = dce_v11_0_ext_commit,
	.disable = dce_v11_0_ext_disable,
	/* no detect for TMDS/LVDS yet */
};

static const struct drm_encoder_helper_funcs dce_v11_0_dig_helper_funcs = {
	.dpms = amdgpu_atombios_encoder_dpms,
	.mode_fixup = amdgpu_atombios_encoder_mode_fixup,
	.prepare = dce_v11_0_encoder_prepare,
	.mode_set = dce_v11_0_encoder_mode_set,
	.commit = dce_v11_0_encoder_commit,
	.disable = dce_v11_0_encoder_disable,
	.detect = amdgpu_atombios_encoder_dig_detect,
};

static const struct drm_encoder_helper_funcs dce_v11_0_dac_helper_funcs = {
	.dpms = amdgpu_atombios_encoder_dpms,
	.mode_fixup = amdgpu_atombios_encoder_mode_fixup,
	.prepare = dce_v11_0_encoder_prepare,
	.mode_set = dce_v11_0_encoder_mode_set,
	.commit = dce_v11_0_encoder_commit,
	.detect = amdgpu_atombios_encoder_dac_detect,
};

static void dce_v11_0_encoder_destroy(struct drm_encoder *encoder)
{
	struct amdgpu_encoder *amdgpu_encoder = to_amdgpu_encoder(encoder);
	if (amdgpu_encoder->devices & (ATOM_DEVICE_LCD_SUPPORT))
		amdgpu_atombios_encoder_fini_backlight(amdgpu_encoder);
	kfree(amdgpu_encoder->enc_priv);
	drm_encoder_cleanup(encoder);
	kfree(amdgpu_encoder);
}

static const struct drm_encoder_funcs dce_v11_0_encoder_funcs = {
	.destroy = dce_v11_0_encoder_destroy,
};

static void dce_v11_0_encoder_add(struct amdgpu_device *adev,
				 uint32_t encoder_enum,
				 uint32_t supported_device,
				 u16 caps)
{
	struct drm_device *dev = adev->ddev;
	struct drm_encoder *encoder;
	struct amdgpu_encoder *amdgpu_encoder;

	/* see if we already added it */
	list_for_each_entry(encoder, &dev->mode_config.encoder_list, head) {
		amdgpu_encoder = to_amdgpu_encoder(encoder);
		if (amdgpu_encoder->encoder_enum == encoder_enum) {
			amdgpu_encoder->devices |= supported_device;
			return;
		}

	}

	/* add a new one */
	amdgpu_encoder = kzalloc(sizeof(struct amdgpu_encoder), GFP_KERNEL);
	if (!amdgpu_encoder)
		return;

	encoder = &amdgpu_encoder->base;
	switch (adev->mode_info.num_crtc) {
	case 1:
		encoder->possible_crtcs = 0x1;
		break;
	case 2:
	default:
		encoder->possible_crtcs = 0x3;
		break;
	case 4:
		encoder->possible_crtcs = 0xf;
		break;
	case 6:
		encoder->possible_crtcs = 0x3f;
		break;
	}

	amdgpu_encoder->enc_priv = NULL;

	amdgpu_encoder->encoder_enum = encoder_enum;
	amdgpu_encoder->encoder_id = (encoder_enum & OBJECT_ID_MASK) >> OBJECT_ID_SHIFT;
	amdgpu_encoder->devices = supported_device;
	amdgpu_encoder->rmx_type = RMX_OFF;
	amdgpu_encoder->underscan_type = UNDERSCAN_OFF;
	amdgpu_encoder->is_ext_encoder = false;
	amdgpu_encoder->caps = caps;

	switch (amdgpu_encoder->encoder_id) {
	case ENCODER_OBJECT_ID_INTERNAL_KLDSCP_DAC1:
	case ENCODER_OBJECT_ID_INTERNAL_KLDSCP_DAC2:
		drm_encoder_init(dev, encoder, &dce_v11_0_encoder_funcs,
				 DRM_MODE_ENCODER_DAC, NULL);
		drm_encoder_helper_add(encoder, &dce_v11_0_dac_helper_funcs);
		break;
	case ENCODER_OBJECT_ID_INTERNAL_KLDSCP_DVO1:
	case ENCODER_OBJECT_ID_INTERNAL_UNIPHY:
	case ENCODER_OBJECT_ID_INTERNAL_UNIPHY1:
	case ENCODER_OBJECT_ID_INTERNAL_UNIPHY2:
	case ENCODER_OBJECT_ID_INTERNAL_UNIPHY3:
		if (amdgpu_encoder->devices & (ATOM_DEVICE_LCD_SUPPORT)) {
			amdgpu_encoder->rmx_type = RMX_FULL;
			drm_encoder_init(dev, encoder, &dce_v11_0_encoder_funcs,
					 DRM_MODE_ENCODER_LVDS, NULL);
			amdgpu_encoder->enc_priv = amdgpu_atombios_encoder_get_lcd_info(amdgpu_encoder);
		} else if (amdgpu_encoder->devices & (ATOM_DEVICE_CRT_SUPPORT)) {
			drm_encoder_init(dev, encoder, &dce_v11_0_encoder_funcs,
					 DRM_MODE_ENCODER_DAC, NULL);
			amdgpu_encoder->enc_priv = amdgpu_atombios_encoder_get_dig_info(amdgpu_encoder);
		} else {
			drm_encoder_init(dev, encoder, &dce_v11_0_encoder_funcs,
					 DRM_MODE_ENCODER_TMDS, NULL);
			amdgpu_encoder->enc_priv = amdgpu_atombios_encoder_get_dig_info(amdgpu_encoder);
		}
		drm_encoder_helper_add(encoder, &dce_v11_0_dig_helper_funcs);
		break;
	case ENCODER_OBJECT_ID_SI170B:
	case ENCODER_OBJECT_ID_CH7303:
	case ENCODER_OBJECT_ID_EXTERNAL_SDVOA:
	case ENCODER_OBJECT_ID_EXTERNAL_SDVOB:
	case ENCODER_OBJECT_ID_TITFP513:
	case ENCODER_OBJECT_ID_VT1623:
	case ENCODER_OBJECT_ID_HDMI_SI1930:
	case ENCODER_OBJECT_ID_TRAVIS:
	case ENCODER_OBJECT_ID_NUTMEG:
		/* these are handled by the primary encoders */
		amdgpu_encoder->is_ext_encoder = true;
		if (amdgpu_encoder->devices & (ATOM_DEVICE_LCD_SUPPORT))
			drm_encoder_init(dev, encoder, &dce_v11_0_encoder_funcs,
					 DRM_MODE_ENCODER_LVDS, NULL);
		else if (amdgpu_encoder->devices & (ATOM_DEVICE_CRT_SUPPORT))
			drm_encoder_init(dev, encoder, &dce_v11_0_encoder_funcs,
					 DRM_MODE_ENCODER_DAC, NULL);
		else
			drm_encoder_init(dev, encoder, &dce_v11_0_encoder_funcs,
					 DRM_MODE_ENCODER_TMDS, NULL);
		drm_encoder_helper_add(encoder, &dce_v11_0_ext_helper_funcs);
		break;
	}
}

static const struct amdgpu_display_funcs dce_v11_0_display_funcs = {
	.set_vga_render_state = &dce_v11_0_set_vga_render_state,
	.bandwidth_update = &dce_v11_0_bandwidth_update,
	.vblank_get_counter = &dce_v11_0_vblank_get_counter,
	.vblank_wait = &dce_v11_0_vblank_wait,
	.is_display_hung = &dce_v11_0_is_display_hung,
	.backlight_set_level = &amdgpu_atombios_encoder_set_backlight_level,
	.backlight_get_level = &amdgpu_atombios_encoder_get_backlight_level,
	.hpd_sense = &dce_v11_0_hpd_sense,
	.hpd_set_polarity = &dce_v11_0_hpd_set_polarity,
	.hpd_get_gpio_reg = &dce_v11_0_hpd_get_gpio_reg,
	.page_flip = &dce_v11_0_page_flip,
	.page_flip_get_scanoutpos = &dce_v11_0_crtc_get_scanoutpos,
	.add_encoder = &dce_v11_0_encoder_add,
	.add_connector = &amdgpu_connector_add,
	.stop_mc_access = &dce_v11_0_stop_mc_access,
	.resume_mc_access = &dce_v11_0_resume_mc_access,
};

static void dce_v11_0_set_display_funcs(struct amdgpu_device *adev)
{
	if (adev->mode_info.funcs == NULL)
		adev->mode_info.funcs = &dce_v11_0_display_funcs;
}

static const struct amdgpu_irq_src_funcs dce_v11_0_crtc_irq_funcs = {
	.set = dce_v11_0_set_crtc_irq_state,
	.process = dce_v11_0_crtc_irq,
};

static const struct amdgpu_irq_src_funcs dce_v11_0_pageflip_irq_funcs = {
	.set = dce_v11_0_set_pageflip_irq_state,
	.process = dce_v11_0_pageflip_irq,
};

static const struct amdgpu_irq_src_funcs dce_v11_0_hpd_irq_funcs = {
	.set = dce_v11_0_set_hpd_irq_state,
	.process = dce_v11_0_hpd_irq,
};

static void dce_v11_0_set_irq_funcs(struct amdgpu_device *adev)
{
	adev->crtc_irq.num_types = AMDGPU_CRTC_IRQ_LAST;
	adev->crtc_irq.funcs = &dce_v11_0_crtc_irq_funcs;

	adev->pageflip_irq.num_types = AMDGPU_PAGEFLIP_IRQ_LAST;
	adev->pageflip_irq.funcs = &dce_v11_0_pageflip_irq_funcs;

	adev->hpd_irq.num_types = AMDGPU_HPD_LAST;
	adev->hpd_irq.funcs = &dce_v11_0_hpd_irq_funcs;
}

const struct amdgpu_ip_block_version dce_v11_0_ip_block =
{
	.type = AMD_IP_BLOCK_TYPE_DCE,
	.major = 11,
	.minor = 0,
	.rev = 0,
	.funcs = &dce_v11_0_ip_funcs,
};

const struct amdgpu_ip_block_version dce_v11_2_ip_block =
{
	.type = AMD_IP_BLOCK_TYPE_DCE,
	.major = 11,
	.minor = 2,
	.rev = 0,
	.funcs = &dce_v11_0_ip_funcs,
};<|MERGE_RESOLUTION|>--- conflicted
+++ resolved
@@ -401,33 +401,8 @@
 	list_for_each_entry(connector, &dev->mode_config.connector_list, head) {
 		struct amdgpu_connector *amdgpu_connector = to_amdgpu_connector(connector);
 
-<<<<<<< HEAD
-		switch (amdgpu_connector->hpd.hpd) {
-		case AMDGPU_HPD_1:
-			idx = 0;
-			break;
-		case AMDGPU_HPD_2:
-			idx = 1;
-			break;
-		case AMDGPU_HPD_3:
-			idx = 2;
-			break;
-		case AMDGPU_HPD_4:
-			idx = 3;
-			break;
-		case AMDGPU_HPD_5:
-			idx = 4;
-			break;
-		case AMDGPU_HPD_6:
-			idx = 5;
-			break;
-		default:
-			continue;
-		}
-=======
 		if (amdgpu_connector->hpd.hpd >= adev->mode_info.num_hpd)
 			continue;
->>>>>>> 0d5320fc
 
 		if (connector->connector_type == DRM_MODE_CONNECTOR_eDP ||
 		    connector->connector_type == DRM_MODE_CONNECTOR_LVDS) {
@@ -436,15 +411,6 @@
 			 * https://bugzilla.redhat.com/show_bug.cgi?id=726143
 			 * also avoid interrupt storms during dpms.
 			 */
-<<<<<<< HEAD
-			tmp = RREG32(mmDC_HPD_INT_CONTROL + hpd_offsets[idx]);
-			tmp = REG_SET_FIELD(tmp, DC_HPD_INT_CONTROL, DC_HPD_INT_EN, 0);
-			WREG32(mmDC_HPD_INT_CONTROL + hpd_offsets[idx], tmp);
-			continue;
-		}
-
-		tmp = RREG32(mmDC_HPD_CONTROL + hpd_offsets[idx]);
-=======
 			tmp = RREG32(mmDC_HPD_INT_CONTROL + hpd_offsets[amdgpu_connector->hpd.hpd]);
 			tmp = REG_SET_FIELD(tmp, DC_HPD_INT_CONTROL, DC_HPD_INT_EN, 0);
 			WREG32(mmDC_HPD_INT_CONTROL + hpd_offsets[amdgpu_connector->hpd.hpd], tmp);
@@ -452,7 +418,6 @@
 		}
 
 		tmp = RREG32(mmDC_HPD_CONTROL + hpd_offsets[amdgpu_connector->hpd.hpd]);
->>>>>>> 0d5320fc
 		tmp = REG_SET_FIELD(tmp, DC_HPD_CONTROL, DC_HPD_EN, 1);
 		WREG32(mmDC_HPD_CONTROL + hpd_offsets[amdgpu_connector->hpd.hpd], tmp);
 
@@ -2048,11 +2013,7 @@
 	u32 tmp, viewport_w, viewport_h;
 	int r;
 	bool bypass_lut = false;
-<<<<<<< HEAD
-	char *format_name;
-=======
 	struct drm_format_name_buf format_name;
->>>>>>> 0d5320fc
 
 	/* no fb bound */
 	if (!atomic && !crtc->primary->fb) {
@@ -2164,14 +2125,8 @@
 		bypass_lut = true;
 		break;
 	default:
-<<<<<<< HEAD
-		format_name = drm_get_format_name(target_fb->pixel_format);
-		DRM_ERROR("Unsupported screen format %s\n", format_name);
-		kfree(format_name);
-=======
 		DRM_ERROR("Unsupported screen format %s\n",
 		          drm_get_format_name(target_fb->pixel_format, &format_name));
->>>>>>> 0d5320fc
 		return -EINVAL;
 	}
 
