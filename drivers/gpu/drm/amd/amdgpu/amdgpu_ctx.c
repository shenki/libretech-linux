/*
 * Copyright 2015 Advanced Micro Devices, Inc.
 *
 * Permission is hereby granted, free of charge, to any person obtaining a
 * copy of this software and associated documentation files (the "Software"),
 * to deal in the Software without restriction, including without limitation
 * the rights to use, copy, modify, merge, publish, distribute, sublicense,
 * and/or sell copies of the Software, and to permit persons to whom the
 * Software is furnished to do so, subject to the following conditions:
 *
 * The above copyright notice and this permission notice shall be included in
 * all copies or substantial portions of the Software.
 *
 * THE SOFTWARE IS PROVIDED "AS IS", WITHOUT WARRANTY OF ANY KIND, EXPRESS OR
 * IMPLIED, INCLUDING BUT NOT LIMITED TO THE WARRANTIES OF MERCHANTABILITY,
 * FITNESS FOR A PARTICULAR PURPOSE AND NONINFRINGEMENT.  IN NO EVENT SHALL
 * THE COPYRIGHT HOLDER(S) OR AUTHOR(S) BE LIABLE FOR ANY CLAIM, DAMAGES OR
 * OTHER LIABILITY, WHETHER IN AN ACTION OF CONTRACT, TORT OR OTHERWISE,
 * ARISING FROM, OUT OF OR IN CONNECTION WITH THE SOFTWARE OR THE USE OR
 * OTHER DEALINGS IN THE SOFTWARE.
 *
 * Authors: monk liu <monk.liu@amd.com>
 */

#include <drm/drmP.h>
#include "amdgpu.h"

static int amdgpu_ctx_init(struct amdgpu_device *adev, struct amdgpu_ctx *ctx)
{
	unsigned i, j;
	int r;

	memset(ctx, 0, sizeof(*ctx));
	ctx->adev = adev;
	kref_init(&ctx->refcount);
	spin_lock_init(&ctx->ring_lock);
	ctx->fences = kcalloc(amdgpu_sched_jobs * AMDGPU_MAX_RINGS,
			      sizeof(struct dma_fence*), GFP_KERNEL);
	if (!ctx->fences)
		return -ENOMEM;

	for (i = 0; i < AMDGPU_MAX_RINGS; ++i) {
		ctx->rings[i].sequence = 1;
		ctx->rings[i].fences = &ctx->fences[amdgpu_sched_jobs * i];
	}

	ctx->reset_counter = atomic_read(&adev->gpu_reset_counter);

	/* create context entity for each ring */
	for (i = 0; i < adev->num_rings; i++) {
		struct amdgpu_ring *ring = adev->rings[i];
		struct amd_sched_rq *rq;

		rq = &ring->sched.sched_rq[AMD_SCHED_PRIORITY_NORMAL];
		r = amd_sched_entity_init(&ring->sched, &ctx->rings[i].entity,
					  rq, amdgpu_sched_jobs);
		if (r)
			goto failed;
	}

<<<<<<< HEAD
	if (i < adev->num_rings) {
		for (j = 0; j < i; j++)
			amd_sched_entity_fini(&adev->rings[j]->sched,
					      &ctx->rings[j].entity);
		kfree(ctx->fences);
		ctx->fences = NULL;
		return r;
	}
=======
>>>>>>> 7625e052
	return 0;

failed:
	for (j = 0; j < i; j++)
		amd_sched_entity_fini(&adev->rings[j]->sched,
				      &ctx->rings[j].entity);
	kfree(ctx->fences);
	ctx->fences = NULL;
	return r;
}

static void amdgpu_ctx_fini(struct amdgpu_ctx *ctx)
{
	struct amdgpu_device *adev = ctx->adev;
	unsigned i, j;

	if (!adev)
		return;

	for (i = 0; i < AMDGPU_MAX_RINGS; ++i)
		for (j = 0; j < amdgpu_sched_jobs; ++j)
			dma_fence_put(ctx->rings[i].fences[j]);
	kfree(ctx->fences);
	ctx->fences = NULL;

	for (i = 0; i < adev->num_rings; i++)
		amd_sched_entity_fini(&adev->rings[i]->sched,
				      &ctx->rings[i].entity);
}

static int amdgpu_ctx_alloc(struct amdgpu_device *adev,
			    struct amdgpu_fpriv *fpriv,
			    uint32_t *id)
{
	struct amdgpu_ctx_mgr *mgr = &fpriv->ctx_mgr;
	struct amdgpu_ctx *ctx;
	int r;

	ctx = kmalloc(sizeof(*ctx), GFP_KERNEL);
	if (!ctx)
		return -ENOMEM;

	mutex_lock(&mgr->lock);
	r = idr_alloc(&mgr->ctx_handles, ctx, 1, 0, GFP_KERNEL);
	if (r < 0) {
		mutex_unlock(&mgr->lock);
		kfree(ctx);
		return r;
	}
	*id = (uint32_t)r;
	r = amdgpu_ctx_init(adev, ctx);
	if (r) {
		idr_remove(&mgr->ctx_handles, *id);
		*id = 0;
		kfree(ctx);
	}
	mutex_unlock(&mgr->lock);
	return r;
}

static void amdgpu_ctx_do_release(struct kref *ref)
{
	struct amdgpu_ctx *ctx;

	ctx = container_of(ref, struct amdgpu_ctx, refcount);

	amdgpu_ctx_fini(ctx);

	kfree(ctx);
}

static int amdgpu_ctx_free(struct amdgpu_fpriv *fpriv, uint32_t id)
{
	struct amdgpu_ctx_mgr *mgr = &fpriv->ctx_mgr;
	struct amdgpu_ctx *ctx;

	mutex_lock(&mgr->lock);
	ctx = idr_find(&mgr->ctx_handles, id);
	if (ctx) {
		idr_remove(&mgr->ctx_handles, id);
		kref_put(&ctx->refcount, amdgpu_ctx_do_release);
		mutex_unlock(&mgr->lock);
		return 0;
	}
	mutex_unlock(&mgr->lock);
	return -EINVAL;
}

static int amdgpu_ctx_query(struct amdgpu_device *adev,
			    struct amdgpu_fpriv *fpriv, uint32_t id,
			    union drm_amdgpu_ctx_out *out)
{
	struct amdgpu_ctx *ctx;
	struct amdgpu_ctx_mgr *mgr;
	unsigned reset_counter;

	if (!fpriv)
		return -EINVAL;

	mgr = &fpriv->ctx_mgr;
	mutex_lock(&mgr->lock);
	ctx = idr_find(&mgr->ctx_handles, id);
	if (!ctx) {
		mutex_unlock(&mgr->lock);
		return -EINVAL;
	}

	/* TODO: these two are always zero */
	out->state.flags = 0x0;
	out->state.hangs = 0x0;

	/* determine if a GPU reset has occured since the last call */
	reset_counter = atomic_read(&adev->gpu_reset_counter);
	/* TODO: this should ideally return NO, GUILTY, or INNOCENT. */
	if (ctx->reset_counter == reset_counter)
		out->state.reset_status = AMDGPU_CTX_NO_RESET;
	else
		out->state.reset_status = AMDGPU_CTX_UNKNOWN_RESET;
	ctx->reset_counter = reset_counter;

	mutex_unlock(&mgr->lock);
	return 0;
}

int amdgpu_ctx_ioctl(struct drm_device *dev, void *data,
		     struct drm_file *filp)
{
	int r;
	uint32_t id;

	union drm_amdgpu_ctx *args = data;
	struct amdgpu_device *adev = dev->dev_private;
	struct amdgpu_fpriv *fpriv = filp->driver_priv;

	r = 0;
	id = args->in.ctx_id;

	switch (args->in.op) {
	case AMDGPU_CTX_OP_ALLOC_CTX:
		r = amdgpu_ctx_alloc(adev, fpriv, &id);
		args->out.alloc.ctx_id = id;
		break;
	case AMDGPU_CTX_OP_FREE_CTX:
		r = amdgpu_ctx_free(fpriv, id);
		break;
	case AMDGPU_CTX_OP_QUERY_STATE:
		r = amdgpu_ctx_query(adev, fpriv, id, &args->out);
		break;
	default:
		return -EINVAL;
	}

	return r;
}

struct amdgpu_ctx *amdgpu_ctx_get(struct amdgpu_fpriv *fpriv, uint32_t id)
{
	struct amdgpu_ctx *ctx;
	struct amdgpu_ctx_mgr *mgr;

	if (!fpriv)
		return NULL;

	mgr = &fpriv->ctx_mgr;

	mutex_lock(&mgr->lock);
	ctx = idr_find(&mgr->ctx_handles, id);
	if (ctx)
		kref_get(&ctx->refcount);
	mutex_unlock(&mgr->lock);
	return ctx;
}

int amdgpu_ctx_put(struct amdgpu_ctx *ctx)
{
	if (ctx == NULL)
		return -EINVAL;

	kref_put(&ctx->refcount, amdgpu_ctx_do_release);
	return 0;
}

uint64_t amdgpu_ctx_add_fence(struct amdgpu_ctx *ctx, struct amdgpu_ring *ring,
			      struct dma_fence *fence)
{
	struct amdgpu_ctx_ring *cring = & ctx->rings[ring->idx];
	uint64_t seq = cring->sequence;
	unsigned idx = 0;
	struct dma_fence *other = NULL;

	idx = seq & (amdgpu_sched_jobs - 1);
	other = cring->fences[idx];
	if (other) {
		signed long r;
		r = dma_fence_wait_timeout(other, false, MAX_SCHEDULE_TIMEOUT);
		if (r < 0)
			DRM_ERROR("Error (%ld) waiting for fence!\n", r);
	}

	dma_fence_get(fence);

	spin_lock(&ctx->ring_lock);
	cring->fences[idx] = fence;
	cring->sequence++;
	spin_unlock(&ctx->ring_lock);

	dma_fence_put(other);

	return seq;
}

struct dma_fence *amdgpu_ctx_get_fence(struct amdgpu_ctx *ctx,
				       struct amdgpu_ring *ring, uint64_t seq)
{
	struct amdgpu_ctx_ring *cring = & ctx->rings[ring->idx];
	struct dma_fence *fence;

	spin_lock(&ctx->ring_lock);

	if (seq >= cring->sequence) {
		spin_unlock(&ctx->ring_lock);
		return ERR_PTR(-EINVAL);
	}


	if (seq + amdgpu_sched_jobs < cring->sequence) {
		spin_unlock(&ctx->ring_lock);
		return NULL;
	}

	fence = dma_fence_get(cring->fences[seq & (amdgpu_sched_jobs - 1)]);
	spin_unlock(&ctx->ring_lock);

	return fence;
}

void amdgpu_ctx_mgr_init(struct amdgpu_ctx_mgr *mgr)
{
	mutex_init(&mgr->lock);
	idr_init(&mgr->ctx_handles);
}

void amdgpu_ctx_mgr_fini(struct amdgpu_ctx_mgr *mgr)
{
	struct amdgpu_ctx *ctx;
	struct idr *idp;
	uint32_t id;

	idp = &mgr->ctx_handles;

	idr_for_each_entry(idp, ctx, id) {
		if (kref_put(&ctx->refcount, amdgpu_ctx_do_release) != 1)
			DRM_ERROR("ctx %p is still alive\n", ctx);
	}

	idr_destroy(&mgr->ctx_handles);
	mutex_destroy(&mgr->lock);
}<|MERGE_RESOLUTION|>--- conflicted
+++ resolved
@@ -58,17 +58,6 @@
 			goto failed;
 	}
 
-<<<<<<< HEAD
-	if (i < adev->num_rings) {
-		for (j = 0; j < i; j++)
-			amd_sched_entity_fini(&adev->rings[j]->sched,
-					      &ctx->rings[j].entity);
-		kfree(ctx->fences);
-		ctx->fences = NULL;
-		return r;
-	}
-=======
->>>>>>> 7625e052
 	return 0;
 
 failed:
