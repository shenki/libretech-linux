/*
 * Copyright 2015 Advanced Micro Devices, Inc.
 *
 * Permission is hereby granted, free of charge, to any person obtaining a
 * copy of this software and associated documentation files (the "Software"),
 * to deal in the Software without restriction, including without limitation
 * the rights to use, copy, modify, merge, publish, distribute, sublicense,
 * and/or sell copies of the Software, and to permit persons to whom the
 * Software is furnished to do so, subject to the following conditions:
 *
 * The above copyright notice and this permission notice shall be included in
 * all copies or substantial portions of the Software.
 *
 * THE SOFTWARE IS PROVIDED "AS IS", WITHOUT WARRANTY OF ANY KIND, EXPRESS OR
 * IMPLIED, INCLUDING BUT NOT LIMITED TO THE WARRANTIES OF MERCHANTABILITY,
 * FITNESS FOR A PARTICULAR PURPOSE AND NONINFRINGEMENT.  IN NO EVENT SHALL
 * THE COPYRIGHT HOLDER(S) OR AUTHOR(S) BE LIABLE FOR ANY CLAIM, DAMAGES OR
 * OTHER LIABILITY, WHETHER IN AN ACTION OF CONTRACT, TORT OR OTHERWISE,
 * ARISING FROM, OUT OF OR IN CONNECTION WITH THE SOFTWARE OR THE USE OR
 * OTHER DEALINGS IN THE SOFTWARE.
 *
 *
 */
#include <linux/list.h>
#include <linux/slab.h>
#include <linux/pci.h>
#include <linux/acpi.h>
#include <drm/drmP.h>
#include <linux/firmware.h>
#include <drm/amdgpu_drm.h>
#include "amdgpu.h"
#include "cgs_linux.h"
#include "atom.h"
#include "amdgpu_ucode.h"

struct amdgpu_cgs_device {
	struct cgs_device base;
	struct amdgpu_device *adev;
};

#define CGS_FUNC_ADEV							\
	struct amdgpu_device *adev =					\
		((struct amdgpu_cgs_device *)cgs_device)->adev

static int amdgpu_cgs_gpu_mem_info(struct cgs_device *cgs_device, enum cgs_gpu_mem_type type,
				   uint64_t *mc_start, uint64_t *mc_size,
				   uint64_t *mem_size)
{
	CGS_FUNC_ADEV;
	switch(type) {
	case CGS_GPU_MEM_TYPE__VISIBLE_CONTIG_FB:
	case CGS_GPU_MEM_TYPE__VISIBLE_FB:
		*mc_start = 0;
		*mc_size = adev->mc.visible_vram_size;
		*mem_size = adev->mc.visible_vram_size - adev->vram_pin_size;
		break;
	case CGS_GPU_MEM_TYPE__INVISIBLE_CONTIG_FB:
	case CGS_GPU_MEM_TYPE__INVISIBLE_FB:
		*mc_start = adev->mc.visible_vram_size;
		*mc_size = adev->mc.real_vram_size - adev->mc.visible_vram_size;
		*mem_size = *mc_size;
		break;
	case CGS_GPU_MEM_TYPE__GART_CACHEABLE:
	case CGS_GPU_MEM_TYPE__GART_WRITECOMBINE:
		*mc_start = adev->mc.gtt_start;
		*mc_size = adev->mc.gtt_size;
		*mem_size = adev->mc.gtt_size - adev->gart_pin_size;
		break;
	default:
		return -EINVAL;
	}

	return 0;
}

static int amdgpu_cgs_gmap_kmem(struct cgs_device *cgs_device, void *kmem,
				uint64_t size,
				uint64_t min_offset, uint64_t max_offset,
				cgs_handle_t *kmem_handle, uint64_t *mcaddr)
{
	CGS_FUNC_ADEV;
	int ret;
	struct amdgpu_bo *bo;
	struct page *kmem_page = vmalloc_to_page(kmem);
	int npages = ALIGN(size, PAGE_SIZE) >> PAGE_SHIFT;

	struct sg_table *sg = drm_prime_pages_to_sg(&kmem_page, npages);
	ret = amdgpu_bo_create(adev, size, PAGE_SIZE, false,
			       AMDGPU_GEM_DOMAIN_GTT, 0, sg, NULL, &bo);
	if (ret)
		return ret;
	ret = amdgpu_bo_reserve(bo, false);
	if (unlikely(ret != 0))
		return ret;

	/* pin buffer into GTT */
	ret = amdgpu_bo_pin_restricted(bo, AMDGPU_GEM_DOMAIN_GTT,
				       min_offset, max_offset, mcaddr);
	amdgpu_bo_unreserve(bo);

	*kmem_handle = (cgs_handle_t)bo;
	return ret;
}

static int amdgpu_cgs_gunmap_kmem(struct cgs_device *cgs_device, cgs_handle_t kmem_handle)
{
	struct amdgpu_bo *obj = (struct amdgpu_bo *)kmem_handle;

	if (obj) {
		int r = amdgpu_bo_reserve(obj, false);
		if (likely(r == 0)) {
			amdgpu_bo_unpin(obj);
			amdgpu_bo_unreserve(obj);
		}
		amdgpu_bo_unref(&obj);

	}
	return 0;
}

static int amdgpu_cgs_alloc_gpu_mem(struct cgs_device *cgs_device,
				    enum cgs_gpu_mem_type type,
				    uint64_t size, uint64_t align,
				    uint64_t min_offset, uint64_t max_offset,
				    cgs_handle_t *handle)
{
	CGS_FUNC_ADEV;
	uint16_t flags = 0;
	int ret = 0;
	uint32_t domain = 0;
	struct amdgpu_bo *obj;
	struct ttm_placement placement;
	struct ttm_place place;

	if (min_offset > max_offset) {
		BUG_ON(1);
		return -EINVAL;
	}

	/* fail if the alignment is not a power of 2 */
	if (((align != 1) && (align & (align - 1)))
	    || size == 0 || align == 0)
		return -EINVAL;


	switch(type) {
	case CGS_GPU_MEM_TYPE__VISIBLE_CONTIG_FB:
	case CGS_GPU_MEM_TYPE__VISIBLE_FB:
		flags = AMDGPU_GEM_CREATE_CPU_ACCESS_REQUIRED |
			AMDGPU_GEM_CREATE_VRAM_CONTIGUOUS;
		domain = AMDGPU_GEM_DOMAIN_VRAM;
		if (max_offset > adev->mc.real_vram_size)
			return -EINVAL;
		place.fpfn = min_offset >> PAGE_SHIFT;
		place.lpfn = max_offset >> PAGE_SHIFT;
		place.flags = TTM_PL_FLAG_WC | TTM_PL_FLAG_UNCACHED |
			TTM_PL_FLAG_VRAM;
		break;
	case CGS_GPU_MEM_TYPE__INVISIBLE_CONTIG_FB:
	case CGS_GPU_MEM_TYPE__INVISIBLE_FB:
		flags = AMDGPU_GEM_CREATE_NO_CPU_ACCESS |
			AMDGPU_GEM_CREATE_VRAM_CONTIGUOUS;
		domain = AMDGPU_GEM_DOMAIN_VRAM;
		if (adev->mc.visible_vram_size < adev->mc.real_vram_size) {
			place.fpfn =
				max(min_offset, adev->mc.visible_vram_size) >> PAGE_SHIFT;
			place.lpfn =
				min(max_offset, adev->mc.real_vram_size) >> PAGE_SHIFT;
			place.flags = TTM_PL_FLAG_WC | TTM_PL_FLAG_UNCACHED |
				TTM_PL_FLAG_VRAM;
		}

		break;
	case CGS_GPU_MEM_TYPE__GART_CACHEABLE:
		domain = AMDGPU_GEM_DOMAIN_GTT;
		place.fpfn = min_offset >> PAGE_SHIFT;
		place.lpfn = max_offset >> PAGE_SHIFT;
		place.flags = TTM_PL_FLAG_CACHED | TTM_PL_FLAG_TT;
		break;
	case CGS_GPU_MEM_TYPE__GART_WRITECOMBINE:
		flags = AMDGPU_GEM_CREATE_CPU_GTT_USWC;
		domain = AMDGPU_GEM_DOMAIN_GTT;
		place.fpfn = min_offset >> PAGE_SHIFT;
		place.lpfn = max_offset >> PAGE_SHIFT;
		place.flags = TTM_PL_FLAG_WC | TTM_PL_FLAG_TT |
			TTM_PL_FLAG_UNCACHED;
		break;
	default:
		return -EINVAL;
	}


	*handle = 0;

	placement.placement = &place;
	placement.num_placement = 1;
	placement.busy_placement = &place;
	placement.num_busy_placement = 1;

	ret = amdgpu_bo_create_restricted(adev, size, PAGE_SIZE,
					  true, domain, flags,
					  NULL, &placement, NULL,
					  &obj);
	if (ret) {
		DRM_ERROR("(%d) bo create failed\n", ret);
		return ret;
	}
	*handle = (cgs_handle_t)obj;

	return ret;
}

static int amdgpu_cgs_free_gpu_mem(struct cgs_device *cgs_device, cgs_handle_t handle)
{
	struct amdgpu_bo *obj = (struct amdgpu_bo *)handle;

	if (obj) {
		int r = amdgpu_bo_reserve(obj, false);
		if (likely(r == 0)) {
			amdgpu_bo_kunmap(obj);
			amdgpu_bo_unpin(obj);
			amdgpu_bo_unreserve(obj);
		}
		amdgpu_bo_unref(&obj);

	}
	return 0;
}

static int amdgpu_cgs_gmap_gpu_mem(struct cgs_device *cgs_device, cgs_handle_t handle,
				   uint64_t *mcaddr)
{
	int r;
	u64 min_offset, max_offset;
	struct amdgpu_bo *obj = (struct amdgpu_bo *)handle;

	WARN_ON_ONCE(obj->placement.num_placement > 1);

	min_offset = obj->placements[0].fpfn << PAGE_SHIFT;
	max_offset = obj->placements[0].lpfn << PAGE_SHIFT;

	r = amdgpu_bo_reserve(obj, false);
	if (unlikely(r != 0))
		return r;
	r = amdgpu_bo_pin_restricted(obj, obj->prefered_domains,
				     min_offset, max_offset, mcaddr);
	amdgpu_bo_unreserve(obj);
	return r;
}

static int amdgpu_cgs_gunmap_gpu_mem(struct cgs_device *cgs_device, cgs_handle_t handle)
{
	int r;
	struct amdgpu_bo *obj = (struct amdgpu_bo *)handle;
	r = amdgpu_bo_reserve(obj, false);
	if (unlikely(r != 0))
		return r;
	r = amdgpu_bo_unpin(obj);
	amdgpu_bo_unreserve(obj);
	return r;
}

static int amdgpu_cgs_kmap_gpu_mem(struct cgs_device *cgs_device, cgs_handle_t handle,
				   void **map)
{
	int r;
	struct amdgpu_bo *obj = (struct amdgpu_bo *)handle;
	r = amdgpu_bo_reserve(obj, false);
	if (unlikely(r != 0))
		return r;
	r = amdgpu_bo_kmap(obj, map);
	amdgpu_bo_unreserve(obj);
	return r;
}

static int amdgpu_cgs_kunmap_gpu_mem(struct cgs_device *cgs_device, cgs_handle_t handle)
{
	int r;
	struct amdgpu_bo *obj = (struct amdgpu_bo *)handle;
	r = amdgpu_bo_reserve(obj, false);
	if (unlikely(r != 0))
		return r;
	amdgpu_bo_kunmap(obj);
	amdgpu_bo_unreserve(obj);
	return r;
}

static uint32_t amdgpu_cgs_read_register(struct cgs_device *cgs_device, unsigned offset)
{
	CGS_FUNC_ADEV;
	return RREG32(offset);
}

static void amdgpu_cgs_write_register(struct cgs_device *cgs_device, unsigned offset,
				      uint32_t value)
{
	CGS_FUNC_ADEV;
	WREG32(offset, value);
}

static uint32_t amdgpu_cgs_read_ind_register(struct cgs_device *cgs_device,
					     enum cgs_ind_reg space,
					     unsigned index)
{
	CGS_FUNC_ADEV;
	switch (space) {
	case CGS_IND_REG__MMIO:
		return RREG32_IDX(index);
	case CGS_IND_REG__PCIE:
		return RREG32_PCIE(index);
	case CGS_IND_REG__SMC:
		return RREG32_SMC(index);
	case CGS_IND_REG__UVD_CTX:
		return RREG32_UVD_CTX(index);
	case CGS_IND_REG__DIDT:
		return RREG32_DIDT(index);
	case CGS_IND_REG_GC_CAC:
		return RREG32_GC_CAC(index);
	case CGS_IND_REG__AUDIO_ENDPT:
		DRM_ERROR("audio endpt register access not implemented.\n");
		return 0;
	}
	WARN(1, "Invalid indirect register space");
	return 0;
}

static void amdgpu_cgs_write_ind_register(struct cgs_device *cgs_device,
					  enum cgs_ind_reg space,
					  unsigned index, uint32_t value)
{
	CGS_FUNC_ADEV;
	switch (space) {
	case CGS_IND_REG__MMIO:
		return WREG32_IDX(index, value);
	case CGS_IND_REG__PCIE:
		return WREG32_PCIE(index, value);
	case CGS_IND_REG__SMC:
		return WREG32_SMC(index, value);
	case CGS_IND_REG__UVD_CTX:
		return WREG32_UVD_CTX(index, value);
	case CGS_IND_REG__DIDT:
		return WREG32_DIDT(index, value);
	case CGS_IND_REG_GC_CAC:
		return WREG32_GC_CAC(index, value);
	case CGS_IND_REG__AUDIO_ENDPT:
		DRM_ERROR("audio endpt register access not implemented.\n");
		return;
	}
	WARN(1, "Invalid indirect register space");
}

static uint8_t amdgpu_cgs_read_pci_config_byte(struct cgs_device *cgs_device, unsigned addr)
{
	CGS_FUNC_ADEV;
	uint8_t val;
	int ret = pci_read_config_byte(adev->pdev, addr, &val);
	if (WARN(ret, "pci_read_config_byte error"))
		return 0;
	return val;
}

static uint16_t amdgpu_cgs_read_pci_config_word(struct cgs_device *cgs_device, unsigned addr)
{
	CGS_FUNC_ADEV;
	uint16_t val;
	int ret = pci_read_config_word(adev->pdev, addr, &val);
	if (WARN(ret, "pci_read_config_word error"))
		return 0;
	return val;
}

static uint32_t amdgpu_cgs_read_pci_config_dword(struct cgs_device *cgs_device,
						 unsigned addr)
{
	CGS_FUNC_ADEV;
	uint32_t val;
	int ret = pci_read_config_dword(adev->pdev, addr, &val);
	if (WARN(ret, "pci_read_config_dword error"))
		return 0;
	return val;
}

static void amdgpu_cgs_write_pci_config_byte(struct cgs_device *cgs_device, unsigned addr,
					     uint8_t value)
{
	CGS_FUNC_ADEV;
	int ret = pci_write_config_byte(adev->pdev, addr, value);
	WARN(ret, "pci_write_config_byte error");
}

static void amdgpu_cgs_write_pci_config_word(struct cgs_device *cgs_device, unsigned addr,
					     uint16_t value)
{
	CGS_FUNC_ADEV;
	int ret = pci_write_config_word(adev->pdev, addr, value);
	WARN(ret, "pci_write_config_word error");
}

static void amdgpu_cgs_write_pci_config_dword(struct cgs_device *cgs_device, unsigned addr,
					      uint32_t value)
{
	CGS_FUNC_ADEV;
	int ret = pci_write_config_dword(adev->pdev, addr, value);
	WARN(ret, "pci_write_config_dword error");
}


static int amdgpu_cgs_get_pci_resource(struct cgs_device *cgs_device,
				       enum cgs_resource_type resource_type,
				       uint64_t size,
				       uint64_t offset,
				       uint64_t *resource_base)
{
	CGS_FUNC_ADEV;

	if (resource_base == NULL)
		return -EINVAL;

	switch (resource_type) {
	case CGS_RESOURCE_TYPE_MMIO:
		if (adev->rmmio_size == 0)
			return -ENOENT;
		if ((offset + size) > adev->rmmio_size)
			return -EINVAL;
		*resource_base = adev->rmmio_base;
		return 0;
	case CGS_RESOURCE_TYPE_DOORBELL:
		if (adev->doorbell.size == 0)
			return -ENOENT;
		if ((offset + size) > adev->doorbell.size)
			return -EINVAL;
		*resource_base = adev->doorbell.base;
		return 0;
	case CGS_RESOURCE_TYPE_FB:
	case CGS_RESOURCE_TYPE_IO:
	case CGS_RESOURCE_TYPE_ROM:
	default:
		return -EINVAL;
	}
}

static const void *amdgpu_cgs_atom_get_data_table(struct cgs_device *cgs_device,
						  unsigned table, uint16_t *size,
						  uint8_t *frev, uint8_t *crev)
{
	CGS_FUNC_ADEV;
	uint16_t data_start;

	if (amdgpu_atom_parse_data_header(
		    adev->mode_info.atom_context, table, size,
		    frev, crev, &data_start))
		return (uint8_t*)adev->mode_info.atom_context->bios +
			data_start;

	return NULL;
}

static int amdgpu_cgs_atom_get_cmd_table_revs(struct cgs_device *cgs_device, unsigned table,
					      uint8_t *frev, uint8_t *crev)
{
	CGS_FUNC_ADEV;

	if (amdgpu_atom_parse_cmd_header(
		    adev->mode_info.atom_context, table,
		    frev, crev))
		return 0;

	return -EINVAL;
}

static int amdgpu_cgs_atom_exec_cmd_table(struct cgs_device *cgs_device, unsigned table,
					  void *args)
{
	CGS_FUNC_ADEV;

	return amdgpu_atom_execute_table(
		adev->mode_info.atom_context, table, args);
}

static int amdgpu_cgs_create_pm_request(struct cgs_device *cgs_device, cgs_handle_t *request)
{
	/* TODO */
	return 0;
}

static int amdgpu_cgs_destroy_pm_request(struct cgs_device *cgs_device, cgs_handle_t request)
{
	/* TODO */
	return 0;
}

static int amdgpu_cgs_set_pm_request(struct cgs_device *cgs_device, cgs_handle_t request,
				     int active)
{
	/* TODO */
	return 0;
}

static int amdgpu_cgs_pm_request_clock(struct cgs_device *cgs_device, cgs_handle_t request,
				       enum cgs_clock clock, unsigned freq)
{
	/* TODO */
	return 0;
}

static int amdgpu_cgs_pm_request_engine(struct cgs_device *cgs_device, cgs_handle_t request,
					enum cgs_engine engine, int powered)
{
	/* TODO */
	return 0;
}



static int amdgpu_cgs_pm_query_clock_limits(struct cgs_device *cgs_device,
					    enum cgs_clock clock,
					    struct cgs_clock_limits *limits)
{
	/* TODO */
	return 0;
}

static int amdgpu_cgs_set_camera_voltages(struct cgs_device *cgs_device, uint32_t mask,
					  const uint32_t *voltages)
{
	DRM_ERROR("not implemented");
	return -EPERM;
}

struct cgs_irq_params {
	unsigned src_id;
	cgs_irq_source_set_func_t set;
	cgs_irq_handler_func_t handler;
	void *private_data;
};

static int cgs_set_irq_state(struct amdgpu_device *adev,
			     struct amdgpu_irq_src *src,
			     unsigned type,
			     enum amdgpu_interrupt_state state)
{
	struct cgs_irq_params *irq_params =
		(struct cgs_irq_params *)src->data;
	if (!irq_params)
		return -EINVAL;
	if (!irq_params->set)
		return -EINVAL;
	return irq_params->set(irq_params->private_data,
			       irq_params->src_id,
			       type,
			       (int)state);
}

static int cgs_process_irq(struct amdgpu_device *adev,
			   struct amdgpu_irq_src *source,
			   struct amdgpu_iv_entry *entry)
{
	struct cgs_irq_params *irq_params =
		(struct cgs_irq_params *)source->data;
	if (!irq_params)
		return -EINVAL;
	if (!irq_params->handler)
		return -EINVAL;
	return irq_params->handler(irq_params->private_data,
				   irq_params->src_id,
				   entry->iv_entry);
}

static const struct amdgpu_irq_src_funcs cgs_irq_funcs = {
	.set = cgs_set_irq_state,
	.process = cgs_process_irq,
};

static int amdgpu_cgs_add_irq_source(struct cgs_device *cgs_device, unsigned src_id,
				     unsigned num_types,
				     cgs_irq_source_set_func_t set,
				     cgs_irq_handler_func_t handler,
				     void *private_data)
{
	CGS_FUNC_ADEV;
	int ret = 0;
	struct cgs_irq_params *irq_params;
	struct amdgpu_irq_src *source =
		kzalloc(sizeof(struct amdgpu_irq_src), GFP_KERNEL);
	if (!source)
		return -ENOMEM;
	irq_params =
		kzalloc(sizeof(struct cgs_irq_params), GFP_KERNEL);
	if (!irq_params) {
		kfree(source);
		return -ENOMEM;
	}
	source->num_types = num_types;
	source->funcs = &cgs_irq_funcs;
	irq_params->src_id = src_id;
	irq_params->set = set;
	irq_params->handler = handler;
	irq_params->private_data = private_data;
	source->data = (void *)irq_params;
	ret = amdgpu_irq_add_id(adev, src_id, source);
	if (ret) {
		kfree(irq_params);
		kfree(source);
	}

	return ret;
}

static int amdgpu_cgs_irq_get(struct cgs_device *cgs_device, unsigned src_id, unsigned type)
{
	CGS_FUNC_ADEV;
	return amdgpu_irq_get(adev, adev->irq.sources[src_id], type);
}

static int amdgpu_cgs_irq_put(struct cgs_device *cgs_device, unsigned src_id, unsigned type)
{
	CGS_FUNC_ADEV;
	return amdgpu_irq_put(adev, adev->irq.sources[src_id], type);
}

static int amdgpu_cgs_set_clockgating_state(struct cgs_device *cgs_device,
				  enum amd_ip_block_type block_type,
				  enum amd_clockgating_state state)
{
	CGS_FUNC_ADEV;
	int i, r = -1;

	for (i = 0; i < adev->num_ip_blocks; i++) {
		if (!adev->ip_blocks[i].status.valid)
			continue;

		if (adev->ip_blocks[i].version->type == block_type) {
			r = adev->ip_blocks[i].version->funcs->set_clockgating_state(
								(void *)adev,
									state);
			break;
		}
	}
	return r;
}

static int amdgpu_cgs_set_powergating_state(struct cgs_device *cgs_device,
				  enum amd_ip_block_type block_type,
				  enum amd_powergating_state state)
{
	CGS_FUNC_ADEV;
	int i, r = -1;

	for (i = 0; i < adev->num_ip_blocks; i++) {
		if (!adev->ip_blocks[i].status.valid)
			continue;

		if (adev->ip_blocks[i].version->type == block_type) {
			r = adev->ip_blocks[i].version->funcs->set_powergating_state(
								(void *)adev,
									state);
			break;
		}
	}
	return r;
}


static uint32_t fw_type_convert(struct cgs_device *cgs_device, uint32_t fw_type)
{
	CGS_FUNC_ADEV;
	enum AMDGPU_UCODE_ID result = AMDGPU_UCODE_ID_MAXIMUM;

	switch (fw_type) {
	case CGS_UCODE_ID_SDMA0:
		result = AMDGPU_UCODE_ID_SDMA0;
		break;
	case CGS_UCODE_ID_SDMA1:
		result = AMDGPU_UCODE_ID_SDMA1;
		break;
	case CGS_UCODE_ID_CP_CE:
		result = AMDGPU_UCODE_ID_CP_CE;
		break;
	case CGS_UCODE_ID_CP_PFP:
		result = AMDGPU_UCODE_ID_CP_PFP;
		break;
	case CGS_UCODE_ID_CP_ME:
		result = AMDGPU_UCODE_ID_CP_ME;
		break;
	case CGS_UCODE_ID_CP_MEC:
	case CGS_UCODE_ID_CP_MEC_JT1:
		result = AMDGPU_UCODE_ID_CP_MEC1;
		break;
	case CGS_UCODE_ID_CP_MEC_JT2:
		/* for VI. JT2 should be the same as JT1, because:
			1, MEC2 and MEC1 use exactly same FW.
			2, JT2 is not pached but JT1 is.
		*/
		if (adev->asic_type >= CHIP_TOPAZ)
			result = AMDGPU_UCODE_ID_CP_MEC1;
		else
			result = AMDGPU_UCODE_ID_CP_MEC2;
		break;
	case CGS_UCODE_ID_RLC_G:
		result = AMDGPU_UCODE_ID_RLC_G;
		break;
	case CGS_UCODE_ID_STORAGE:
		result = AMDGPU_UCODE_ID_STORAGE;
		break;
	default:
		DRM_ERROR("Firmware type not supported\n");
	}
	return result;
}

static int amdgpu_cgs_rel_firmware(struct cgs_device *cgs_device, enum cgs_ucode_id type)
{
	CGS_FUNC_ADEV;
	if ((CGS_UCODE_ID_SMU == type) || (CGS_UCODE_ID_SMU_SK == type)) {
		release_firmware(adev->pm.fw);
		return 0;
	}
	/* cannot release other firmware because they are not created by cgs */
	return -EINVAL;
}

static uint16_t amdgpu_get_firmware_version(struct cgs_device *cgs_device,
					enum cgs_ucode_id type)
{
	CGS_FUNC_ADEV;
<<<<<<< HEAD
	uint16_t fw_version;
=======
	uint16_t fw_version = 0;
>>>>>>> 405182c2

	switch (type) {
		case CGS_UCODE_ID_SDMA0:
			fw_version = adev->sdma.instance[0].fw_version;
			break;
		case CGS_UCODE_ID_SDMA1:
			fw_version = adev->sdma.instance[1].fw_version;
			break;
		case CGS_UCODE_ID_CP_CE:
			fw_version = adev->gfx.ce_fw_version;
			break;
		case CGS_UCODE_ID_CP_PFP:
			fw_version = adev->gfx.pfp_fw_version;
			break;
		case CGS_UCODE_ID_CP_ME:
			fw_version = adev->gfx.me_fw_version;
			break;
		case CGS_UCODE_ID_CP_MEC:
			fw_version = adev->gfx.mec_fw_version;
			break;
		case CGS_UCODE_ID_CP_MEC_JT1:
			fw_version = adev->gfx.mec_fw_version;
			break;
		case CGS_UCODE_ID_CP_MEC_JT2:
			fw_version = adev->gfx.mec_fw_version;
			break;
		case CGS_UCODE_ID_RLC_G:
			fw_version = adev->gfx.rlc_fw_version;
			break;
<<<<<<< HEAD
		default:
			DRM_ERROR("firmware type %d do not have version\n", type);
			fw_version = 0;
=======
		case CGS_UCODE_ID_STORAGE:
			break;
		default:
			DRM_ERROR("firmware type %d do not have version\n", type);
			break;
>>>>>>> 405182c2
	}
	return fw_version;
}

static int amdgpu_cgs_get_firmware_info(struct cgs_device *cgs_device,
					enum cgs_ucode_id type,
					struct cgs_firmware_info *info)
{
	CGS_FUNC_ADEV;

	if ((CGS_UCODE_ID_SMU != type) && (CGS_UCODE_ID_SMU_SK != type)) {
		uint64_t gpu_addr;
		uint32_t data_size;
		const struct gfx_firmware_header_v1_0 *header;
		enum AMDGPU_UCODE_ID id;
		struct amdgpu_firmware_info *ucode;

		id = fw_type_convert(cgs_device, type);
		ucode = &adev->firmware.ucode[id];
		if (ucode->fw == NULL)
			return -EINVAL;

		gpu_addr  = ucode->mc_addr;
		header = (const struct gfx_firmware_header_v1_0 *)ucode->fw->data;
		data_size = le32_to_cpu(header->header.ucode_size_bytes);

		if ((type == CGS_UCODE_ID_CP_MEC_JT1) ||
		    (type == CGS_UCODE_ID_CP_MEC_JT2)) {
			gpu_addr += ALIGN(le32_to_cpu(header->header.ucode_size_bytes), PAGE_SIZE);
			data_size = le32_to_cpu(header->jt_size) << 2;
		}

		info->kptr = ucode->kaddr;
		info->image_size = data_size;
		info->mc_addr = gpu_addr;
		info->version = (uint16_t)le32_to_cpu(header->header.ucode_version);
<<<<<<< HEAD
=======

		if (CGS_UCODE_ID_CP_MEC == type)
			info->image_size = (header->jt_offset) << 2;

>>>>>>> 405182c2
		info->fw_version = amdgpu_get_firmware_version(cgs_device, type);
		info->feature_version = (uint16_t)le32_to_cpu(header->ucode_feature_version);
	} else {
		char fw_name[30] = {0};
		int err = 0;
		uint32_t ucode_size;
		uint32_t ucode_start_address;
		const uint8_t *src;
		const struct smc_firmware_header_v1_0 *hdr;

		if (!adev->pm.fw) {
			switch (adev->asic_type) {
			case CHIP_TOPAZ:
				if (((adev->pdev->device == 0x6900) && (adev->pdev->revision == 0x81)) ||
				    ((adev->pdev->device == 0x6900) && (adev->pdev->revision == 0x83)) ||
				    ((adev->pdev->device == 0x6907) && (adev->pdev->revision == 0x87)))
					strcpy(fw_name, "amdgpu/topaz_k_smc.bin");
				else
					strcpy(fw_name, "amdgpu/topaz_smc.bin");
				break;
			case CHIP_TONGA:
				if (((adev->pdev->device == 0x6939) && (adev->pdev->revision == 0xf1)) ||
				    ((adev->pdev->device == 0x6938) && (adev->pdev->revision == 0xf1)))
					strcpy(fw_name, "amdgpu/tonga_k_smc.bin");
				else
					strcpy(fw_name, "amdgpu/tonga_smc.bin");
				break;
			case CHIP_FIJI:
				strcpy(fw_name, "amdgpu/fiji_smc.bin");
				break;
			case CHIP_POLARIS11:
				if (type == CGS_UCODE_ID_SMU)
					strcpy(fw_name, "amdgpu/polaris11_smc.bin");
				else if (type == CGS_UCODE_ID_SMU_SK)
					strcpy(fw_name, "amdgpu/polaris11_smc_sk.bin");
				break;
			case CHIP_POLARIS10:
				if (type == CGS_UCODE_ID_SMU)
					strcpy(fw_name, "amdgpu/polaris10_smc.bin");
				else if (type == CGS_UCODE_ID_SMU_SK)
					strcpy(fw_name, "amdgpu/polaris10_smc_sk.bin");
				break;
			default:
				DRM_ERROR("SMC firmware not supported\n");
				return -EINVAL;
			}

			err = request_firmware(&adev->pm.fw, fw_name, adev->dev);
			if (err) {
				DRM_ERROR("Failed to request firmware\n");
				return err;
			}

			err = amdgpu_ucode_validate(adev->pm.fw);
			if (err) {
				DRM_ERROR("Failed to load firmware \"%s\"", fw_name);
				release_firmware(adev->pm.fw);
				adev->pm.fw = NULL;
				return err;
			}
		}

		hdr = (const struct smc_firmware_header_v1_0 *)	adev->pm.fw->data;
		amdgpu_ucode_print_smc_hdr(&hdr->header);
		adev->pm.fw_version = le32_to_cpu(hdr->header.ucode_version);
		ucode_size = le32_to_cpu(hdr->header.ucode_size_bytes);
		ucode_start_address = le32_to_cpu(hdr->ucode_start_addr);
		src = (const uint8_t *)(adev->pm.fw->data +
		       le32_to_cpu(hdr->header.ucode_array_offset_bytes));

		info->version = adev->pm.fw_version;
		info->image_size = ucode_size;
		info->ucode_start_address = ucode_start_address;
		info->kptr = (void *)src;
	}
	return 0;
}

static int amdgpu_cgs_is_virtualization_enabled(void *cgs_device)
{
	CGS_FUNC_ADEV;
	return amdgpu_sriov_vf(adev);
}

static int amdgpu_cgs_query_system_info(struct cgs_device *cgs_device,
					struct cgs_system_info *sys_info)
{
	CGS_FUNC_ADEV;

	if (NULL == sys_info)
		return -ENODEV;

	if (sizeof(struct cgs_system_info) != sys_info->size)
		return -ENODEV;

	switch (sys_info->info_id) {
	case CGS_SYSTEM_INFO_ADAPTER_BDF_ID:
		sys_info->value = adev->pdev->devfn | (adev->pdev->bus->number << 8);
		break;
	case CGS_SYSTEM_INFO_PCIE_GEN_INFO:
		sys_info->value = adev->pm.pcie_gen_mask;
		break;
	case CGS_SYSTEM_INFO_PCIE_MLW:
		sys_info->value = adev->pm.pcie_mlw_mask;
		break;
	case CGS_SYSTEM_INFO_PCIE_DEV:
		sys_info->value = adev->pdev->device;
		break;
	case CGS_SYSTEM_INFO_PCIE_REV:
		sys_info->value = adev->pdev->revision;
		break;
	case CGS_SYSTEM_INFO_CG_FLAGS:
		sys_info->value = adev->cg_flags;
		break;
	case CGS_SYSTEM_INFO_PG_FLAGS:
		sys_info->value = adev->pg_flags;
		break;
	case CGS_SYSTEM_INFO_GFX_CU_INFO:
		sys_info->value = adev->gfx.cu_info.number;
		break;
	case CGS_SYSTEM_INFO_GFX_SE_INFO:
		sys_info->value = adev->gfx.config.max_shader_engines;
		break;
	case CGS_SYSTEM_INFO_PCIE_SUB_SYS_ID:
		sys_info->value = adev->pdev->subsystem_device;
		break;
	case CGS_SYSTEM_INFO_PCIE_SUB_SYS_VENDOR_ID:
		sys_info->value = adev->pdev->subsystem_vendor;
		break;
	default:
		return -ENODEV;
	}

	return 0;
}

static int amdgpu_cgs_get_active_displays_info(struct cgs_device *cgs_device,
					  struct cgs_display_info *info)
{
	CGS_FUNC_ADEV;
	struct amdgpu_crtc *amdgpu_crtc;
	struct drm_device *ddev = adev->ddev;
	struct drm_crtc *crtc;
	uint32_t line_time_us, vblank_lines;
	struct cgs_mode_info *mode_info;

	if (info == NULL)
		return -EINVAL;

	mode_info = info->mode_info;

	if (adev->mode_info.num_crtc && adev->mode_info.mode_config_initialized) {
		list_for_each_entry(crtc,
				&ddev->mode_config.crtc_list, head) {
			amdgpu_crtc = to_amdgpu_crtc(crtc);
			if (crtc->enabled) {
				info->active_display_mask |= (1 << amdgpu_crtc->crtc_id);
				info->display_count++;
			}
			if (mode_info != NULL &&
				crtc->enabled && amdgpu_crtc->enabled &&
				amdgpu_crtc->hw_mode.clock) {
				line_time_us = (amdgpu_crtc->hw_mode.crtc_htotal * 1000) /
							amdgpu_crtc->hw_mode.clock;
				vblank_lines = amdgpu_crtc->hw_mode.crtc_vblank_end -
							amdgpu_crtc->hw_mode.crtc_vdisplay +
							(amdgpu_crtc->v_border * 2);
				mode_info->vblank_time_us = vblank_lines * line_time_us;
				mode_info->refresh_rate = drm_mode_vrefresh(&amdgpu_crtc->hw_mode);
				mode_info->ref_clock = adev->clock.spll.reference_freq;
				mode_info = NULL;
			}
		}
	}

	return 0;
}


static int amdgpu_cgs_notify_dpm_enabled(struct cgs_device *cgs_device, bool enabled)
{
	CGS_FUNC_ADEV;

	adev->pm.dpm_enabled = enabled;

	return 0;
}

/** \brief evaluate acpi namespace object, handle or pathname must be valid
 *  \param cgs_device
 *  \param info input/output arguments for the control method
 *  \return status
 */

#if defined(CONFIG_ACPI)
static int amdgpu_cgs_acpi_eval_object(struct cgs_device *cgs_device,
				    struct cgs_acpi_method_info *info)
{
	CGS_FUNC_ADEV;
	acpi_handle handle;
	struct acpi_object_list input;
	struct acpi_buffer output = { ACPI_ALLOCATE_BUFFER, NULL };
	union acpi_object *params, *obj;
	uint8_t name[5] = {'\0'};
	struct cgs_acpi_method_argument *argument;
	uint32_t i, count;
	acpi_status status;
	int result;

	handle = ACPI_HANDLE(&adev->pdev->dev);
	if (!handle)
		return -ENODEV;

	memset(&input, 0, sizeof(struct acpi_object_list));

	/* validate input info */
	if (info->size != sizeof(struct cgs_acpi_method_info))
		return -EINVAL;

	input.count = info->input_count;
	if (info->input_count > 0) {
		if (info->pinput_argument == NULL)
			return -EINVAL;
		argument = info->pinput_argument;
		for (i = 0; i < info->input_count; i++) {
			if (((argument->type == ACPI_TYPE_STRING) ||
			     (argument->type == ACPI_TYPE_BUFFER)) &&
			    (argument->pointer == NULL))
				return -EINVAL;
			argument++;
		}
	}

	if (info->output_count > 0) {
		if (info->poutput_argument == NULL)
			return -EINVAL;
		argument = info->poutput_argument;
		for (i = 0; i < info->output_count; i++) {
			if (((argument->type == ACPI_TYPE_STRING) ||
				(argument->type == ACPI_TYPE_BUFFER))
				&& (argument->pointer == NULL))
				return -EINVAL;
			argument++;
		}
	}

	/* The path name passed to acpi_evaluate_object should be null terminated */
	if ((info->field & CGS_ACPI_FIELD_METHOD_NAME) != 0) {
		strncpy(name, (char *)&(info->name), sizeof(uint32_t));
		name[4] = '\0';
	}

	/* parse input parameters */
	if (input.count > 0) {
		input.pointer = params =
				kzalloc(sizeof(union acpi_object) * input.count, GFP_KERNEL);
		if (params == NULL)
			return -EINVAL;

		argument = info->pinput_argument;

		for (i = 0; i < input.count; i++) {
			params->type = argument->type;
			switch (params->type) {
			case ACPI_TYPE_INTEGER:
				params->integer.value = argument->value;
				break;
			case ACPI_TYPE_STRING:
				params->string.length = argument->data_length;
				params->string.pointer = argument->pointer;
				break;
			case ACPI_TYPE_BUFFER:
				params->buffer.length = argument->data_length;
				params->buffer.pointer = argument->pointer;
				break;
			default:
				break;
			}
			params++;
			argument++;
		}
	}

	/* parse output info */
	count = info->output_count;
	argument = info->poutput_argument;

	/* evaluate the acpi method */
	status = acpi_evaluate_object(handle, name, &input, &output);

	if (ACPI_FAILURE(status)) {
		result = -EIO;
		goto free_input;
	}

	/* return the output info */
	obj = output.pointer;

	if (count > 1) {
		if ((obj->type != ACPI_TYPE_PACKAGE) ||
			(obj->package.count != count)) {
			result = -EIO;
			goto free_obj;
		}
		params = obj->package.elements;
	} else
		params = obj;

	if (params == NULL) {
		result = -EIO;
		goto free_obj;
	}

	for (i = 0; i < count; i++) {
		if (argument->type != params->type) {
			result = -EIO;
			goto free_obj;
		}
		switch (params->type) {
		case ACPI_TYPE_INTEGER:
			argument->value = params->integer.value;
			break;
		case ACPI_TYPE_STRING:
			if ((params->string.length != argument->data_length) ||
				(params->string.pointer == NULL)) {
				result = -EIO;
				goto free_obj;
			}
			strncpy(argument->pointer,
				params->string.pointer,
				params->string.length);
			break;
		case ACPI_TYPE_BUFFER:
			if (params->buffer.pointer == NULL) {
				result = -EIO;
				goto free_obj;
			}
			memcpy(argument->pointer,
				params->buffer.pointer,
				argument->data_length);
			break;
		default:
			break;
		}
		argument++;
		params++;
	}

	result = 0;
free_obj:
	kfree(obj);
free_input:
	kfree((void *)input.pointer);
	return result;
}
#else
static int amdgpu_cgs_acpi_eval_object(struct cgs_device *cgs_device,
				struct cgs_acpi_method_info *info)
{
	return -EIO;
}
#endif

static int amdgpu_cgs_call_acpi_method(struct cgs_device *cgs_device,
					uint32_t acpi_method,
					uint32_t acpi_function,
					void *pinput, void *poutput,
					uint32_t output_count,
					uint32_t input_size,
					uint32_t output_size)
{
	struct cgs_acpi_method_argument acpi_input[2] = { {0}, {0} };
	struct cgs_acpi_method_argument acpi_output = {0};
	struct cgs_acpi_method_info info = {0};

	acpi_input[0].type = CGS_ACPI_TYPE_INTEGER;
	acpi_input[0].data_length = sizeof(uint32_t);
	acpi_input[0].value = acpi_function;

	acpi_input[1].type = CGS_ACPI_TYPE_BUFFER;
	acpi_input[1].data_length = input_size;
	acpi_input[1].pointer = pinput;

	acpi_output.type = CGS_ACPI_TYPE_BUFFER;
	acpi_output.data_length = output_size;
	acpi_output.pointer = poutput;

	info.size = sizeof(struct cgs_acpi_method_info);
	info.field = CGS_ACPI_FIELD_METHOD_NAME | CGS_ACPI_FIELD_INPUT_ARGUMENT_COUNT;
	info.input_count = 2;
	info.name = acpi_method;
	info.pinput_argument = acpi_input;
	info.output_count = output_count;
	info.poutput_argument = &acpi_output;

	return amdgpu_cgs_acpi_eval_object(cgs_device, &info);
}

static const struct cgs_ops amdgpu_cgs_ops = {
	amdgpu_cgs_gpu_mem_info,
	amdgpu_cgs_gmap_kmem,
	amdgpu_cgs_gunmap_kmem,
	amdgpu_cgs_alloc_gpu_mem,
	amdgpu_cgs_free_gpu_mem,
	amdgpu_cgs_gmap_gpu_mem,
	amdgpu_cgs_gunmap_gpu_mem,
	amdgpu_cgs_kmap_gpu_mem,
	amdgpu_cgs_kunmap_gpu_mem,
	amdgpu_cgs_read_register,
	amdgpu_cgs_write_register,
	amdgpu_cgs_read_ind_register,
	amdgpu_cgs_write_ind_register,
	amdgpu_cgs_read_pci_config_byte,
	amdgpu_cgs_read_pci_config_word,
	amdgpu_cgs_read_pci_config_dword,
	amdgpu_cgs_write_pci_config_byte,
	amdgpu_cgs_write_pci_config_word,
	amdgpu_cgs_write_pci_config_dword,
	amdgpu_cgs_get_pci_resource,
	amdgpu_cgs_atom_get_data_table,
	amdgpu_cgs_atom_get_cmd_table_revs,
	amdgpu_cgs_atom_exec_cmd_table,
	amdgpu_cgs_create_pm_request,
	amdgpu_cgs_destroy_pm_request,
	amdgpu_cgs_set_pm_request,
	amdgpu_cgs_pm_request_clock,
	amdgpu_cgs_pm_request_engine,
	amdgpu_cgs_pm_query_clock_limits,
	amdgpu_cgs_set_camera_voltages,
	amdgpu_cgs_get_firmware_info,
	amdgpu_cgs_rel_firmware,
	amdgpu_cgs_set_powergating_state,
	amdgpu_cgs_set_clockgating_state,
	amdgpu_cgs_get_active_displays_info,
	amdgpu_cgs_notify_dpm_enabled,
	amdgpu_cgs_call_acpi_method,
	amdgpu_cgs_query_system_info,
	amdgpu_cgs_is_virtualization_enabled
};

static const struct cgs_os_ops amdgpu_cgs_os_ops = {
	amdgpu_cgs_add_irq_source,
	amdgpu_cgs_irq_get,
	amdgpu_cgs_irq_put
};

struct cgs_device *amdgpu_cgs_create_device(struct amdgpu_device *adev)
{
	struct amdgpu_cgs_device *cgs_device =
		kmalloc(sizeof(*cgs_device), GFP_KERNEL);

	if (!cgs_device) {
		DRM_ERROR("Couldn't allocate CGS device structure\n");
		return NULL;
	}

	cgs_device->base.ops = &amdgpu_cgs_ops;
	cgs_device->base.os_ops = &amdgpu_cgs_os_ops;
	cgs_device->adev = adev;

	return (struct cgs_device *)cgs_device;
}

void amdgpu_cgs_destroy_device(struct cgs_device *cgs_device)
{
	kfree(cgs_device);
}<|MERGE_RESOLUTION|>--- conflicted
+++ resolved
@@ -723,11 +723,7 @@
 					enum cgs_ucode_id type)
 {
 	CGS_FUNC_ADEV;
-<<<<<<< HEAD
-	uint16_t fw_version;
-=======
 	uint16_t fw_version = 0;
->>>>>>> 405182c2
 
 	switch (type) {
 		case CGS_UCODE_ID_SDMA0:
@@ -757,17 +753,11 @@
 		case CGS_UCODE_ID_RLC_G:
 			fw_version = adev->gfx.rlc_fw_version;
 			break;
-<<<<<<< HEAD
+		case CGS_UCODE_ID_STORAGE:
+			break;
 		default:
 			DRM_ERROR("firmware type %d do not have version\n", type);
-			fw_version = 0;
-=======
-		case CGS_UCODE_ID_STORAGE:
-			break;
-		default:
-			DRM_ERROR("firmware type %d do not have version\n", type);
-			break;
->>>>>>> 405182c2
+			break;
 	}
 	return fw_version;
 }
@@ -804,13 +794,10 @@
 		info->image_size = data_size;
 		info->mc_addr = gpu_addr;
 		info->version = (uint16_t)le32_to_cpu(header->header.ucode_version);
-<<<<<<< HEAD
-=======
 
 		if (CGS_UCODE_ID_CP_MEC == type)
 			info->image_size = (header->jt_offset) << 2;
 
->>>>>>> 405182c2
 		info->fw_version = amdgpu_get_firmware_version(cgs_device, type);
 		info->feature_version = (uint16_t)le32_to_cpu(header->ucode_feature_version);
 	} else {
