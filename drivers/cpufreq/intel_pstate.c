/*
 * intel_pstate.c: Native P state management for Intel processors
 *
 * (C) Copyright 2012 Intel Corporation
 * Author: Dirk Brandewie <dirk.j.brandewie@intel.com>
 *
 * This program is free software; you can redistribute it and/or
 * modify it under the terms of the GNU General Public License
 * as published by the Free Software Foundation; version 2
 * of the License.
 */

#define pr_fmt(fmt) KBUILD_MODNAME ": " fmt

#include <linux/kernel.h>
#include <linux/kernel_stat.h>
#include <linux/module.h>
#include <linux/ktime.h>
#include <linux/hrtimer.h>
#include <linux/tick.h>
#include <linux/slab.h>
#include <linux/sched.h>
#include <linux/list.h>
#include <linux/cpu.h>
#include <linux/cpufreq.h>
#include <linux/sysfs.h>
#include <linux/types.h>
#include <linux/fs.h>
#include <linux/debugfs.h>
#include <linux/acpi.h>
#include <linux/vmalloc.h>
#include <trace/events/power.h>

#include <asm/div64.h>
#include <asm/msr.h>
#include <asm/cpu_device_id.h>
#include <asm/cpufeature.h>
#include <asm/intel-family.h>

#define INTEL_CPUFREQ_TRANSITION_LATENCY	20000

#define ATOM_RATIOS		0x66a
#define ATOM_VIDS		0x66b
#define ATOM_TURBO_RATIOS	0x66c
#define ATOM_TURBO_VIDS		0x66d

#ifdef CONFIG_ACPI
#include <acpi/processor.h>
#endif

#define FRAC_BITS 8
#define int_tofp(X) ((int64_t)(X) << FRAC_BITS)
#define fp_toint(X) ((X) >> FRAC_BITS)

#define EXT_BITS 6
#define EXT_FRAC_BITS (EXT_BITS + FRAC_BITS)
#define fp_ext_toint(X) ((X) >> EXT_FRAC_BITS)
#define int_ext_tofp(X) ((int64_t)(X) << EXT_FRAC_BITS)

static inline int32_t mul_fp(int32_t x, int32_t y)
{
	return ((int64_t)x * (int64_t)y) >> FRAC_BITS;
}

static inline int32_t div_fp(s64 x, s64 y)
{
	return div64_s64((int64_t)x << FRAC_BITS, y);
}

static inline int ceiling_fp(int32_t x)
{
	int mask, ret;

	ret = fp_toint(x);
	mask = (1 << FRAC_BITS) - 1;
	if (x & mask)
		ret += 1;
	return ret;
}

static inline u64 mul_ext_fp(u64 x, u64 y)
{
	return (x * y) >> EXT_FRAC_BITS;
}

static inline u64 div_ext_fp(u64 x, u64 y)
{
	return div64_u64(x << EXT_FRAC_BITS, y);
}

/**
 * struct sample -	Store performance sample
 * @core_avg_perf:	Ratio of APERF/MPERF which is the actual average
 *			performance during last sample period
 * @busy_scaled:	Scaled busy value which is used to calculate next
 *			P state. This can be different than core_avg_perf
 *			to account for cpu idle period
 * @aperf:		Difference of actual performance frequency clock count
 *			read from APERF MSR between last and current sample
 * @mperf:		Difference of maximum performance frequency clock count
 *			read from MPERF MSR between last and current sample
 * @tsc:		Difference of time stamp counter between last and
 *			current sample
 * @time:		Current time from scheduler
 *
 * This structure is used in the cpudata structure to store performance sample
 * data for choosing next P State.
 */
struct sample {
	int32_t core_avg_perf;
	int32_t busy_scaled;
	u64 aperf;
	u64 mperf;
	u64 tsc;
	u64 time;
};

/**
 * struct pstate_data - Store P state data
 * @current_pstate:	Current requested P state
 * @min_pstate:		Min P state possible for this platform
 * @max_pstate:		Max P state possible for this platform
 * @max_pstate_physical:This is physical Max P state for a processor
 *			This can be higher than the max_pstate which can
 *			be limited by platform thermal design power limits
 * @scaling:		Scaling factor to  convert frequency to cpufreq
 *			frequency units
 * @turbo_pstate:	Max Turbo P state possible for this platform
 * @max_freq:		@max_pstate frequency in cpufreq units
 * @turbo_freq:		@turbo_pstate frequency in cpufreq units
 *
 * Stores the per cpu model P state limits and current P state.
 */
struct pstate_data {
	int	current_pstate;
	int	min_pstate;
	int	max_pstate;
	int	max_pstate_physical;
	int	scaling;
	int	turbo_pstate;
	unsigned int max_freq;
	unsigned int turbo_freq;
};

/**
 * struct vid_data -	Stores voltage information data
 * @min:		VID data for this platform corresponding to
 *			the lowest P state
 * @max:		VID data corresponding to the highest P State.
 * @turbo:		VID data for turbo P state
 * @ratio:		Ratio of (vid max - vid min) /
 *			(max P state - Min P State)
 *
 * Stores the voltage data for DVFS (Dynamic Voltage and Frequency Scaling)
 * This data is used in Atom platforms, where in addition to target P state,
 * the voltage data needs to be specified to select next P State.
 */
struct vid_data {
	int min;
	int max;
	int turbo;
	int32_t ratio;
};

/**
 * struct _pid -	Stores PID data
 * @setpoint:		Target set point for busyness or performance
 * @integral:		Storage for accumulated error values
 * @p_gain:		PID proportional gain
 * @i_gain:		PID integral gain
 * @d_gain:		PID derivative gain
 * @deadband:		PID deadband
 * @last_err:		Last error storage for integral part of PID calculation
 *
 * Stores PID coefficients and last error for PID controller.
 */
struct _pid {
	int setpoint;
	int32_t integral;
	int32_t p_gain;
	int32_t i_gain;
	int32_t d_gain;
	int deadband;
	int32_t last_err;
};

/**
 * struct perf_limits - Store user and policy limits
 * @no_turbo:		User requested turbo state from intel_pstate sysfs
 * @turbo_disabled:	Platform turbo status either from msr
 *			MSR_IA32_MISC_ENABLE or when maximum available pstate
 *			matches the maximum turbo pstate
 * @max_perf_pct:	Effective maximum performance limit in percentage, this
 *			is minimum of either limits enforced by cpufreq policy
 *			or limits from user set limits via intel_pstate sysfs
 * @min_perf_pct:	Effective minimum performance limit in percentage, this
 *			is maximum of either limits enforced by cpufreq policy
 *			or limits from user set limits via intel_pstate sysfs
 * @max_perf:		This is a scaled value between 0 to 255 for max_perf_pct
 *			This value is used to limit max pstate
 * @min_perf:		This is a scaled value between 0 to 255 for min_perf_pct
 *			This value is used to limit min pstate
 * @max_policy_pct:	The maximum performance in percentage enforced by
 *			cpufreq setpolicy interface
 * @max_sysfs_pct:	The maximum performance in percentage enforced by
 *			intel pstate sysfs interface, unused when per cpu
 *			controls are enforced
 * @min_policy_pct:	The minimum performance in percentage enforced by
 *			cpufreq setpolicy interface
 * @min_sysfs_pct:	The minimum performance in percentage enforced by
 *			intel pstate sysfs interface, unused when per cpu
 *			controls are enforced
 *
 * Storage for user and policy defined limits.
 */
struct perf_limits {
	int no_turbo;
	int turbo_disabled;
	int max_perf_pct;
	int min_perf_pct;
	int32_t max_perf;
	int32_t min_perf;
	int max_policy_pct;
	int max_sysfs_pct;
	int min_policy_pct;
	int min_sysfs_pct;
};

/**
 * struct cpudata -	Per CPU instance data storage
 * @cpu:		CPU number for this instance data
 * @policy:		CPUFreq policy value
 * @update_util:	CPUFreq utility callback information
 * @update_util_set:	CPUFreq utility callback is set
 * @iowait_boost:	iowait-related boost fraction
 * @last_update:	Time of the last update.
 * @pstate:		Stores P state limits for this CPU
 * @vid:		Stores VID limits for this CPU
 * @pid:		Stores PID parameters for this CPU
 * @last_sample_time:	Last Sample time
 * @prev_aperf:		Last APERF value read from APERF MSR
 * @prev_mperf:		Last MPERF value read from MPERF MSR
 * @prev_tsc:		Last timestamp counter (TSC) value
 * @prev_cummulative_iowait: IO Wait time difference from last and
 *			current sample
 * @sample:		Storage for storing last Sample data
 * @perf_limits:	Pointer to perf_limit unique to this CPU
 *			Not all field in the structure are applicable
 *			when per cpu controls are enforced
 * @acpi_perf_data:	Stores ACPI perf information read from _PSS
 * @valid_pss_table:	Set to true for valid ACPI _PSS entries found
 *
 * This structure stores per CPU instance data for all CPUs.
 */
struct cpudata {
	int cpu;

	unsigned int policy;
	struct update_util_data update_util;
	bool   update_util_set;

	struct pstate_data pstate;
	struct vid_data vid;
	struct _pid pid;

	u64	last_update;
	u64	last_sample_time;
	u64	prev_aperf;
	u64	prev_mperf;
	u64	prev_tsc;
	u64	prev_cummulative_iowait;
	struct sample sample;
	struct perf_limits *perf_limits;
#ifdef CONFIG_ACPI
	struct acpi_processor_performance acpi_perf_data;
	bool valid_pss_table;
#endif
	unsigned int iowait_boost;
};

static struct cpudata **all_cpu_data;

/**
 * struct pstate_adjust_policy - Stores static PID configuration data
 * @sample_rate_ms:	PID calculation sample rate in ms
 * @sample_rate_ns:	Sample rate calculation in ns
 * @deadband:		PID deadband
 * @setpoint:		PID Setpoint
 * @p_gain_pct:		PID proportional gain
 * @i_gain_pct:		PID integral gain
 * @d_gain_pct:		PID derivative gain
 * @boost_iowait:	Whether or not to use iowait boosting.
 *
 * Stores per CPU model static PID configuration data.
 */
struct pstate_adjust_policy {
	int sample_rate_ms;
	s64 sample_rate_ns;
	int deadband;
	int setpoint;
	int p_gain_pct;
	int d_gain_pct;
	int i_gain_pct;
	bool boost_iowait;
};

/**
 * struct pstate_funcs - Per CPU model specific callbacks
 * @get_max:		Callback to get maximum non turbo effective P state
 * @get_max_physical:	Callback to get maximum non turbo physical P state
 * @get_min:		Callback to get minimum P state
 * @get_turbo:		Callback to get turbo P state
 * @get_scaling:	Callback to get frequency scaling factor
 * @get_val:		Callback to convert P state to actual MSR write value
 * @get_vid:		Callback to get VID data for Atom platforms
 * @get_target_pstate:	Callback to a function to calculate next P state to use
 *
 * Core and Atom CPU models have different way to get P State limits. This
 * structure is used to store those callbacks.
 */
struct pstate_funcs {
	int (*get_max)(void);
	int (*get_max_physical)(void);
	int (*get_min)(void);
	int (*get_turbo)(void);
	int (*get_scaling)(void);
	u64 (*get_val)(struct cpudata*, int pstate);
	void (*get_vid)(struct cpudata *);
	int32_t (*get_target_pstate)(struct cpudata *);
};

/**
 * struct cpu_defaults- Per CPU model default config data
 * @pid_policy:	PID config data
 * @funcs:		Callback function data
 */
struct cpu_defaults {
	struct pstate_adjust_policy pid_policy;
	struct pstate_funcs funcs;
};

static inline int32_t get_target_pstate_use_performance(struct cpudata *cpu);
static inline int32_t get_target_pstate_use_cpu_load(struct cpudata *cpu);

static struct pstate_adjust_policy pid_params __read_mostly;
static struct pstate_funcs pstate_funcs __read_mostly;
static int hwp_active __read_mostly;
static bool per_cpu_limits __read_mostly;

#ifdef CONFIG_ACPI
static bool acpi_ppc;
#endif

static struct perf_limits performance_limits = {
	.no_turbo = 0,
	.turbo_disabled = 0,
	.max_perf_pct = 100,
	.max_perf = int_ext_tofp(1),
	.min_perf_pct = 100,
	.min_perf = int_ext_tofp(1),
	.max_policy_pct = 100,
	.max_sysfs_pct = 100,
	.min_policy_pct = 0,
	.min_sysfs_pct = 0,
};

static struct perf_limits powersave_limits = {
	.no_turbo = 0,
	.turbo_disabled = 0,
	.max_perf_pct = 100,
	.max_perf = int_ext_tofp(1),
	.min_perf_pct = 0,
	.min_perf = 0,
	.max_policy_pct = 100,
	.max_sysfs_pct = 100,
	.min_policy_pct = 0,
	.min_sysfs_pct = 0,
};

#ifdef CONFIG_CPU_FREQ_DEFAULT_GOV_PERFORMANCE
static struct perf_limits *limits = &performance_limits;
#else
static struct perf_limits *limits = &powersave_limits;
#endif

static DEFINE_MUTEX(intel_pstate_limits_lock);

#ifdef CONFIG_ACPI

static bool intel_pstate_get_ppc_enable_status(void)
{
	if (acpi_gbl_FADT.preferred_profile == PM_ENTERPRISE_SERVER ||
	    acpi_gbl_FADT.preferred_profile == PM_PERFORMANCE_SERVER)
		return true;

	return acpi_ppc;
}

static void intel_pstate_init_acpi_perf_limits(struct cpufreq_policy *policy)
{
	struct cpudata *cpu;
	int ret;
	int i;

	if (hwp_active)
		return;

	if (!intel_pstate_get_ppc_enable_status())
		return;

	cpu = all_cpu_data[policy->cpu];

	ret = acpi_processor_register_performance(&cpu->acpi_perf_data,
						  policy->cpu);
	if (ret)
		return;

	/*
	 * Check if the control value in _PSS is for PERF_CTL MSR, which should
	 * guarantee that the states returned by it map to the states in our
	 * list directly.
	 */
	if (cpu->acpi_perf_data.control_register.space_id !=
						ACPI_ADR_SPACE_FIXED_HARDWARE)
		goto err;

	/*
	 * If there is only one entry _PSS, simply ignore _PSS and continue as
	 * usual without taking _PSS into account
	 */
	if (cpu->acpi_perf_data.state_count < 2)
		goto err;

	pr_debug("CPU%u - ACPI _PSS perf data\n", policy->cpu);
	for (i = 0; i < cpu->acpi_perf_data.state_count; i++) {
		pr_debug("     %cP%d: %u MHz, %u mW, 0x%x\n",
			 (i == cpu->acpi_perf_data.state ? '*' : ' '), i,
			 (u32) cpu->acpi_perf_data.states[i].core_frequency,
			 (u32) cpu->acpi_perf_data.states[i].power,
			 (u32) cpu->acpi_perf_data.states[i].control);
	}

	/*
	 * The _PSS table doesn't contain whole turbo frequency range.
	 * This just contains +1 MHZ above the max non turbo frequency,
	 * with control value corresponding to max turbo ratio. But
	 * when cpufreq set policy is called, it will call with this
	 * max frequency, which will cause a reduced performance as
	 * this driver uses real max turbo frequency as the max
	 * frequency. So correct this frequency in _PSS table to
	 * correct max turbo frequency based on the turbo state.
	 * Also need to convert to MHz as _PSS freq is in MHz.
	 */
	if (!limits->turbo_disabled)
		cpu->acpi_perf_data.states[0].core_frequency =
					policy->cpuinfo.max_freq / 1000;
	cpu->valid_pss_table = true;
	pr_debug("_PPC limits will be enforced\n");

	return;

 err:
	cpu->valid_pss_table = false;
	acpi_processor_unregister_performance(policy->cpu);
}

static void intel_pstate_exit_perf_limits(struct cpufreq_policy *policy)
{
	struct cpudata *cpu;

	cpu = all_cpu_data[policy->cpu];
	if (!cpu->valid_pss_table)
		return;

	acpi_processor_unregister_performance(policy->cpu);
}

#else
static void intel_pstate_init_acpi_perf_limits(struct cpufreq_policy *policy)
{
}

static inline int intel_pstate_exit_perf_limits(struct cpufreq_policy *policy)
{
}
#endif

static inline void pid_reset(struct _pid *pid, int setpoint, int busy,
			     int deadband, int integral) {
	pid->setpoint = int_tofp(setpoint);
	pid->deadband  = int_tofp(deadband);
	pid->integral  = int_tofp(integral);
	pid->last_err  = int_tofp(setpoint) - int_tofp(busy);
}

static inline void pid_p_gain_set(struct _pid *pid, int percent)
{
	pid->p_gain = div_fp(percent, 100);
}

static inline void pid_i_gain_set(struct _pid *pid, int percent)
{
	pid->i_gain = div_fp(percent, 100);
}

static inline void pid_d_gain_set(struct _pid *pid, int percent)
{
	pid->d_gain = div_fp(percent, 100);
}

static signed int pid_calc(struct _pid *pid, int32_t busy)
{
	signed int result;
	int32_t pterm, dterm, fp_error;
	int32_t integral_limit;

	fp_error = pid->setpoint - busy;

	if (abs(fp_error) <= pid->deadband)
		return 0;

	pterm = mul_fp(pid->p_gain, fp_error);

	pid->integral += fp_error;

	/*
	 * We limit the integral here so that it will never
	 * get higher than 30.  This prevents it from becoming
	 * too large an input over long periods of time and allows
	 * it to get factored out sooner.
	 *
	 * The value of 30 was chosen through experimentation.
	 */
	integral_limit = int_tofp(30);
	if (pid->integral > integral_limit)
		pid->integral = integral_limit;
	if (pid->integral < -integral_limit)
		pid->integral = -integral_limit;

	dterm = mul_fp(pid->d_gain, fp_error - pid->last_err);
	pid->last_err = fp_error;

	result = pterm + mul_fp(pid->integral, pid->i_gain) + dterm;
	result = result + (1 << (FRAC_BITS-1));
	return (signed int)fp_toint(result);
}

static inline void intel_pstate_busy_pid_reset(struct cpudata *cpu)
{
	pid_p_gain_set(&cpu->pid, pid_params.p_gain_pct);
	pid_d_gain_set(&cpu->pid, pid_params.d_gain_pct);
	pid_i_gain_set(&cpu->pid, pid_params.i_gain_pct);

	pid_reset(&cpu->pid, pid_params.setpoint, 100, pid_params.deadband, 0);
}

static inline void intel_pstate_reset_all_pid(void)
{
	unsigned int cpu;

	for_each_online_cpu(cpu) {
		if (all_cpu_data[cpu])
			intel_pstate_busy_pid_reset(all_cpu_data[cpu]);
	}
}

static inline void update_turbo_state(void)
{
	u64 misc_en;
	struct cpudata *cpu;

	cpu = all_cpu_data[0];
	rdmsrl(MSR_IA32_MISC_ENABLE, misc_en);
	limits->turbo_disabled =
		(misc_en & MSR_IA32_MISC_ENABLE_TURBO_DISABLE ||
		 cpu->pstate.max_pstate == cpu->pstate.turbo_pstate);
}

static void intel_pstate_hwp_set(const struct cpumask *cpumask)
{
	int min, hw_min, max, hw_max, cpu, range, adj_range;
	struct perf_limits *perf_limits = limits;
	u64 value, cap;

	for_each_cpu(cpu, cpumask) {
<<<<<<< HEAD
=======
		int max_perf_pct, min_perf_pct;

		if (per_cpu_limits)
			perf_limits = all_cpu_data[cpu]->perf_limits;

>>>>>>> 2462edc5
		rdmsrl_on_cpu(cpu, MSR_HWP_CAPABILITIES, &cap);
		hw_min = HWP_LOWEST_PERF(cap);
		hw_max = HWP_HIGHEST_PERF(cap);
		range = hw_max - hw_min;

<<<<<<< HEAD
=======
		max_perf_pct = perf_limits->max_perf_pct;
		min_perf_pct = perf_limits->min_perf_pct;

>>>>>>> 2462edc5
		rdmsrl_on_cpu(cpu, MSR_HWP_REQUEST, &value);
		adj_range = min_perf_pct * range / 100;
		min = hw_min + adj_range;
		value &= ~HWP_MIN_PERF(~0L);
		value |= HWP_MIN_PERF(min);

		adj_range = max_perf_pct * range / 100;
		max = hw_min + adj_range;
		if (limits->no_turbo) {
			hw_max = HWP_GUARANTEED_PERF(cap);
			if (hw_max < max)
				max = hw_max;
		}

		value &= ~HWP_MAX_PERF(~0L);
		value |= HWP_MAX_PERF(max);
		wrmsrl_on_cpu(cpu, MSR_HWP_REQUEST, value);
	}
}

static int intel_pstate_hwp_set_policy(struct cpufreq_policy *policy)
{
	if (hwp_active)
		intel_pstate_hwp_set(policy->cpus);

	return 0;
}

static void intel_pstate_hwp_set_online_cpus(void)
{
	get_online_cpus();
	intel_pstate_hwp_set(cpu_online_mask);
	put_online_cpus();
}

/************************** debugfs begin ************************/
static int pid_param_set(void *data, u64 val)
{
	*(u32 *)data = val;
	intel_pstate_reset_all_pid();
	return 0;
}

static int pid_param_get(void *data, u64 *val)
{
	*val = *(u32 *)data;
	return 0;
}
DEFINE_SIMPLE_ATTRIBUTE(fops_pid_param, pid_param_get, pid_param_set, "%llu\n");

struct pid_param {
	char *name;
	void *value;
};

static struct pid_param pid_files[] = {
	{"sample_rate_ms", &pid_params.sample_rate_ms},
	{"d_gain_pct", &pid_params.d_gain_pct},
	{"i_gain_pct", &pid_params.i_gain_pct},
	{"deadband", &pid_params.deadband},
	{"setpoint", &pid_params.setpoint},
	{"p_gain_pct", &pid_params.p_gain_pct},
	{NULL, NULL}
};

static void __init intel_pstate_debug_expose_params(void)
{
	struct dentry *debugfs_parent;
	int i = 0;

	if (hwp_active ||
	    pstate_funcs.get_target_pstate == get_target_pstate_use_cpu_load)
		return;

	debugfs_parent = debugfs_create_dir("pstate_snb", NULL);
	if (IS_ERR_OR_NULL(debugfs_parent))
		return;
	while (pid_files[i].name) {
		debugfs_create_file(pid_files[i].name, 0660,
				    debugfs_parent, pid_files[i].value,
				    &fops_pid_param);
		i++;
	}
}

/************************** debugfs end ************************/

/************************** sysfs begin ************************/
#define show_one(file_name, object)					\
	static ssize_t show_##file_name					\
	(struct kobject *kobj, struct attribute *attr, char *buf)	\
	{								\
		return sprintf(buf, "%u\n", limits->object);		\
	}

static ssize_t show_turbo_pct(struct kobject *kobj,
				struct attribute *attr, char *buf)
{
	struct cpudata *cpu;
	int total, no_turbo, turbo_pct;
	uint32_t turbo_fp;

	cpu = all_cpu_data[0];

	total = cpu->pstate.turbo_pstate - cpu->pstate.min_pstate + 1;
	no_turbo = cpu->pstate.max_pstate - cpu->pstate.min_pstate + 1;
	turbo_fp = div_fp(no_turbo, total);
	turbo_pct = 100 - fp_toint(mul_fp(turbo_fp, int_tofp(100)));
	return sprintf(buf, "%u\n", turbo_pct);
}

static ssize_t show_num_pstates(struct kobject *kobj,
				struct attribute *attr, char *buf)
{
	struct cpudata *cpu;
	int total;

	cpu = all_cpu_data[0];
	total = cpu->pstate.turbo_pstate - cpu->pstate.min_pstate + 1;
	return sprintf(buf, "%u\n", total);
}

static ssize_t show_no_turbo(struct kobject *kobj,
			     struct attribute *attr, char *buf)
{
	ssize_t ret;

	update_turbo_state();
	if (limits->turbo_disabled)
		ret = sprintf(buf, "%u\n", limits->turbo_disabled);
	else
		ret = sprintf(buf, "%u\n", limits->no_turbo);

	return ret;
}

static ssize_t store_no_turbo(struct kobject *a, struct attribute *b,
			      const char *buf, size_t count)
{
	unsigned int input;
	int ret;

	ret = sscanf(buf, "%u", &input);
	if (ret != 1)
		return -EINVAL;

	mutex_lock(&intel_pstate_limits_lock);

	update_turbo_state();
	if (limits->turbo_disabled) {
		pr_warn("Turbo disabled by BIOS or unavailable on processor\n");
		mutex_unlock(&intel_pstate_limits_lock);
		return -EPERM;
	}

	limits->no_turbo = clamp_t(int, input, 0, 1);

	mutex_unlock(&intel_pstate_limits_lock);

	if (hwp_active)
		intel_pstate_hwp_set_online_cpus();

	return count;
}

static ssize_t store_max_perf_pct(struct kobject *a, struct attribute *b,
				  const char *buf, size_t count)
{
	unsigned int input;
	int ret;

	ret = sscanf(buf, "%u", &input);
	if (ret != 1)
		return -EINVAL;

	mutex_lock(&intel_pstate_limits_lock);

	limits->max_sysfs_pct = clamp_t(int, input, 0 , 100);
	limits->max_perf_pct = min(limits->max_policy_pct,
				   limits->max_sysfs_pct);
	limits->max_perf_pct = max(limits->min_policy_pct,
				   limits->max_perf_pct);
	limits->max_perf_pct = max(limits->min_perf_pct,
				   limits->max_perf_pct);
	limits->max_perf = div_ext_fp(limits->max_perf_pct, 100);

	mutex_unlock(&intel_pstate_limits_lock);

	if (hwp_active)
		intel_pstate_hwp_set_online_cpus();
	return count;
}

static ssize_t store_min_perf_pct(struct kobject *a, struct attribute *b,
				  const char *buf, size_t count)
{
	unsigned int input;
	int ret;

	ret = sscanf(buf, "%u", &input);
	if (ret != 1)
		return -EINVAL;

	mutex_lock(&intel_pstate_limits_lock);

	limits->min_sysfs_pct = clamp_t(int, input, 0 , 100);
	limits->min_perf_pct = max(limits->min_policy_pct,
				   limits->min_sysfs_pct);
	limits->min_perf_pct = min(limits->max_policy_pct,
				   limits->min_perf_pct);
	limits->min_perf_pct = min(limits->max_perf_pct,
				   limits->min_perf_pct);
	limits->min_perf = div_ext_fp(limits->min_perf_pct, 100);

	mutex_unlock(&intel_pstate_limits_lock);

	if (hwp_active)
		intel_pstate_hwp_set_online_cpus();
	return count;
}

show_one(max_perf_pct, max_perf_pct);
show_one(min_perf_pct, min_perf_pct);

define_one_global_rw(no_turbo);
define_one_global_rw(max_perf_pct);
define_one_global_rw(min_perf_pct);
define_one_global_ro(turbo_pct);
define_one_global_ro(num_pstates);

static struct attribute *intel_pstate_attributes[] = {
	&no_turbo.attr,
	&turbo_pct.attr,
	&num_pstates.attr,
	NULL
};

static struct attribute_group intel_pstate_attr_group = {
	.attrs = intel_pstate_attributes,
};

static void __init intel_pstate_sysfs_expose_params(void)
{
	struct kobject *intel_pstate_kobject;
	int rc;

	intel_pstate_kobject = kobject_create_and_add("intel_pstate",
						&cpu_subsys.dev_root->kobj);
	if (WARN_ON(!intel_pstate_kobject))
		return;

	rc = sysfs_create_group(intel_pstate_kobject, &intel_pstate_attr_group);
	if (WARN_ON(rc))
		return;

	/*
	 * If per cpu limits are enforced there are no global limits, so
	 * return without creating max/min_perf_pct attributes
	 */
	if (per_cpu_limits)
		return;

	rc = sysfs_create_file(intel_pstate_kobject, &max_perf_pct.attr);
	WARN_ON(rc);

	rc = sysfs_create_file(intel_pstate_kobject, &min_perf_pct.attr);
	WARN_ON(rc);

}
/************************** sysfs end ************************/

static void intel_pstate_hwp_enable(struct cpudata *cpudata)
{
	/* First disable HWP notification interrupt as we don't process them */
	if (static_cpu_has(X86_FEATURE_HWP_NOTIFY))
		wrmsrl_on_cpu(cpudata->cpu, MSR_HWP_INTERRUPT, 0x00);

	wrmsrl_on_cpu(cpudata->cpu, MSR_PM_ENABLE, 0x1);
}

static int atom_get_min_pstate(void)
{
	u64 value;

	rdmsrl(ATOM_RATIOS, value);
	return (value >> 8) & 0x7F;
}

static int atom_get_max_pstate(void)
{
	u64 value;

	rdmsrl(ATOM_RATIOS, value);
	return (value >> 16) & 0x7F;
}

static int atom_get_turbo_pstate(void)
{
	u64 value;

	rdmsrl(ATOM_TURBO_RATIOS, value);
	return value & 0x7F;
}

static u64 atom_get_val(struct cpudata *cpudata, int pstate)
{
	u64 val;
	int32_t vid_fp;
	u32 vid;

	val = (u64)pstate << 8;
	if (limits->no_turbo && !limits->turbo_disabled)
		val |= (u64)1 << 32;

	vid_fp = cpudata->vid.min + mul_fp(
		int_tofp(pstate - cpudata->pstate.min_pstate),
		cpudata->vid.ratio);

	vid_fp = clamp_t(int32_t, vid_fp, cpudata->vid.min, cpudata->vid.max);
	vid = ceiling_fp(vid_fp);

	if (pstate > cpudata->pstate.max_pstate)
		vid = cpudata->vid.turbo;

	return val | vid;
}

static int silvermont_get_scaling(void)
{
	u64 value;
	int i;
	/* Defined in Table 35-6 from SDM (Sept 2015) */
	static int silvermont_freq_table[] = {
		83300, 100000, 133300, 116700, 80000};

	rdmsrl(MSR_FSB_FREQ, value);
	i = value & 0x7;
	WARN_ON(i > 4);

	return silvermont_freq_table[i];
}

static int airmont_get_scaling(void)
{
	u64 value;
	int i;
	/* Defined in Table 35-10 from SDM (Sept 2015) */
	static int airmont_freq_table[] = {
		83300, 100000, 133300, 116700, 80000,
		93300, 90000, 88900, 87500};

	rdmsrl(MSR_FSB_FREQ, value);
	i = value & 0xF;
	WARN_ON(i > 8);

	return airmont_freq_table[i];
}

static void atom_get_vid(struct cpudata *cpudata)
{
	u64 value;

	rdmsrl(ATOM_VIDS, value);
	cpudata->vid.min = int_tofp((value >> 8) & 0x7f);
	cpudata->vid.max = int_tofp((value >> 16) & 0x7f);
	cpudata->vid.ratio = div_fp(
		cpudata->vid.max - cpudata->vid.min,
		int_tofp(cpudata->pstate.max_pstate -
			cpudata->pstate.min_pstate));

	rdmsrl(ATOM_TURBO_VIDS, value);
	cpudata->vid.turbo = value & 0x7f;
}

static int core_get_min_pstate(void)
{
	u64 value;

	rdmsrl(MSR_PLATFORM_INFO, value);
	return (value >> 40) & 0xFF;
}

static int core_get_max_pstate_physical(void)
{
	u64 value;

	rdmsrl(MSR_PLATFORM_INFO, value);
	return (value >> 8) & 0xFF;
}

static int core_get_max_pstate(void)
{
	u64 tar;
	u64 plat_info;
	int max_pstate;
	int err;

	rdmsrl(MSR_PLATFORM_INFO, plat_info);
	max_pstate = (plat_info >> 8) & 0xFF;

	err = rdmsrl_safe(MSR_TURBO_ACTIVATION_RATIO, &tar);
	if (!err) {
		/* Do some sanity checking for safety */
		if (plat_info & 0x600000000) {
			u64 tdp_ctrl;
			u64 tdp_ratio;
			int tdp_msr;

			err = rdmsrl_safe(MSR_CONFIG_TDP_CONTROL, &tdp_ctrl);
			if (err)
				goto skip_tar;

			tdp_msr = MSR_CONFIG_TDP_NOMINAL + (tdp_ctrl & 0x3);
			err = rdmsrl_safe(tdp_msr, &tdp_ratio);
			if (err)
				goto skip_tar;

			/* For level 1 and 2, bits[23:16] contain the ratio */
			if (tdp_ctrl)
				tdp_ratio >>= 16;

			tdp_ratio &= 0xff; /* ratios are only 8 bits long */
			if (tdp_ratio - 1 == tar) {
				max_pstate = tar;
				pr_debug("max_pstate=TAC %x\n", max_pstate);
			} else {
				goto skip_tar;
			}
		}
	}

skip_tar:
	return max_pstate;
}

static int core_get_turbo_pstate(void)
{
	u64 value;
	int nont, ret;

	rdmsrl(MSR_TURBO_RATIO_LIMIT, value);
	nont = core_get_max_pstate();
	ret = (value) & 255;
	if (ret <= nont)
		ret = nont;
	return ret;
}

static inline int core_get_scaling(void)
{
	return 100000;
}

static u64 core_get_val(struct cpudata *cpudata, int pstate)
{
	u64 val;

	val = (u64)pstate << 8;
	if (limits->no_turbo && !limits->turbo_disabled)
		val |= (u64)1 << 32;

	return val;
}

static int knl_get_turbo_pstate(void)
{
	u64 value;
	int nont, ret;

	rdmsrl(MSR_TURBO_RATIO_LIMIT, value);
	nont = core_get_max_pstate();
	ret = (((value) >> 8) & 0xFF);
	if (ret <= nont)
		ret = nont;
	return ret;
}

static struct cpu_defaults core_params = {
	.pid_policy = {
		.sample_rate_ms = 10,
		.deadband = 0,
		.setpoint = 97,
		.p_gain_pct = 20,
		.d_gain_pct = 0,
		.i_gain_pct = 0,
	},
	.funcs = {
		.get_max = core_get_max_pstate,
		.get_max_physical = core_get_max_pstate_physical,
		.get_min = core_get_min_pstate,
		.get_turbo = core_get_turbo_pstate,
		.get_scaling = core_get_scaling,
		.get_val = core_get_val,
		.get_target_pstate = get_target_pstate_use_performance,
	},
};

static const struct cpu_defaults silvermont_params = {
	.pid_policy = {
		.sample_rate_ms = 10,
		.deadband = 0,
		.setpoint = 60,
		.p_gain_pct = 14,
		.d_gain_pct = 0,
		.i_gain_pct = 4,
		.boost_iowait = true,
	},
	.funcs = {
		.get_max = atom_get_max_pstate,
		.get_max_physical = atom_get_max_pstate,
		.get_min = atom_get_min_pstate,
		.get_turbo = atom_get_turbo_pstate,
		.get_val = atom_get_val,
		.get_scaling = silvermont_get_scaling,
		.get_vid = atom_get_vid,
		.get_target_pstate = get_target_pstate_use_cpu_load,
	},
};

static const struct cpu_defaults airmont_params = {
	.pid_policy = {
		.sample_rate_ms = 10,
		.deadband = 0,
		.setpoint = 60,
		.p_gain_pct = 14,
		.d_gain_pct = 0,
		.i_gain_pct = 4,
		.boost_iowait = true,
	},
	.funcs = {
		.get_max = atom_get_max_pstate,
		.get_max_physical = atom_get_max_pstate,
		.get_min = atom_get_min_pstate,
		.get_turbo = atom_get_turbo_pstate,
		.get_val = atom_get_val,
		.get_scaling = airmont_get_scaling,
		.get_vid = atom_get_vid,
		.get_target_pstate = get_target_pstate_use_cpu_load,
	},
};

static const struct cpu_defaults knl_params = {
	.pid_policy = {
		.sample_rate_ms = 10,
		.deadband = 0,
		.setpoint = 97,
		.p_gain_pct = 20,
		.d_gain_pct = 0,
		.i_gain_pct = 0,
	},
	.funcs = {
		.get_max = core_get_max_pstate,
		.get_max_physical = core_get_max_pstate_physical,
		.get_min = core_get_min_pstate,
		.get_turbo = knl_get_turbo_pstate,
		.get_scaling = core_get_scaling,
		.get_val = core_get_val,
		.get_target_pstate = get_target_pstate_use_performance,
	},
};

static const struct cpu_defaults bxt_params = {
	.pid_policy = {
		.sample_rate_ms = 10,
		.deadband = 0,
		.setpoint = 60,
		.p_gain_pct = 14,
		.d_gain_pct = 0,
		.i_gain_pct = 4,
		.boost_iowait = true,
	},
	.funcs = {
		.get_max = core_get_max_pstate,
		.get_max_physical = core_get_max_pstate_physical,
		.get_min = core_get_min_pstate,
		.get_turbo = core_get_turbo_pstate,
		.get_scaling = core_get_scaling,
		.get_val = core_get_val,
		.get_target_pstate = get_target_pstate_use_cpu_load,
	},
};

static void intel_pstate_get_min_max(struct cpudata *cpu, int *min, int *max)
{
	int max_perf = cpu->pstate.turbo_pstate;
	int max_perf_adj;
	int min_perf;
	struct perf_limits *perf_limits = limits;

	if (limits->no_turbo || limits->turbo_disabled)
		max_perf = cpu->pstate.max_pstate;

	if (per_cpu_limits)
		perf_limits = cpu->perf_limits;

	/*
	 * performance can be limited by user through sysfs, by cpufreq
	 * policy, or by cpu specific default values determined through
	 * experimentation.
	 */
	max_perf_adj = fp_ext_toint(max_perf * perf_limits->max_perf);
	*max = clamp_t(int, max_perf_adj,
			cpu->pstate.min_pstate, cpu->pstate.turbo_pstate);

	min_perf = fp_ext_toint(max_perf * perf_limits->min_perf);
	*min = clamp_t(int, min_perf, cpu->pstate.min_pstate, max_perf);
}

static void intel_pstate_set_pstate(struct cpudata *cpu, int pstate)
{
	trace_cpu_frequency(pstate * cpu->pstate.scaling, cpu->cpu);
	cpu->pstate.current_pstate = pstate;
	/*
	 * Generally, there is no guarantee that this code will always run on
	 * the CPU being updated, so force the register update to run on the
	 * right CPU.
	 */
	wrmsrl_on_cpu(cpu->cpu, MSR_IA32_PERF_CTL,
		      pstate_funcs.get_val(cpu, pstate));
}

static void intel_pstate_set_min_pstate(struct cpudata *cpu)
{
	intel_pstate_set_pstate(cpu, cpu->pstate.min_pstate);
}

static void intel_pstate_max_within_limits(struct cpudata *cpu)
{
	int min_pstate, max_pstate;

	update_turbo_state();
	intel_pstate_get_min_max(cpu, &min_pstate, &max_pstate);
	intel_pstate_set_pstate(cpu, max_pstate);
}

static void intel_pstate_get_cpu_pstates(struct cpudata *cpu)
{
	cpu->pstate.min_pstate = pstate_funcs.get_min();
	cpu->pstate.max_pstate = pstate_funcs.get_max();
	cpu->pstate.max_pstate_physical = pstate_funcs.get_max_physical();
	cpu->pstate.turbo_pstate = pstate_funcs.get_turbo();
	cpu->pstate.scaling = pstate_funcs.get_scaling();
	cpu->pstate.max_freq = cpu->pstate.max_pstate * cpu->pstate.scaling;
	cpu->pstate.turbo_freq = cpu->pstate.turbo_pstate * cpu->pstate.scaling;

	if (pstate_funcs.get_vid)
		pstate_funcs.get_vid(cpu);

	intel_pstate_set_min_pstate(cpu);
}

static inline void intel_pstate_calc_avg_perf(struct cpudata *cpu)
{
	struct sample *sample = &cpu->sample;

	sample->core_avg_perf = div_ext_fp(sample->aperf, sample->mperf);
}

static inline bool intel_pstate_sample(struct cpudata *cpu, u64 time)
{
	u64 aperf, mperf;
	unsigned long flags;
	u64 tsc;

	local_irq_save(flags);
	rdmsrl(MSR_IA32_APERF, aperf);
	rdmsrl(MSR_IA32_MPERF, mperf);
	tsc = rdtsc();
	if (cpu->prev_mperf == mperf || cpu->prev_tsc == tsc) {
		local_irq_restore(flags);
		return false;
	}
	local_irq_restore(flags);

	cpu->last_sample_time = cpu->sample.time;
	cpu->sample.time = time;
	cpu->sample.aperf = aperf;
	cpu->sample.mperf = mperf;
	cpu->sample.tsc =  tsc;
	cpu->sample.aperf -= cpu->prev_aperf;
	cpu->sample.mperf -= cpu->prev_mperf;
	cpu->sample.tsc -= cpu->prev_tsc;

	cpu->prev_aperf = aperf;
	cpu->prev_mperf = mperf;
	cpu->prev_tsc = tsc;
	/*
	 * First time this function is invoked in a given cycle, all of the
	 * previous sample data fields are equal to zero or stale and they must
	 * be populated with meaningful numbers for things to work, so assume
	 * that sample.time will always be reset before setting the utilization
	 * update hook and make the caller skip the sample then.
	 */
	return !!cpu->last_sample_time;
}

static inline int32_t get_avg_frequency(struct cpudata *cpu)
{
	return mul_ext_fp(cpu->sample.core_avg_perf,
			  cpu->pstate.max_pstate_physical * cpu->pstate.scaling);
}

static inline int32_t get_avg_pstate(struct cpudata *cpu)
{
	return mul_ext_fp(cpu->pstate.max_pstate_physical,
			  cpu->sample.core_avg_perf);
}

static inline int32_t get_target_pstate_use_cpu_load(struct cpudata *cpu)
{
	struct sample *sample = &cpu->sample;
	int32_t busy_frac, boost;
	int target, avg_pstate;

	busy_frac = div_fp(sample->mperf, sample->tsc);

	boost = cpu->iowait_boost;
	cpu->iowait_boost >>= 1;

	if (busy_frac < boost)
		busy_frac = boost;

	sample->busy_scaled = busy_frac * 100;

	target = limits->no_turbo || limits->turbo_disabled ?
			cpu->pstate.max_pstate : cpu->pstate.turbo_pstate;
	target += target >> 2;
	target = mul_fp(target, busy_frac);
	if (target < cpu->pstate.min_pstate)
		target = cpu->pstate.min_pstate;

	/*
	 * If the average P-state during the previous cycle was higher than the
	 * current target, add 50% of the difference to the target to reduce
	 * possible performance oscillations and offset possible performance
	 * loss related to moving the workload from one CPU to another within
	 * a package/module.
	 */
	avg_pstate = get_avg_pstate(cpu);
	if (avg_pstate > target)
		target += (avg_pstate - target) >> 1;

	return target;
}

static inline int32_t get_target_pstate_use_performance(struct cpudata *cpu)
{
	int32_t perf_scaled, max_pstate, current_pstate, sample_ratio;
	u64 duration_ns;

	/*
	 * perf_scaled is the ratio of the average P-state during the last
	 * sampling period to the P-state requested last time (in percent).
	 *
	 * That measures the system's response to the previous P-state
	 * selection.
	 */
	max_pstate = cpu->pstate.max_pstate_physical;
	current_pstate = cpu->pstate.current_pstate;
	perf_scaled = mul_ext_fp(cpu->sample.core_avg_perf,
			       div_fp(100 * max_pstate, current_pstate));

	/*
	 * Since our utilization update callback will not run unless we are
	 * in C0, check if the actual elapsed time is significantly greater (3x)
	 * than our sample interval.  If it is, then we were idle for a long
	 * enough period of time to adjust our performance metric.
	 */
	duration_ns = cpu->sample.time - cpu->last_sample_time;
	if ((s64)duration_ns > pid_params.sample_rate_ns * 3) {
		sample_ratio = div_fp(pid_params.sample_rate_ns, duration_ns);
		perf_scaled = mul_fp(perf_scaled, sample_ratio);
	} else {
		sample_ratio = div_fp(100 * cpu->sample.mperf, cpu->sample.tsc);
		if (sample_ratio < int_tofp(1))
			perf_scaled = 0;
	}

	cpu->sample.busy_scaled = perf_scaled;
	return cpu->pstate.current_pstate - pid_calc(&cpu->pid, perf_scaled);
}

static int intel_pstate_prepare_request(struct cpudata *cpu, int pstate)
{
	int max_perf, min_perf;

	intel_pstate_get_min_max(cpu, &min_perf, &max_perf);
	pstate = clamp_t(int, pstate, min_perf, max_perf);
	trace_cpu_frequency(pstate * cpu->pstate.scaling, cpu->cpu);
	return pstate;
}

static void intel_pstate_update_pstate(struct cpudata *cpu, int pstate)
{
	pstate = intel_pstate_prepare_request(cpu, pstate);
	if (pstate == cpu->pstate.current_pstate)
		return;

	cpu->pstate.current_pstate = pstate;
	wrmsrl(MSR_IA32_PERF_CTL, pstate_funcs.get_val(cpu, pstate));
}

static inline void intel_pstate_adjust_busy_pstate(struct cpudata *cpu)
{
	int from, target_pstate;
	struct sample *sample;

	from = cpu->pstate.current_pstate;

	target_pstate = cpu->policy == CPUFREQ_POLICY_PERFORMANCE ?
		cpu->pstate.turbo_pstate : pstate_funcs.get_target_pstate(cpu);
<<<<<<< HEAD
=======

	update_turbo_state();
>>>>>>> 2462edc5

	intel_pstate_update_pstate(cpu, target_pstate);

	sample = &cpu->sample;
	trace_pstate_sample(mul_ext_fp(100, sample->core_avg_perf),
		fp_toint(sample->busy_scaled),
		from,
		cpu->pstate.current_pstate,
		sample->mperf,
		sample->aperf,
		sample->tsc,
		get_avg_frequency(cpu),
		fp_toint(cpu->iowait_boost * 100));
}

static void intel_pstate_update_util(struct update_util_data *data, u64 time,
				     unsigned int flags)
{
	struct cpudata *cpu = container_of(data, struct cpudata, update_util);
	u64 delta_ns;

<<<<<<< HEAD
	if (pid_params.boost_iowait) {
=======
	if (pstate_funcs.get_target_pstate == get_target_pstate_use_cpu_load) {
>>>>>>> 2462edc5
		if (flags & SCHED_CPUFREQ_IOWAIT) {
			cpu->iowait_boost = int_tofp(1);
		} else if (cpu->iowait_boost) {
			/* Clear iowait_boost if the CPU may have been idle. */
			delta_ns = time - cpu->last_update;
			if (delta_ns > TICK_NSEC)
				cpu->iowait_boost = 0;
		}
		cpu->last_update = time;
	}

	delta_ns = time - cpu->sample.time;
	if ((s64)delta_ns >= pid_params.sample_rate_ns) {
		bool sample_taken = intel_pstate_sample(cpu, time);

		if (sample_taken) {
			intel_pstate_calc_avg_perf(cpu);
			if (!hwp_active)
				intel_pstate_adjust_busy_pstate(cpu);
		}
	}
}

#define ICPU(model, policy) \
	{ X86_VENDOR_INTEL, 6, model, X86_FEATURE_APERFMPERF,\
			(unsigned long)&policy }

static const struct x86_cpu_id intel_pstate_cpu_ids[] = {
	ICPU(INTEL_FAM6_SANDYBRIDGE, 		core_params),
	ICPU(INTEL_FAM6_SANDYBRIDGE_X,		core_params),
	ICPU(INTEL_FAM6_ATOM_SILVERMONT1,	silvermont_params),
	ICPU(INTEL_FAM6_IVYBRIDGE,		core_params),
	ICPU(INTEL_FAM6_HASWELL_CORE,		core_params),
	ICPU(INTEL_FAM6_BROADWELL_CORE,		core_params),
	ICPU(INTEL_FAM6_IVYBRIDGE_X,		core_params),
	ICPU(INTEL_FAM6_HASWELL_X,		core_params),
	ICPU(INTEL_FAM6_HASWELL_ULT,		core_params),
	ICPU(INTEL_FAM6_HASWELL_GT3E,		core_params),
	ICPU(INTEL_FAM6_BROADWELL_GT3E,		core_params),
	ICPU(INTEL_FAM6_ATOM_AIRMONT,		airmont_params),
	ICPU(INTEL_FAM6_SKYLAKE_MOBILE,		core_params),
	ICPU(INTEL_FAM6_BROADWELL_X,		core_params),
	ICPU(INTEL_FAM6_SKYLAKE_DESKTOP,	core_params),
	ICPU(INTEL_FAM6_BROADWELL_XEON_D,	core_params),
	ICPU(INTEL_FAM6_XEON_PHI_KNL,		knl_params),
	ICPU(INTEL_FAM6_ATOM_GOLDMONT,		bxt_params),
	{}
};
MODULE_DEVICE_TABLE(x86cpu, intel_pstate_cpu_ids);

static const struct x86_cpu_id intel_pstate_cpu_oob_ids[] __initconst = {
	ICPU(INTEL_FAM6_BROADWELL_XEON_D, core_params),
	ICPU(INTEL_FAM6_BROADWELL_X, core_params),
	ICPU(INTEL_FAM6_SKYLAKE_X, core_params),
	{}
};

static int intel_pstate_init_cpu(unsigned int cpunum)
{
	struct cpudata *cpu;

	cpu = all_cpu_data[cpunum];

	if (!cpu) {
		unsigned int size = sizeof(struct cpudata);

		if (per_cpu_limits)
			size += sizeof(struct perf_limits);

		cpu = kzalloc(size, GFP_KERNEL);
		if (!cpu)
			return -ENOMEM;

		all_cpu_data[cpunum] = cpu;
		if (per_cpu_limits)
			cpu->perf_limits = (struct perf_limits *)(cpu + 1);

	}

	cpu = all_cpu_data[cpunum];

	cpu->cpu = cpunum;

	if (hwp_active) {
		intel_pstate_hwp_enable(cpu);
		pid_params.sample_rate_ms = 50;
		pid_params.sample_rate_ns = 50 * NSEC_PER_MSEC;
	}

	intel_pstate_get_cpu_pstates(cpu);

	intel_pstate_busy_pid_reset(cpu);

	pr_debug("controlling: cpu %d\n", cpunum);

	return 0;
}

static unsigned int intel_pstate_get(unsigned int cpu_num)
{
	struct cpudata *cpu = all_cpu_data[cpu_num];

	return cpu ? get_avg_frequency(cpu) : 0;
}

static void intel_pstate_set_update_util_hook(unsigned int cpu_num)
{
	struct cpudata *cpu = all_cpu_data[cpu_num];

	if (cpu->update_util_set)
		return;

	/* Prevent intel_pstate_update_util() from using stale data. */
	cpu->sample.time = 0;
	cpufreq_add_update_util_hook(cpu_num, &cpu->update_util,
				     intel_pstate_update_util);
	cpu->update_util_set = true;
}

static void intel_pstate_clear_update_util_hook(unsigned int cpu)
{
	struct cpudata *cpu_data = all_cpu_data[cpu];

	if (!cpu_data->update_util_set)
		return;

	cpufreq_remove_update_util_hook(cpu);
	cpu_data->update_util_set = false;
	synchronize_sched();
}

static void intel_pstate_set_performance_limits(struct perf_limits *limits)
{
	mutex_lock(&intel_pstate_limits_lock);
	limits->no_turbo = 0;
	limits->turbo_disabled = 0;
	limits->max_perf_pct = 100;
	limits->max_perf = int_ext_tofp(1);
	limits->min_perf_pct = 100;
	limits->min_perf = int_ext_tofp(1);
	limits->max_policy_pct = 100;
	limits->max_sysfs_pct = 100;
	limits->min_policy_pct = 0;
	limits->min_sysfs_pct = 0;
	mutex_unlock(&intel_pstate_limits_lock);
}

static void intel_pstate_update_perf_limits(struct cpufreq_policy *policy,
					    struct perf_limits *limits)
{

	mutex_lock(&intel_pstate_limits_lock);

	limits->max_policy_pct = DIV_ROUND_UP(policy->max * 100,
					      policy->cpuinfo.max_freq);
	limits->max_policy_pct = clamp_t(int, limits->max_policy_pct, 0, 100);
	if (policy->max == policy->min) {
		limits->min_policy_pct = limits->max_policy_pct;
	} else {
		limits->min_policy_pct = DIV_ROUND_UP(policy->min * 100,
						      policy->cpuinfo.max_freq);
		limits->min_policy_pct = clamp_t(int, limits->min_policy_pct,
						 0, 100);
	}

	/* Normalize user input to [min_policy_pct, max_policy_pct] */
	limits->min_perf_pct = max(limits->min_policy_pct,
				   limits->min_sysfs_pct);
	limits->min_perf_pct = min(limits->max_policy_pct,
				   limits->min_perf_pct);
	limits->max_perf_pct = min(limits->max_policy_pct,
				   limits->max_sysfs_pct);
	limits->max_perf_pct = max(limits->min_policy_pct,
				   limits->max_perf_pct);

	/* Make sure min_perf_pct <= max_perf_pct */
	limits->min_perf_pct = min(limits->max_perf_pct, limits->min_perf_pct);

	limits->min_perf = div_ext_fp(limits->min_perf_pct, 100);
	limits->max_perf = div_ext_fp(limits->max_perf_pct, 100);
	limits->max_perf = round_up(limits->max_perf, EXT_FRAC_BITS);
	limits->min_perf = round_up(limits->min_perf, EXT_FRAC_BITS);

	mutex_unlock(&intel_pstate_limits_lock);

	pr_debug("cpu:%d max_perf_pct:%d min_perf_pct:%d\n", policy->cpu,
		 limits->max_perf_pct, limits->min_perf_pct);
}

static int intel_pstate_set_policy(struct cpufreq_policy *policy)
{
	struct cpudata *cpu;
	struct perf_limits *perf_limits = NULL;

	if (!policy->cpuinfo.max_freq)
		return -ENODEV;

	pr_debug("set_policy cpuinfo.max %u policy->max %u\n",
		 policy->cpuinfo.max_freq, policy->max);

	cpu = all_cpu_data[policy->cpu];
	cpu->policy = policy->policy;

	if (cpu->pstate.max_pstate_physical > cpu->pstate.max_pstate &&
	    policy->max < policy->cpuinfo.max_freq &&
	    policy->max > cpu->pstate.max_pstate * cpu->pstate.scaling) {
		pr_debug("policy->max > max non turbo frequency\n");
		policy->max = policy->cpuinfo.max_freq;
	}

<<<<<<< HEAD
	if (cpu->policy == CPUFREQ_POLICY_PERFORMANCE) {
		limits = &performance_limits;
=======
	if (per_cpu_limits)
		perf_limits = cpu->perf_limits;

	if (policy->policy == CPUFREQ_POLICY_PERFORMANCE) {
		if (!perf_limits) {
			limits = &performance_limits;
			perf_limits = limits;
		}
>>>>>>> 2462edc5
		if (policy->max >= policy->cpuinfo.max_freq) {
			pr_debug("set performance\n");
			intel_pstate_set_performance_limits(perf_limits);
			goto out;
		}
	} else {
		pr_debug("set powersave\n");
		if (!perf_limits) {
			limits = &powersave_limits;
			perf_limits = limits;
		}

	}

	intel_pstate_update_perf_limits(policy, perf_limits);
 out:
	if (cpu->policy == CPUFREQ_POLICY_PERFORMANCE) {
		/*
		 * NOHZ_FULL CPUs need this as the governor callback may not
		 * be invoked on them.
		 */
		intel_pstate_clear_update_util_hook(policy->cpu);
		intel_pstate_max_within_limits(cpu);
	}

	intel_pstate_set_update_util_hook(policy->cpu);

	intel_pstate_hwp_set_policy(policy);

	return 0;
}

static int intel_pstate_verify_policy(struct cpufreq_policy *policy)
{
	cpufreq_verify_within_cpu_limits(policy);

	if (policy->policy != CPUFREQ_POLICY_POWERSAVE &&
	    policy->policy != CPUFREQ_POLICY_PERFORMANCE)
		return -EINVAL;

	return 0;
}

static void intel_cpufreq_stop_cpu(struct cpufreq_policy *policy)
{
	intel_pstate_set_min_pstate(all_cpu_data[policy->cpu]);
}

static void intel_pstate_stop_cpu(struct cpufreq_policy *policy)
{
	pr_debug("CPU %d exiting\n", policy->cpu);

	intel_pstate_clear_update_util_hook(policy->cpu);
	if (!hwp_active)
		intel_cpufreq_stop_cpu(policy);
}

static int intel_pstate_cpu_exit(struct cpufreq_policy *policy)
{
	intel_pstate_exit_perf_limits(policy);

	policy->fast_switch_possible = false;

	return 0;
}

static int __intel_pstate_cpu_init(struct cpufreq_policy *policy)
{
	struct cpudata *cpu;
	int rc;

	rc = intel_pstate_init_cpu(policy->cpu);
	if (rc)
		return rc;

	cpu = all_cpu_data[policy->cpu];

	/*
	 * We need sane value in the cpu->perf_limits, so inherit from global
	 * perf_limits limits, which are seeded with values based on the
	 * CONFIG_CPU_FREQ_DEFAULT_GOV_*, during boot up.
	 */
	if (per_cpu_limits)
		memcpy(cpu->perf_limits, limits, sizeof(struct perf_limits));

	policy->min = cpu->pstate.min_pstate * cpu->pstate.scaling;
	policy->max = cpu->pstate.turbo_pstate * cpu->pstate.scaling;

	/* cpuinfo and default policy values */
	policy->cpuinfo.min_freq = cpu->pstate.min_pstate * cpu->pstate.scaling;
	update_turbo_state();
	policy->cpuinfo.max_freq = limits->turbo_disabled ?
			cpu->pstate.max_pstate : cpu->pstate.turbo_pstate;
	policy->cpuinfo.max_freq *= cpu->pstate.scaling;

	intel_pstate_init_acpi_perf_limits(policy);
	cpumask_set_cpu(policy->cpu, policy->cpus);

	policy->fast_switch_possible = true;

	return 0;
}

static int intel_pstate_cpu_init(struct cpufreq_policy *policy)
{
	int ret = __intel_pstate_cpu_init(policy);

	if (ret)
		return ret;

	policy->cpuinfo.transition_latency = CPUFREQ_ETERNAL;
	if (limits->min_perf_pct == 100 && limits->max_perf_pct == 100)
		policy->policy = CPUFREQ_POLICY_PERFORMANCE;
	else
		policy->policy = CPUFREQ_POLICY_POWERSAVE;

	return 0;
}

static struct cpufreq_driver intel_pstate = {
	.flags		= CPUFREQ_CONST_LOOPS,
	.verify		= intel_pstate_verify_policy,
	.setpolicy	= intel_pstate_set_policy,
	.resume		= intel_pstate_hwp_set_policy,
	.get		= intel_pstate_get,
	.init		= intel_pstate_cpu_init,
	.exit		= intel_pstate_cpu_exit,
	.stop_cpu	= intel_pstate_stop_cpu,
	.name		= "intel_pstate",
};

static int intel_cpufreq_verify_policy(struct cpufreq_policy *policy)
{
	struct cpudata *cpu = all_cpu_data[policy->cpu];
	struct perf_limits *perf_limits = limits;

	update_turbo_state();
	policy->cpuinfo.max_freq = limits->turbo_disabled ?
			cpu->pstate.max_freq : cpu->pstate.turbo_freq;

	cpufreq_verify_within_cpu_limits(policy);

	if (per_cpu_limits)
		perf_limits = cpu->perf_limits;

	intel_pstate_update_perf_limits(policy, perf_limits);

	return 0;
}

static unsigned int intel_cpufreq_turbo_update(struct cpudata *cpu,
					       struct cpufreq_policy *policy,
					       unsigned int target_freq)
{
	unsigned int max_freq;

	update_turbo_state();

	max_freq = limits->no_turbo || limits->turbo_disabled ?
			cpu->pstate.max_freq : cpu->pstate.turbo_freq;
	policy->cpuinfo.max_freq = max_freq;
	if (policy->max > max_freq)
		policy->max = max_freq;

	if (target_freq > max_freq)
		target_freq = max_freq;

	return target_freq;
}

static int intel_cpufreq_target(struct cpufreq_policy *policy,
				unsigned int target_freq,
				unsigned int relation)
{
	struct cpudata *cpu = all_cpu_data[policy->cpu];
	struct cpufreq_freqs freqs;
	int target_pstate;

	freqs.old = policy->cur;
	freqs.new = intel_cpufreq_turbo_update(cpu, policy, target_freq);

	cpufreq_freq_transition_begin(policy, &freqs);
	switch (relation) {
	case CPUFREQ_RELATION_L:
		target_pstate = DIV_ROUND_UP(freqs.new, cpu->pstate.scaling);
		break;
	case CPUFREQ_RELATION_H:
		target_pstate = freqs.new / cpu->pstate.scaling;
		break;
	default:
		target_pstate = DIV_ROUND_CLOSEST(freqs.new, cpu->pstate.scaling);
		break;
	}
	target_pstate = intel_pstate_prepare_request(cpu, target_pstate);
	if (target_pstate != cpu->pstate.current_pstate) {
		cpu->pstate.current_pstate = target_pstate;
		wrmsrl_on_cpu(policy->cpu, MSR_IA32_PERF_CTL,
			      pstate_funcs.get_val(cpu, target_pstate));
	}
	cpufreq_freq_transition_end(policy, &freqs, false);

	return 0;
}

static unsigned int intel_cpufreq_fast_switch(struct cpufreq_policy *policy,
					      unsigned int target_freq)
{
	struct cpudata *cpu = all_cpu_data[policy->cpu];
	int target_pstate;

	target_freq = intel_cpufreq_turbo_update(cpu, policy, target_freq);
	target_pstate = DIV_ROUND_UP(target_freq, cpu->pstate.scaling);
	intel_pstate_update_pstate(cpu, target_pstate);
	return target_freq;
}

static int intel_cpufreq_cpu_init(struct cpufreq_policy *policy)
{
	int ret = __intel_pstate_cpu_init(policy);

	if (ret)
		return ret;

	policy->cpuinfo.transition_latency = INTEL_CPUFREQ_TRANSITION_LATENCY;
	/* This reflects the intel_pstate_get_cpu_pstates() setting. */
	policy->cur = policy->cpuinfo.min_freq;

	return 0;
}

static struct cpufreq_driver intel_cpufreq = {
	.flags		= CPUFREQ_CONST_LOOPS,
	.verify		= intel_cpufreq_verify_policy,
	.target		= intel_cpufreq_target,
	.fast_switch	= intel_cpufreq_fast_switch,
	.init		= intel_cpufreq_cpu_init,
	.exit		= intel_pstate_cpu_exit,
	.stop_cpu	= intel_cpufreq_stop_cpu,
	.name		= "intel_cpufreq",
};

static struct cpufreq_driver *intel_pstate_driver = &intel_pstate;

static int no_load __initdata;
static int no_hwp __initdata;
static int hwp_only __initdata;
static unsigned int force_load __initdata;

static int __init intel_pstate_msrs_not_valid(void)
{
	if (!pstate_funcs.get_max() ||
	    !pstate_funcs.get_min() ||
	    !pstate_funcs.get_turbo())
		return -ENODEV;

	return 0;
}

static void __init copy_pid_params(struct pstate_adjust_policy *policy)
{
	pid_params.sample_rate_ms = policy->sample_rate_ms;
	pid_params.sample_rate_ns = pid_params.sample_rate_ms * NSEC_PER_MSEC;
	pid_params.p_gain_pct = policy->p_gain_pct;
	pid_params.i_gain_pct = policy->i_gain_pct;
	pid_params.d_gain_pct = policy->d_gain_pct;
	pid_params.deadband = policy->deadband;
	pid_params.setpoint = policy->setpoint;
}

#ifdef CONFIG_ACPI
static void intel_pstate_use_acpi_profile(void)
{
	if (acpi_gbl_FADT.preferred_profile == PM_MOBILE)
		pstate_funcs.get_target_pstate =
				get_target_pstate_use_cpu_load;
}
#else
static void intel_pstate_use_acpi_profile(void)
{
}
#endif

static void __init copy_cpu_funcs(struct pstate_funcs *funcs)
{
	pstate_funcs.get_max   = funcs->get_max;
	pstate_funcs.get_max_physical = funcs->get_max_physical;
	pstate_funcs.get_min   = funcs->get_min;
	pstate_funcs.get_turbo = funcs->get_turbo;
	pstate_funcs.get_scaling = funcs->get_scaling;
	pstate_funcs.get_val   = funcs->get_val;
	pstate_funcs.get_vid   = funcs->get_vid;
	pstate_funcs.get_target_pstate = funcs->get_target_pstate;

	intel_pstate_use_acpi_profile();
}

#ifdef CONFIG_ACPI

static bool __init intel_pstate_no_acpi_pss(void)
{
	int i;

	for_each_possible_cpu(i) {
		acpi_status status;
		union acpi_object *pss;
		struct acpi_buffer buffer = { ACPI_ALLOCATE_BUFFER, NULL };
		struct acpi_processor *pr = per_cpu(processors, i);

		if (!pr)
			continue;

		status = acpi_evaluate_object(pr->handle, "_PSS", NULL, &buffer);
		if (ACPI_FAILURE(status))
			continue;

		pss = buffer.pointer;
		if (pss && pss->type == ACPI_TYPE_PACKAGE) {
			kfree(pss);
			return false;
		}

		kfree(pss);
	}

	return true;
}

static bool __init intel_pstate_has_acpi_ppc(void)
{
	int i;

	for_each_possible_cpu(i) {
		struct acpi_processor *pr = per_cpu(processors, i);

		if (!pr)
			continue;
		if (acpi_has_method(pr->handle, "_PPC"))
			return true;
	}
	return false;
}

enum {
	PSS,
	PPC,
};

struct hw_vendor_info {
	u16  valid;
	char oem_id[ACPI_OEM_ID_SIZE];
	char oem_table_id[ACPI_OEM_TABLE_ID_SIZE];
	int  oem_pwr_table;
};

/* Hardware vendor-specific info that has its own power management modes */
static struct hw_vendor_info vendor_info[] __initdata = {
	{1, "HP    ", "ProLiant", PSS},
	{1, "ORACLE", "X4-2    ", PPC},
	{1, "ORACLE", "X4-2L   ", PPC},
	{1, "ORACLE", "X4-2B   ", PPC},
	{1, "ORACLE", "X3-2    ", PPC},
	{1, "ORACLE", "X3-2L   ", PPC},
	{1, "ORACLE", "X3-2B   ", PPC},
	{1, "ORACLE", "X4470M2 ", PPC},
	{1, "ORACLE", "X4270M3 ", PPC},
	{1, "ORACLE", "X4270M2 ", PPC},
	{1, "ORACLE", "X4170M2 ", PPC},
	{1, "ORACLE", "X4170 M3", PPC},
	{1, "ORACLE", "X4275 M3", PPC},
	{1, "ORACLE", "X6-2    ", PPC},
	{1, "ORACLE", "Sudbury ", PPC},
	{0, "", ""},
};

static bool __init intel_pstate_platform_pwr_mgmt_exists(void)
{
	struct acpi_table_header hdr;
	struct hw_vendor_info *v_info;
	const struct x86_cpu_id *id;
	u64 misc_pwr;

	id = x86_match_cpu(intel_pstate_cpu_oob_ids);
	if (id) {
		rdmsrl(MSR_MISC_PWR_MGMT, misc_pwr);
		if ( misc_pwr & (1 << 8))
			return true;
	}

	if (acpi_disabled ||
	    ACPI_FAILURE(acpi_get_table_header(ACPI_SIG_FADT, 0, &hdr)))
		return false;

	for (v_info = vendor_info; v_info->valid; v_info++) {
		if (!strncmp(hdr.oem_id, v_info->oem_id, ACPI_OEM_ID_SIZE) &&
			!strncmp(hdr.oem_table_id, v_info->oem_table_id,
						ACPI_OEM_TABLE_ID_SIZE))
			switch (v_info->oem_pwr_table) {
			case PSS:
				return intel_pstate_no_acpi_pss();
			case PPC:
				return intel_pstate_has_acpi_ppc() &&
					(!force_load);
			}
	}

	return false;
}

static void intel_pstate_request_control_from_smm(void)
{
	/*
	 * It may be unsafe to request P-states control from SMM if _PPC support
	 * has not been enabled.
	 */
	if (acpi_ppc)
		acpi_processor_pstate_control();
}
#else /* CONFIG_ACPI not enabled */
static inline bool intel_pstate_platform_pwr_mgmt_exists(void) { return false; }
static inline bool intel_pstate_has_acpi_ppc(void) { return false; }
static inline void intel_pstate_request_control_from_smm(void) {}
#endif /* CONFIG_ACPI */

static const struct x86_cpu_id hwp_support_ids[] __initconst = {
	{ X86_VENDOR_INTEL, 6, X86_MODEL_ANY, X86_FEATURE_HWP },
	{}
};

static int __init intel_pstate_init(void)
{
	int cpu, rc = 0;
	const struct x86_cpu_id *id;
	struct cpu_defaults *cpu_def;

	if (no_load)
		return -ENODEV;

	if (x86_match_cpu(hwp_support_ids) && !no_hwp) {
		copy_cpu_funcs(&core_params.funcs);
		hwp_active++;
		goto hwp_cpu_matched;
	}

	id = x86_match_cpu(intel_pstate_cpu_ids);
	if (!id)
		return -ENODEV;

	cpu_def = (struct cpu_defaults *)id->driver_data;

	copy_pid_params(&cpu_def->pid_policy);
	copy_cpu_funcs(&cpu_def->funcs);

	if (intel_pstate_msrs_not_valid())
		return -ENODEV;

hwp_cpu_matched:
	/*
	 * The Intel pstate driver will be ignored if the platform
	 * firmware has its own power management modes.
	 */
	if (intel_pstate_platform_pwr_mgmt_exists())
		return -ENODEV;

	pr_info("Intel P-state driver initializing\n");

	all_cpu_data = vzalloc(sizeof(void *) * num_possible_cpus());
	if (!all_cpu_data)
		return -ENOMEM;

	if (!hwp_active && hwp_only)
		goto out;

	intel_pstate_request_control_from_smm();

	rc = cpufreq_register_driver(intel_pstate_driver);
	if (rc)
		goto out;

	intel_pstate_debug_expose_params();
	intel_pstate_sysfs_expose_params();

	if (hwp_active)
		pr_info("HWP enabled\n");

	return rc;
out:
	get_online_cpus();
	for_each_online_cpu(cpu) {
		if (all_cpu_data[cpu]) {
			if (intel_pstate_driver == &intel_pstate)
				intel_pstate_clear_update_util_hook(cpu);

			kfree(all_cpu_data[cpu]);
		}
	}

	put_online_cpus();
	vfree(all_cpu_data);
	return -ENODEV;
}
device_initcall(intel_pstate_init);

static int __init intel_pstate_setup(char *str)
{
	if (!str)
		return -EINVAL;

	if (!strcmp(str, "disable")) {
		no_load = 1;
	} else if (!strcmp(str, "passive")) {
		pr_info("Passive mode enabled\n");
		intel_pstate_driver = &intel_cpufreq;
		no_hwp = 1;
	}
	if (!strcmp(str, "no_hwp")) {
		pr_info("HWP disabled\n");
		no_hwp = 1;
	}
	if (!strcmp(str, "force"))
		force_load = 1;
	if (!strcmp(str, "hwp_only"))
		hwp_only = 1;
	if (!strcmp(str, "per_cpu_perf_limits"))
		per_cpu_limits = true;

#ifdef CONFIG_ACPI
	if (!strcmp(str, "support_acpi_ppc"))
		acpi_ppc = true;
#endif

	return 0;
}
early_param("intel_pstate", intel_pstate_setup);

MODULE_AUTHOR("Dirk Brandewie <dirk.j.brandewie@intel.com>");
MODULE_DESCRIPTION("'intel_pstate' - P state driver Intel Core processors");
MODULE_LICENSE("GPL");<|MERGE_RESOLUTION|>--- conflicted
+++ resolved
@@ -289,7 +289,6 @@
  * @p_gain_pct:		PID proportional gain
  * @i_gain_pct:		PID integral gain
  * @d_gain_pct:		PID derivative gain
- * @boost_iowait:	Whether or not to use iowait boosting.
  *
  * Stores per CPU model static PID configuration data.
  */
@@ -301,7 +300,6 @@
 	int p_gain_pct;
 	int d_gain_pct;
 	int i_gain_pct;
-	bool boost_iowait;
 };
 
 /**
@@ -583,25 +581,19 @@
 	u64 value, cap;
 
 	for_each_cpu(cpu, cpumask) {
-<<<<<<< HEAD
-=======
 		int max_perf_pct, min_perf_pct;
 
 		if (per_cpu_limits)
 			perf_limits = all_cpu_data[cpu]->perf_limits;
 
->>>>>>> 2462edc5
 		rdmsrl_on_cpu(cpu, MSR_HWP_CAPABILITIES, &cap);
 		hw_min = HWP_LOWEST_PERF(cap);
 		hw_max = HWP_HIGHEST_PERF(cap);
 		range = hw_max - hw_min;
 
-<<<<<<< HEAD
-=======
 		max_perf_pct = perf_limits->max_perf_pct;
 		min_perf_pct = perf_limits->min_perf_pct;
 
->>>>>>> 2462edc5
 		rdmsrl_on_cpu(cpu, MSR_HWP_REQUEST, &value);
 		adj_range = min_perf_pct * range / 100;
 		min = hw_min + adj_range;
@@ -1107,7 +1099,6 @@
 		.p_gain_pct = 14,
 		.d_gain_pct = 0,
 		.i_gain_pct = 4,
-		.boost_iowait = true,
 	},
 	.funcs = {
 		.get_max = atom_get_max_pstate,
@@ -1129,7 +1120,6 @@
 		.p_gain_pct = 14,
 		.d_gain_pct = 0,
 		.i_gain_pct = 4,
-		.boost_iowait = true,
 	},
 	.funcs = {
 		.get_max = atom_get_max_pstate,
@@ -1171,7 +1161,6 @@
 		.p_gain_pct = 14,
 		.d_gain_pct = 0,
 		.i_gain_pct = 4,
-		.boost_iowait = true,
 	},
 	.funcs = {
 		.get_max = core_get_max_pstate,
@@ -1413,11 +1402,8 @@
 
 	target_pstate = cpu->policy == CPUFREQ_POLICY_PERFORMANCE ?
 		cpu->pstate.turbo_pstate : pstate_funcs.get_target_pstate(cpu);
-<<<<<<< HEAD
-=======
 
 	update_turbo_state();
->>>>>>> 2462edc5
 
 	intel_pstate_update_pstate(cpu, target_pstate);
 
@@ -1439,11 +1425,7 @@
 	struct cpudata *cpu = container_of(data, struct cpudata, update_util);
 	u64 delta_ns;
 
-<<<<<<< HEAD
-	if (pid_params.boost_iowait) {
-=======
 	if (pstate_funcs.get_target_pstate == get_target_pstate_use_cpu_load) {
->>>>>>> 2462edc5
 		if (flags & SCHED_CPUFREQ_IOWAIT) {
 			cpu->iowait_boost = int_tofp(1);
 		} else if (cpu->iowait_boost) {
@@ -1654,10 +1636,6 @@
 		policy->max = policy->cpuinfo.max_freq;
 	}
 
-<<<<<<< HEAD
-	if (cpu->policy == CPUFREQ_POLICY_PERFORMANCE) {
-		limits = &performance_limits;
-=======
 	if (per_cpu_limits)
 		perf_limits = cpu->perf_limits;
 
@@ -1666,7 +1644,6 @@
 			limits = &performance_limits;
 			perf_limits = limits;
 		}
->>>>>>> 2462edc5
 		if (policy->max >= policy->cpuinfo.max_freq) {
 			pr_debug("set performance\n");
 			intel_pstate_set_performance_limits(perf_limits);
