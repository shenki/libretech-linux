/*
 * This file is part of the Chelsio T6 Crypto driver for Linux.
 *
 * Copyright (c) 2003-2016 Chelsio Communications, Inc. All rights reserved.
 *
 * This software is available to you under a choice of one of two
 * licenses.  You may choose to be licensed under the terms of the GNU
 * General Public License (GPL) Version 2, available from the file
 * COPYING in the main directory of this source tree, or the
 * OpenIB.org BSD license below:
 *
 *     Redistribution and use in source and binary forms, with or
 *     without modification, are permitted provided that the following
 *     conditions are met:
 *
 *      - Redistributions of source code must retain the above
 *        copyright notice, this list of conditions and the following
 *        disclaimer.
 *
 *      - Redistributions in binary form must reproduce the above
 *        copyright notice, this list of conditions and the following
 *        disclaimer in the documentation and/or other materials
 *        provided with the distribution.
 *
 * THE SOFTWARE IS PROVIDED "AS IS", WITHOUT WARRANTY OF ANY KIND,
 * EXPRESS OR IMPLIED, INCLUDING BUT NOT LIMITED TO THE WARRANTIES OF
 * MERCHANTABILITY, FITNESS FOR A PARTICULAR PURPOSE AND
 * NONINFRINGEMENT. IN NO EVENT SHALL THE AUTHORS OR COPYRIGHT HOLDERS
 * BE LIABLE FOR ANY CLAIM, DAMAGES OR OTHER LIABILITY, WHETHER IN AN
 * ACTION OF CONTRACT, TORT OR OTHERWISE, ARISING FROM, OUT OF OR IN
 * CONNECTION WITH THE SOFTWARE OR THE USE OR OTHER DEALINGS IN THE
 * SOFTWARE.
 *
 */

#ifndef __CHCR_CRYPTO_H__
#define __CHCR_CRYPTO_H__

#define GHASH_BLOCK_SIZE    16
#define GHASH_DIGEST_SIZE   16

#define CCM_B0_SIZE             16
#define CCM_AAD_FIELD_SIZE      2
#define T5_MAX_AAD_SIZE 512


/* Define following if h/w is not dropping the AAD and IV data before
 * giving the processed data
 */

#define CHCR_CRA_PRIORITY 300

#define CHCR_AES_MAX_KEY_LEN  (2 * (AES_MAX_KEY_SIZE)) /* consider xts */
#define CHCR_MAX_CRYPTO_IV_LEN 16 /* AES IV len */

#define CHCR_MAX_AUTHENC_AES_KEY_LEN 32 /* max aes key length*/
#define CHCR_MAX_AUTHENC_SHA_KEY_LEN 128 /* max sha key length*/

#define CHCR_GIVENCRYPT_OP 2
/* CPL/SCMD parameters */

#define CHCR_ENCRYPT_OP 0
#define CHCR_DECRYPT_OP 1

#define CHCR_SCMD_SEQ_NO_CTRL_32BIT     1
#define CHCR_SCMD_SEQ_NO_CTRL_48BIT     2
#define CHCR_SCMD_SEQ_NO_CTRL_64BIT     3

#define CHCR_SCMD_PROTO_VERSION_GENERIC 4

#define CHCR_SCMD_AUTH_CTRL_AUTH_CIPHER 0
#define CHCR_SCMD_AUTH_CTRL_CIPHER_AUTH 1

#define CHCR_SCMD_CIPHER_MODE_NOP               0
#define CHCR_SCMD_CIPHER_MODE_AES_CBC           1
#define CHCR_SCMD_CIPHER_MODE_AES_GCM           2
#define CHCR_SCMD_CIPHER_MODE_AES_CTR           3
#define CHCR_SCMD_CIPHER_MODE_GENERIC_AES       4
#define CHCR_SCMD_CIPHER_MODE_AES_XTS           6
#define CHCR_SCMD_CIPHER_MODE_AES_CCM           7

#define CHCR_SCMD_AUTH_MODE_NOP             0
#define CHCR_SCMD_AUTH_MODE_SHA1            1
#define CHCR_SCMD_AUTH_MODE_SHA224          2
#define CHCR_SCMD_AUTH_MODE_SHA256          3
#define CHCR_SCMD_AUTH_MODE_GHASH           4
#define CHCR_SCMD_AUTH_MODE_SHA512_224      5
#define CHCR_SCMD_AUTH_MODE_SHA512_256      6
#define CHCR_SCMD_AUTH_MODE_SHA512_384      7
#define CHCR_SCMD_AUTH_MODE_SHA512_512      8
#define CHCR_SCMD_AUTH_MODE_CBCMAC          9
#define CHCR_SCMD_AUTH_MODE_CMAC            10

#define CHCR_SCMD_HMAC_CTRL_NOP             0
#define CHCR_SCMD_HMAC_CTRL_NO_TRUNC        1
#define CHCR_SCMD_HMAC_CTRL_TRUNC_RFC4366   2
#define CHCR_SCMD_HMAC_CTRL_IPSEC_96BIT     3
#define CHCR_SCMD_HMAC_CTRL_PL1		    4
#define CHCR_SCMD_HMAC_CTRL_PL2		    5
#define CHCR_SCMD_HMAC_CTRL_PL3		    6
#define CHCR_SCMD_HMAC_CTRL_DIV2	    7
#define VERIFY_HW 0
#define VERIFY_SW 1

#define CHCR_SCMD_IVGEN_CTRL_HW             0
#define CHCR_SCMD_IVGEN_CTRL_SW             1
/* This are not really mac key size. They are intermediate values
 * of sha engine and its size
 */
#define CHCR_KEYCTX_MAC_KEY_SIZE_128        0
#define CHCR_KEYCTX_MAC_KEY_SIZE_160        1
#define CHCR_KEYCTX_MAC_KEY_SIZE_192        2
#define CHCR_KEYCTX_MAC_KEY_SIZE_256        3
#define CHCR_KEYCTX_MAC_KEY_SIZE_512        4
#define CHCR_KEYCTX_CIPHER_KEY_SIZE_128     0
#define CHCR_KEYCTX_CIPHER_KEY_SIZE_192     1
#define CHCR_KEYCTX_CIPHER_KEY_SIZE_256     2
#define CHCR_KEYCTX_NO_KEY                  15

#define CHCR_CPL_FW4_PLD_IV_OFFSET          (5 * 64) /* bytes. flt #5 and #6 */
#define CHCR_CPL_FW4_PLD_HASH_RESULT_OFFSET (7 * 64) /* bytes. flt #7 */
#define CHCR_CPL_FW4_PLD_DATA_SIZE          (4 * 64) /* bytes. flt #4 to #7 */

#define KEY_CONTEXT_HDR_SALT_AND_PAD	    16
#define flits_to_bytes(x)  (x * 8)

#define IV_NOP                  0
#define IV_IMMEDIATE            1
#define IV_DSGL			2

#define AEAD_H_SIZE             16

#define CRYPTO_ALG_SUB_TYPE_MASK            0x0f000000
#define CRYPTO_ALG_SUB_TYPE_HASH_HMAC       0x01000000
#define CRYPTO_ALG_SUB_TYPE_AEAD_RFC4106    0x02000000
#define CRYPTO_ALG_SUB_TYPE_AEAD_GCM	    0x03000000
#define CRYPTO_ALG_SUB_TYPE_AEAD_AUTHENC    0x04000000
#define CRYPTO_ALG_SUB_TYPE_AEAD_CCM        0x05000000
#define CRYPTO_ALG_SUB_TYPE_AEAD_RFC4309    0x06000000
#define CRYPTO_ALG_SUB_TYPE_AEAD_NULL       0x07000000
#define CRYPTO_ALG_SUB_TYPE_CTR             0x08000000
#define CRYPTO_ALG_TYPE_HMAC (CRYPTO_ALG_TYPE_AHASH |\
			      CRYPTO_ALG_SUB_TYPE_HASH_HMAC)

#define MAX_SCRATCH_PAD_SIZE    32

#define CHCR_HASH_MAX_BLOCK_SIZE_64  64
#define CHCR_HASH_MAX_BLOCK_SIZE_128 128

/* Aligned to 128 bit boundary */

struct ablk_ctx {
	__be32 key_ctx_hdr;
	unsigned int enckey_len;
	u8 key[CHCR_AES_MAX_KEY_LEN];
	unsigned char ciph_mode;
	u8 rrkey[AES_MAX_KEY_SIZE];
};
struct chcr_aead_reqctx {
	struct	sk_buff	*skb;
<<<<<<< HEAD
=======
	struct scatterlist *dst;
	struct scatterlist srcffwd[2];
	struct scatterlist dstffwd[2];
>>>>>>> 2fa299a9
	short int dst_nents;
	u16 verify;
	u8 iv[CHCR_MAX_CRYPTO_IV_LEN];
	unsigned char scratch_pad[MAX_SCRATCH_PAD_SIZE];
};

struct chcr_gcm_ctx {
	u8 ghash_h[AEAD_H_SIZE];
};

struct chcr_authenc_ctx {
	u8 dec_rrkey[AES_MAX_KEY_SIZE];
	u8 h_iopad[2 * CHCR_HASH_MAX_DIGEST_SIZE];
	unsigned char auth_mode;
};

struct __aead_ctx {
	struct chcr_gcm_ctx gcm[0];
	struct chcr_authenc_ctx authenc[0];
};



struct chcr_aead_ctx {
	__be32 key_ctx_hdr;
	unsigned int enckey_len;
	struct crypto_skcipher *null;
	u8 salt[MAX_SALT];
	u8 key[CHCR_AES_MAX_KEY_LEN];
	u16 hmac_ctrl;
	u16 mayverify;
	struct	__aead_ctx ctx[0];
};



struct hmac_ctx {
	struct crypto_shash *base_hash;
	u8 ipad[CHCR_HASH_MAX_BLOCK_SIZE_128];
	u8 opad[CHCR_HASH_MAX_BLOCK_SIZE_128];
};

struct __crypto_ctx {
	struct hmac_ctx hmacctx[0];
	struct ablk_ctx ablkctx[0];
	struct chcr_aead_ctx aeadctx[0];
};

struct chcr_context {
	struct chcr_dev *dev;
	unsigned char tx_channel_id;
	struct __crypto_ctx crypto_ctx[0];
};

struct chcr_ahash_req_ctx {
	u32 result;
	u8 bfr1[CHCR_HASH_MAX_BLOCK_SIZE_128];
	u8 bfr2[CHCR_HASH_MAX_BLOCK_SIZE_128];
	u8 *reqbfr;
	u8 *skbfr;
	u8 reqlen;
	/* DMA the partial hash in it */
	u8 partial_hash[CHCR_HASH_MAX_DIGEST_SIZE];
	u64 data_len;  /* Data len till time */
	/* SKB which is being sent to the hardware for processing */
	struct sk_buff *skb;
};

struct chcr_blkcipher_req_ctx {
	struct sk_buff *skb;
	unsigned int dst_nents;
	u8 iv[CHCR_MAX_CRYPTO_IV_LEN];
};

struct chcr_alg_template {
	u32 type;
	u32 is_registered;
	union {
		struct crypto_alg crypto;
		struct ahash_alg hash;
		struct aead_alg aead;
	} alg;
};

struct chcr_req_ctx {
	union {
		struct ahash_request *ahash_req;
		struct aead_request *aead_req;
		struct ablkcipher_request *ablk_req;
	} req;
	union {
		struct chcr_ahash_req_ctx *ahash_ctx;
		struct chcr_aead_reqctx *reqctx;
		struct chcr_blkcipher_req_ctx *ablk_ctx;
	} ctx;
};

struct sge_opaque_hdr {
	void *dev;
	dma_addr_t addr[MAX_SKB_FRAGS + 1];
};

typedef struct sk_buff *(*create_wr_t)(struct aead_request *req,
				       unsigned short qid,
				       int size,
				       unsigned short op_type);

static int chcr_aead_op(struct aead_request *req_base,
			  unsigned short op_type,
			  int size,
			  create_wr_t create_wr_fn);
static inline int get_aead_subtype(struct crypto_aead *aead);

#endif /* __CHCR_CRYPTO_H__ */<|MERGE_RESOLUTION|>--- conflicted
+++ resolved
@@ -158,12 +158,9 @@
 };
 struct chcr_aead_reqctx {
 	struct	sk_buff	*skb;
-<<<<<<< HEAD
-=======
 	struct scatterlist *dst;
 	struct scatterlist srcffwd[2];
 	struct scatterlist dstffwd[2];
->>>>>>> 2fa299a9
 	short int dst_nents;
 	u16 verify;
 	u8 iv[CHCR_MAX_CRYPTO_IV_LEN];
