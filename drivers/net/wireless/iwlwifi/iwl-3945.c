--- conflicted
+++ resolved
@@ -489,13 +489,8 @@
 		 *    but you can hack it to show more, if you'd like to. */
 		if (dataframe)
 			IWL_DEBUG_RX("%s: mhd=0x%04x, dst=0x%02x, "
-<<<<<<< HEAD
-				     "len=%u, rssi=%d, chnl=%d, rate=%u, \n",
+				     "len=%u, rssi=%d, chnl=%d, rate=%d, \n",
 				     title, le16_to_cpu(fc), header->addr1[5],
-=======
-				     "len=%u, rssi=%d, chnl=%d, rate=%d, \n",
-				     title, fc, header->addr1[5],
->>>>>>> b2238566
 				     length, rssi, channel, rate);
 		else {
 			/* src/dst addresses assume managed mode */
