/* Copyright 2008 - 2016 Freescale Semiconductor Inc.
 *
 * Redistribution and use in source and binary forms, with or without
 * modification, are permitted provided that the following conditions are met:
 *     * Redistributions of source code must retain the above copyright
 *	 notice, this list of conditions and the following disclaimer.
 *     * Redistributions in binary form must reproduce the above copyright
 *	 notice, this list of conditions and the following disclaimer in the
 *	 documentation and/or other materials provided with the distribution.
 *     * Neither the name of Freescale Semiconductor nor the
 *	 names of its contributors may be used to endorse or promote products
 *	 derived from this software without specific prior written permission.
 *
 * ALTERNATIVELY, this software may be distributed under the terms of the
 * GNU General Public License ("GPL") as published by the Free Software
 * Foundation, either version 2 of that License or (at your option) any
 * later version.
 *
 * THIS SOFTWARE IS PROVIDED BY Freescale Semiconductor ``AS IS'' AND ANY
 * EXPRESS OR IMPLIED WARRANTIES, INCLUDING, BUT NOT LIMITED TO, THE IMPLIED
 * WARRANTIES OF MERCHANTABILITY AND FITNESS FOR A PARTICULAR PURPOSE ARE
 * DISCLAIMED. IN NO EVENT SHALL Freescale Semiconductor BE LIABLE FOR ANY
 * DIRECT, INDIRECT, INCIDENTAL, SPECIAL, EXEMPLARY, OR CONSEQUENTIAL DAMAGES
 * (INCLUDING, BUT NOT LIMITED TO, PROCUREMENT OF SUBSTITUTE GOODS OR SERVICES;
 * LOSS OF USE, DATA, OR PROFITS; OR BUSINESS INTERRUPTION) HOWEVER CAUSED AND
 * ON ANY THEORY OF LIABILITY, WHETHER IN CONTRACT, STRICT LIABILITY, OR TORT
 * (INCLUDING NEGLIGENCE OR OTHERWISE) ARISING IN ANY WAY OUT OF THE USE OF THIS
 * SOFTWARE, EVEN IF ADVISED OF THE POSSIBILITY OF SUCH DAMAGE.
 */

#define pr_fmt(fmt) KBUILD_MODNAME ": " fmt

#include <linux/init.h>
#include <linux/module.h>
#include <linux/of_platform.h>
#include <linux/of_mdio.h>
#include <linux/of_net.h>
#include <linux/io.h>
#include <linux/if_arp.h>
#include <linux/if_vlan.h>
#include <linux/icmp.h>
#include <linux/ip.h>
#include <linux/ipv6.h>
#include <linux/udp.h>
#include <linux/tcp.h>
#include <linux/net.h>
#include <linux/skbuff.h>
#include <linux/etherdevice.h>
#include <linux/if_ether.h>
#include <linux/highmem.h>
#include <linux/percpu.h>
#include <linux/dma-mapping.h>
#include <linux/sort.h>
#include <soc/fsl/bman.h>
#include <soc/fsl/qman.h>

#include "fman.h"
#include "fman_port.h"
#include "mac.h"
#include "dpaa_eth.h"

/* CREATE_TRACE_POINTS only needs to be defined once. Other dpaa files
 * using trace events only need to #include <trace/events/sched.h>
 */
#define CREATE_TRACE_POINTS
#include "dpaa_eth_trace.h"

static int debug = -1;
module_param(debug, int, 0444);
MODULE_PARM_DESC(debug, "Module/Driver verbosity level (0=none,...,16=all)");

static u16 tx_timeout = 1000;
module_param(tx_timeout, ushort, 0444);
MODULE_PARM_DESC(tx_timeout, "The Tx timeout in ms");

#define FM_FD_STAT_RX_ERRORS						\
	(FM_FD_ERR_DMA | FM_FD_ERR_PHYSICAL	| \
	 FM_FD_ERR_SIZE | FM_FD_ERR_CLS_DISCARD | \
	 FM_FD_ERR_EXTRACTION | FM_FD_ERR_NO_SCHEME	| \
	 FM_FD_ERR_PRS_TIMEOUT | FM_FD_ERR_PRS_ILL_INSTRUCT | \
	 FM_FD_ERR_PRS_HDR_ERR)

#define FM_FD_STAT_TX_ERRORS \
	(FM_FD_ERR_UNSUPPORTED_FORMAT | \
	 FM_FD_ERR_LENGTH | FM_FD_ERR_DMA)

#define DPAA_MSG_DEFAULT (NETIF_MSG_DRV | NETIF_MSG_PROBE | \
			  NETIF_MSG_LINK | NETIF_MSG_IFUP | \
			  NETIF_MSG_IFDOWN)

#define DPAA_INGRESS_CS_THRESHOLD 0x10000000
/* Ingress congestion threshold on FMan ports
 * The size in bytes of the ingress tail-drop threshold on FMan ports.
 * Traffic piling up above this value will be rejected by QMan and discarded
 * by FMan.
 */

/* Size in bytes of the FQ taildrop threshold */
#define DPAA_FQ_TD 0x200000

#define DPAA_CS_THRESHOLD_1G 0x06000000
/* Egress congestion threshold on 1G ports, range 0x1000 .. 0x10000000
 * The size in bytes of the egress Congestion State notification threshold on
 * 1G ports. The 1G dTSECs can quite easily be flooded by cores doing Tx in a
 * tight loop (e.g. by sending UDP datagrams at "while(1) speed"),
 * and the larger the frame size, the more acute the problem.
 * So we have to find a balance between these factors:
 * - avoiding the device staying congested for a prolonged time (risking
 *   the netdev watchdog to fire - see also the tx_timeout module param);
 * - affecting performance of protocols such as TCP, which otherwise
 *   behave well under the congestion notification mechanism;
 * - preventing the Tx cores from tightly-looping (as if the congestion
 *   threshold was too low to be effective);
 * - running out of memory if the CS threshold is set too high.
 */

#define DPAA_CS_THRESHOLD_10G 0x10000000
/* The size in bytes of the egress Congestion State notification threshold on
 * 10G ports, range 0x1000 .. 0x10000000
 */

/* Largest value that the FQD's OAL field can hold */
#define FSL_QMAN_MAX_OAL	127

/* Default alignment for start of data in an Rx FD */
#define DPAA_FD_DATA_ALIGNMENT  16

/* Values for the L3R field of the FM Parse Results
 */
/* L3 Type field: First IP Present IPv4 */
#define FM_L3_PARSE_RESULT_IPV4	0x8000
/* L3 Type field: First IP Present IPv6 */
#define FM_L3_PARSE_RESULT_IPV6	0x4000
/* Values for the L4R field of the FM Parse Results */
/* L4 Type field: UDP */
#define FM_L4_PARSE_RESULT_UDP	0x40
/* L4 Type field: TCP */
#define FM_L4_PARSE_RESULT_TCP	0x20

#define DPAA_SGT_MAX_ENTRIES 16 /* maximum number of entries in SG Table */
#define DPAA_BUFF_RELEASE_MAX 8 /* maximum number of buffers released at once */

#define FSL_DPAA_BPID_INV		0xff
#define FSL_DPAA_ETH_MAX_BUF_COUNT	128
#define FSL_DPAA_ETH_REFILL_THRESHOLD	80

#define DPAA_TX_PRIV_DATA_SIZE	16
#define DPAA_PARSE_RESULTS_SIZE sizeof(struct fman_prs_result)
#define DPAA_TIME_STAMP_SIZE 8
#define DPAA_HASH_RESULTS_SIZE 8
#define DPAA_RX_PRIV_DATA_SIZE	(u16)(DPAA_TX_PRIV_DATA_SIZE + \
					dpaa_rx_extra_headroom)

#define DPAA_ETH_RX_QUEUES	128

#define DPAA_ENQUEUE_RETRIES	100000

enum port_type {RX, TX};

struct fm_port_fqs {
	struct dpaa_fq *tx_defq;
	struct dpaa_fq *tx_errq;
	struct dpaa_fq *rx_defq;
	struct dpaa_fq *rx_errq;
};

/* All the dpa bps in use at any moment */
static struct dpaa_bp *dpaa_bp_array[BM_MAX_NUM_OF_POOLS];

/* The raw buffer size must be cacheline aligned */
#define DPAA_BP_RAW_SIZE 4096
/* When using more than one buffer pool, the raw sizes are as follows:
 * 1 bp: 4KB
 * 2 bp: 2KB, 4KB
 * 3 bp: 1KB, 2KB, 4KB
 * 4 bp: 1KB, 2KB, 4KB, 8KB
 */
static inline size_t bpool_buffer_raw_size(u8 index, u8 cnt)
{
	size_t res = DPAA_BP_RAW_SIZE / 4;
	u8 i;

	for (i = (cnt < 3) ? cnt : 3; i < 3 + index; i++)
		res *= 2;
	return res;
}

/* FMan-DMA requires 16-byte alignment for Rx buffers, but SKB_DATA_ALIGN is
 * even stronger (SMP_CACHE_BYTES-aligned), so we just get away with that,
 * via SKB_WITH_OVERHEAD(). We can't rely on netdev_alloc_frag() giving us
 * half-page-aligned buffers, so we reserve some more space for start-of-buffer
 * alignment.
 */
#define dpaa_bp_size(raw_size) SKB_WITH_OVERHEAD((raw_size) - SMP_CACHE_BYTES)

static int dpaa_max_frm;

static int dpaa_rx_extra_headroom;

#define dpaa_get_max_mtu()	\
	(dpaa_max_frm - (VLAN_ETH_HLEN + ETH_FCS_LEN))

static int dpaa_netdev_init(struct net_device *net_dev,
			    const struct net_device_ops *dpaa_ops,
			    u16 tx_timeout)
{
	struct dpaa_priv *priv = netdev_priv(net_dev);
	struct device *dev = net_dev->dev.parent;
	struct dpaa_percpu_priv *percpu_priv;
	const u8 *mac_addr;
	int i, err;

	/* Although we access another CPU's private data here
	 * we do it at initialization so it is safe
	 */
	for_each_possible_cpu(i) {
		percpu_priv = per_cpu_ptr(priv->percpu_priv, i);
		percpu_priv->net_dev = net_dev;
	}

	net_dev->netdev_ops = dpaa_ops;
	mac_addr = priv->mac_dev->addr;

	net_dev->mem_start = priv->mac_dev->res->start;
	net_dev->mem_end = priv->mac_dev->res->end;

	net_dev->min_mtu = ETH_MIN_MTU;
	net_dev->max_mtu = dpaa_get_max_mtu();

	net_dev->hw_features |= (NETIF_F_IP_CSUM | NETIF_F_IPV6_CSUM |
				 NETIF_F_LLTX);

	net_dev->hw_features |= NETIF_F_SG | NETIF_F_HIGHDMA;
	/* The kernels enables GSO automatically, if we declare NETIF_F_SG.
	 * For conformity, we'll still declare GSO explicitly.
	 */
	net_dev->features |= NETIF_F_GSO;

	net_dev->priv_flags |= IFF_LIVE_ADDR_CHANGE;
	/* we do not want shared skbs on TX */
	net_dev->priv_flags &= ~IFF_TX_SKB_SHARING;

	net_dev->features |= net_dev->hw_features;
	net_dev->vlan_features = net_dev->features;

	memcpy(net_dev->perm_addr, mac_addr, net_dev->addr_len);
	memcpy(net_dev->dev_addr, mac_addr, net_dev->addr_len);

	net_dev->ethtool_ops = &dpaa_ethtool_ops;

	net_dev->needed_headroom = priv->tx_headroom;
	net_dev->watchdog_timeo = msecs_to_jiffies(tx_timeout);

	/* start without the RUNNING flag, phylib controls it later */
	netif_carrier_off(net_dev);

	err = register_netdev(net_dev);
	if (err < 0) {
		dev_err(dev, "register_netdev() = %d\n", err);
		return err;
	}

	return 0;
}

static int dpaa_stop(struct net_device *net_dev)
{
	struct mac_device *mac_dev;
	struct dpaa_priv *priv;
	int i, err, error;

	priv = netdev_priv(net_dev);
	mac_dev = priv->mac_dev;

	netif_tx_stop_all_queues(net_dev);
	/* Allow the Fman (Tx) port to process in-flight frames before we
	 * try switching it off.
	 */
	usleep_range(5000, 10000);

	err = mac_dev->stop(mac_dev);
	if (err < 0)
		netif_err(priv, ifdown, net_dev, "mac_dev->stop() = %d\n",
			  err);

	for (i = 0; i < ARRAY_SIZE(mac_dev->port); i++) {
		error = fman_port_disable(mac_dev->port[i]);
		if (error)
			err = error;
	}

	if (net_dev->phydev)
		phy_disconnect(net_dev->phydev);
	net_dev->phydev = NULL;

	return err;
}

static void dpaa_tx_timeout(struct net_device *net_dev)
{
	struct dpaa_percpu_priv *percpu_priv;
	const struct dpaa_priv	*priv;

	priv = netdev_priv(net_dev);
	percpu_priv = this_cpu_ptr(priv->percpu_priv);

	netif_crit(priv, timer, net_dev, "Transmit timeout latency: %u ms\n",
		   jiffies_to_msecs(jiffies - dev_trans_start(net_dev)));

	percpu_priv->stats.tx_errors++;
}

/* Calculates the statistics for the given device by adding the statistics
 * collected by each CPU.
 */
static struct rtnl_link_stats64 *dpaa_get_stats64(struct net_device *net_dev,
						  struct rtnl_link_stats64 *s)
{
	int numstats = sizeof(struct rtnl_link_stats64) / sizeof(u64);
	struct dpaa_priv *priv = netdev_priv(net_dev);
	struct dpaa_percpu_priv *percpu_priv;
	u64 *netstats = (u64 *)s;
	u64 *cpustats;
	int i, j;

	for_each_possible_cpu(i) {
		percpu_priv = per_cpu_ptr(priv->percpu_priv, i);

		cpustats = (u64 *)&percpu_priv->stats;

		/* add stats from all CPUs */
		for (j = 0; j < numstats; j++)
			netstats[j] += cpustats[j];
	}

	return s;
}

static struct mac_device *dpaa_mac_dev_get(struct platform_device *pdev)
{
	struct platform_device *of_dev;
	struct dpaa_eth_data *eth_data;
	struct device *dpaa_dev, *dev;
	struct device_node *mac_node;
	struct mac_device *mac_dev;

	dpaa_dev = &pdev->dev;
	eth_data = dpaa_dev->platform_data;
	if (!eth_data)
		return ERR_PTR(-ENODEV);

	mac_node = eth_data->mac_node;

	of_dev = of_find_device_by_node(mac_node);
	if (!of_dev) {
		dev_err(dpaa_dev, "of_find_device_by_node(%s) failed\n",
			mac_node->full_name);
		of_node_put(mac_node);
		return ERR_PTR(-EINVAL);
	}
	of_node_put(mac_node);

	dev = &of_dev->dev;

	mac_dev = dev_get_drvdata(dev);
	if (!mac_dev) {
		dev_err(dpaa_dev, "dev_get_drvdata(%s) failed\n",
			dev_name(dev));
		return ERR_PTR(-EINVAL);
	}

	return mac_dev;
}

static int dpaa_set_mac_address(struct net_device *net_dev, void *addr)
{
	const struct dpaa_priv *priv;
	struct mac_device *mac_dev;
	struct sockaddr old_addr;
	int err;

	priv = netdev_priv(net_dev);

	memcpy(old_addr.sa_data, net_dev->dev_addr,  ETH_ALEN);

	err = eth_mac_addr(net_dev, addr);
	if (err < 0) {
		netif_err(priv, drv, net_dev, "eth_mac_addr() = %d\n", err);
		return err;
	}

	mac_dev = priv->mac_dev;

	err = mac_dev->change_addr(mac_dev->fman_mac,
				   (enet_addr_t *)net_dev->dev_addr);
	if (err < 0) {
		netif_err(priv, drv, net_dev, "mac_dev->change_addr() = %d\n",
			  err);
		/* reverting to previous address */
		eth_mac_addr(net_dev, &old_addr);

		return err;
	}

	return 0;
}

static void dpaa_set_rx_mode(struct net_device *net_dev)
{
	const struct dpaa_priv	*priv;
	int err;

	priv = netdev_priv(net_dev);

	if (!!(net_dev->flags & IFF_PROMISC) != priv->mac_dev->promisc) {
		priv->mac_dev->promisc = !priv->mac_dev->promisc;
		err = priv->mac_dev->set_promisc(priv->mac_dev->fman_mac,
						 priv->mac_dev->promisc);
		if (err < 0)
			netif_err(priv, drv, net_dev,
				  "mac_dev->set_promisc() = %d\n",
				  err);
	}

	err = priv->mac_dev->set_multi(net_dev, priv->mac_dev);
	if (err < 0)
		netif_err(priv, drv, net_dev, "mac_dev->set_multi() = %d\n",
			  err);
}

static struct dpaa_bp *dpaa_bpid2pool(int bpid)
{
	if (WARN_ON(bpid < 0 || bpid >= BM_MAX_NUM_OF_POOLS))
		return NULL;

	return dpaa_bp_array[bpid];
}

/* checks if this bpool is already allocated */
static bool dpaa_bpid2pool_use(int bpid)
{
	if (dpaa_bpid2pool(bpid)) {
		atomic_inc(&dpaa_bp_array[bpid]->refs);
		return true;
	}

	return false;
}

/* called only once per bpid by dpaa_bp_alloc_pool() */
static void dpaa_bpid2pool_map(int bpid, struct dpaa_bp *dpaa_bp)
{
	dpaa_bp_array[bpid] = dpaa_bp;
	atomic_set(&dpaa_bp->refs, 1);
}

static int dpaa_bp_alloc_pool(struct dpaa_bp *dpaa_bp)
{
	int err;

	if (dpaa_bp->size == 0 || dpaa_bp->config_count == 0) {
		pr_err("%s: Buffer pool is not properly initialized! Missing size or initial number of buffers\n",
		       __func__);
		return -EINVAL;
	}

	/* If the pool is already specified, we only create one per bpid */
	if (dpaa_bp->bpid != FSL_DPAA_BPID_INV &&
	    dpaa_bpid2pool_use(dpaa_bp->bpid))
		return 0;

	if (dpaa_bp->bpid == FSL_DPAA_BPID_INV) {
		dpaa_bp->pool = bman_new_pool();
		if (!dpaa_bp->pool) {
			pr_err("%s: bman_new_pool() failed\n",
			       __func__);
			return -ENODEV;
		}

		dpaa_bp->bpid = (u8)bman_get_bpid(dpaa_bp->pool);
	}

	if (dpaa_bp->seed_cb) {
		err = dpaa_bp->seed_cb(dpaa_bp);
		if (err)
			goto pool_seed_failed;
	}

	dpaa_bpid2pool_map(dpaa_bp->bpid, dpaa_bp);

	return 0;

pool_seed_failed:
	pr_err("%s: pool seeding failed\n", __func__);
	bman_free_pool(dpaa_bp->pool);

	return err;
}

/* remove and free all the buffers from the given buffer pool */
static void dpaa_bp_drain(struct dpaa_bp *bp)
{
	u8 num = 8;
	int ret;

	do {
		struct bm_buffer bmb[8];
		int i;

		ret = bman_acquire(bp->pool, bmb, num);
		if (ret < 0) {
			if (num == 8) {
				/* we have less than 8 buffers left;
				 * drain them one by one
				 */
				num = 1;
				ret = 1;
				continue;
			} else {
				/* Pool is fully drained */
				break;
			}
		}

		if (bp->free_buf_cb)
			for (i = 0; i < num; i++)
				bp->free_buf_cb(bp, &bmb[i]);
	} while (ret > 0);
}

static void dpaa_bp_free(struct dpaa_bp *dpaa_bp)
{
	struct dpaa_bp *bp = dpaa_bpid2pool(dpaa_bp->bpid);

	/* the mapping between bpid and dpaa_bp is done very late in the
	 * allocation procedure; if something failed before the mapping, the bp
	 * was not configured, therefore we don't need the below instructions
	 */
	if (!bp)
		return;

	if (!atomic_dec_and_test(&bp->refs))
		return;

	if (bp->free_buf_cb)
		dpaa_bp_drain(bp);

	dpaa_bp_array[bp->bpid] = NULL;
	bman_free_pool(bp->pool);
}

static void dpaa_bps_free(struct dpaa_priv *priv)
{
	int i;

	for (i = 0; i < DPAA_BPS_NUM; i++)
		dpaa_bp_free(priv->dpaa_bps[i]);
}

/* Use multiple WQs for FQ assignment:
 *	- Tx Confirmation queues go to WQ1.
 *	- Rx Error and Tx Error queues go to WQ2 (giving them a better chance
 *	  to be scheduled, in case there are many more FQs in WQ3).
 *	- Rx Default and Tx queues go to WQ3 (no differentiation between
 *	  Rx and Tx traffic).
 * This ensures that Tx-confirmed buffers are timely released. In particular,
 * it avoids congestion on the Tx Confirm FQs, which can pile up PFDRs if they
 * are greatly outnumbered by other FQs in the system, while
 * dequeue scheduling is round-robin.
 */
static inline void dpaa_assign_wq(struct dpaa_fq *fq)
{
	switch (fq->fq_type) {
	case FQ_TYPE_TX_CONFIRM:
	case FQ_TYPE_TX_CONF_MQ:
		fq->wq = 1;
		break;
	case FQ_TYPE_RX_ERROR:
	case FQ_TYPE_TX_ERROR:
		fq->wq = 2;
		break;
	case FQ_TYPE_RX_DEFAULT:
	case FQ_TYPE_TX:
		fq->wq = 3;
		break;
	default:
		WARN(1, "Invalid FQ type %d for FQID %d!\n",
		     fq->fq_type, fq->fqid);
	}
}

static struct dpaa_fq *dpaa_fq_alloc(struct device *dev,
				     u32 start, u32 count,
				     struct list_head *list,
				     enum dpaa_fq_type fq_type)
{
	struct dpaa_fq *dpaa_fq;
	int i;

	dpaa_fq = devm_kzalloc(dev, sizeof(*dpaa_fq) * count,
			       GFP_KERNEL);
	if (!dpaa_fq)
		return NULL;

	for (i = 0; i < count; i++) {
		dpaa_fq[i].fq_type = fq_type;
		dpaa_fq[i].fqid = start ? start + i : 0;
		list_add_tail(&dpaa_fq[i].list, list);
	}

	for (i = 0; i < count; i++)
		dpaa_assign_wq(dpaa_fq + i);

	return dpaa_fq;
}

static int dpaa_alloc_all_fqs(struct device *dev, struct list_head *list,
			      struct fm_port_fqs *port_fqs)
{
	struct dpaa_fq *dpaa_fq;

	dpaa_fq = dpaa_fq_alloc(dev, 0, 1, list, FQ_TYPE_RX_ERROR);
	if (!dpaa_fq)
		goto fq_alloc_failed;

	port_fqs->rx_errq = &dpaa_fq[0];

	dpaa_fq = dpaa_fq_alloc(dev, 0, 1, list, FQ_TYPE_RX_DEFAULT);
	if (!dpaa_fq)
		goto fq_alloc_failed;

	port_fqs->rx_defq = &dpaa_fq[0];

	if (!dpaa_fq_alloc(dev, 0, DPAA_ETH_TXQ_NUM, list, FQ_TYPE_TX_CONF_MQ))
		goto fq_alloc_failed;

	dpaa_fq = dpaa_fq_alloc(dev, 0, 1, list, FQ_TYPE_TX_ERROR);
	if (!dpaa_fq)
		goto fq_alloc_failed;

	port_fqs->tx_errq = &dpaa_fq[0];

	dpaa_fq = dpaa_fq_alloc(dev, 0, 1, list, FQ_TYPE_TX_CONFIRM);
	if (!dpaa_fq)
		goto fq_alloc_failed;

	port_fqs->tx_defq = &dpaa_fq[0];

	if (!dpaa_fq_alloc(dev, 0, DPAA_ETH_TXQ_NUM, list, FQ_TYPE_TX))
		goto fq_alloc_failed;

	return 0;

fq_alloc_failed:
	dev_err(dev, "dpaa_fq_alloc() failed\n");
	return -ENOMEM;
}

static u32 rx_pool_channel;
static DEFINE_SPINLOCK(rx_pool_channel_init);

static int dpaa_get_channel(void)
{
	spin_lock(&rx_pool_channel_init);
	if (!rx_pool_channel) {
		u32 pool;
		int ret;

		ret = qman_alloc_pool(&pool);

		if (!ret)
			rx_pool_channel = pool;
	}
	spin_unlock(&rx_pool_channel_init);
	if (!rx_pool_channel)
		return -ENOMEM;
	return rx_pool_channel;
}

static void dpaa_release_channel(void)
{
	qman_release_pool(rx_pool_channel);
}

static void dpaa_eth_add_channel(u16 channel)
{
	u32 pool = QM_SDQCR_CHANNELS_POOL_CONV(channel);
	const cpumask_t *cpus = qman_affine_cpus();
	struct qman_portal *portal;
	int cpu;

	for_each_cpu(cpu, cpus) {
		portal = qman_get_affine_portal(cpu);
		qman_p_static_dequeue_add(portal, pool);
	}
}

/* Congestion group state change notification callback.
 * Stops the device's egress queues while they are congested and
 * wakes them upon exiting congested state.
 * Also updates some CGR-related stats.
 */
static void dpaa_eth_cgscn(struct qman_portal *qm, struct qman_cgr *cgr,
			   int congested)
{
	struct dpaa_priv *priv = (struct dpaa_priv *)container_of(cgr,
		struct dpaa_priv, cgr_data.cgr);

	if (congested) {
		priv->cgr_data.congestion_start_jiffies = jiffies;
		netif_tx_stop_all_queues(priv->net_dev);
		priv->cgr_data.cgr_congested_count++;
	} else {
		priv->cgr_data.congested_jiffies +=
			(jiffies - priv->cgr_data.congestion_start_jiffies);
		netif_tx_wake_all_queues(priv->net_dev);
	}
}

static int dpaa_eth_cgr_init(struct dpaa_priv *priv)
{
	struct qm_mcc_initcgr initcgr;
	u32 cs_th;
	int err;

	err = qman_alloc_cgrid(&priv->cgr_data.cgr.cgrid);
	if (err < 0) {
		if (netif_msg_drv(priv))
			pr_err("%s: Error %d allocating CGR ID\n",
			       __func__, err);
		goto out_error;
	}
	priv->cgr_data.cgr.cb = dpaa_eth_cgscn;

	/* Enable Congestion State Change Notifications and CS taildrop */
<<<<<<< HEAD
=======
	memset(&initcgr, 0, sizeof(initcgr));
>>>>>>> a544c619
	initcgr.we_mask = cpu_to_be16(QM_CGR_WE_CSCN_EN | QM_CGR_WE_CS_THRES);
	initcgr.cgr.cscn_en = QM_CGR_EN;

	/* Set different thresholds based on the MAC speed.
	 * This may turn suboptimal if the MAC is reconfigured at a speed
	 * lower than its max, e.g. if a dTSEC later negotiates a 100Mbps link.
	 * In such cases, we ought to reconfigure the threshold, too.
	 */
	if (priv->mac_dev->if_support & SUPPORTED_10000baseT_Full)
		cs_th = DPAA_CS_THRESHOLD_10G;
	else
		cs_th = DPAA_CS_THRESHOLD_1G;
	qm_cgr_cs_thres_set64(&initcgr.cgr.cs_thres, cs_th, 1);

	initcgr.we_mask |= cpu_to_be16(QM_CGR_WE_CSTD_EN);
	initcgr.cgr.cstd_en = QM_CGR_EN;

	err = qman_create_cgr(&priv->cgr_data.cgr, QMAN_CGR_FLAG_USE_INIT,
			      &initcgr);
	if (err < 0) {
		if (netif_msg_drv(priv))
			pr_err("%s: Error %d creating CGR with ID %d\n",
			       __func__, err, priv->cgr_data.cgr.cgrid);
		qman_release_cgrid(priv->cgr_data.cgr.cgrid);
		goto out_error;
	}
	if (netif_msg_drv(priv))
		pr_debug("Created CGR %d for netdev with hwaddr %pM on QMan channel %d\n",
			 priv->cgr_data.cgr.cgrid, priv->mac_dev->addr,
			 priv->cgr_data.cgr.chan);

out_error:
	return err;
}

static inline void dpaa_setup_ingress(const struct dpaa_priv *priv,
				      struct dpaa_fq *fq,
				      const struct qman_fq *template)
{
	fq->fq_base = *template;
	fq->net_dev = priv->net_dev;

	fq->flags = QMAN_FQ_FLAG_NO_ENQUEUE;
	fq->channel = priv->channel;
}

static inline void dpaa_setup_egress(const struct dpaa_priv *priv,
				     struct dpaa_fq *fq,
				     struct fman_port *port,
				     const struct qman_fq *template)
{
	fq->fq_base = *template;
	fq->net_dev = priv->net_dev;

	if (port) {
		fq->flags = QMAN_FQ_FLAG_TO_DCPORTAL;
		fq->channel = (u16)fman_port_get_qman_channel_id(port);
	} else {
		fq->flags = QMAN_FQ_FLAG_NO_MODIFY;
	}
}

static void dpaa_fq_setup(struct dpaa_priv *priv,
			  const struct dpaa_fq_cbs *fq_cbs,
			  struct fman_port *tx_port)
{
	int egress_cnt = 0, conf_cnt = 0, num_portals = 0, cpu;
	const cpumask_t *affine_cpus = qman_affine_cpus();
	u16 portals[NR_CPUS];
	struct dpaa_fq *fq;

	for_each_cpu(cpu, affine_cpus)
		portals[num_portals++] = qman_affine_channel(cpu);
	if (num_portals == 0)
		dev_err(priv->net_dev->dev.parent,
			"No Qman software (affine) channels found");

	/* Initialize each FQ in the list */
	list_for_each_entry(fq, &priv->dpaa_fq_list, list) {
		switch (fq->fq_type) {
		case FQ_TYPE_RX_DEFAULT:
			dpaa_setup_ingress(priv, fq, &fq_cbs->rx_defq);
			break;
		case FQ_TYPE_RX_ERROR:
			dpaa_setup_ingress(priv, fq, &fq_cbs->rx_errq);
			break;
		case FQ_TYPE_TX:
			dpaa_setup_egress(priv, fq, tx_port,
					  &fq_cbs->egress_ern);
			/* If we have more Tx queues than the number of cores,
			 * just ignore the extra ones.
			 */
			if (egress_cnt < DPAA_ETH_TXQ_NUM)
				priv->egress_fqs[egress_cnt++] = &fq->fq_base;
			break;
		case FQ_TYPE_TX_CONF_MQ:
			priv->conf_fqs[conf_cnt++] = &fq->fq_base;
			/* fall through */
		case FQ_TYPE_TX_CONFIRM:
			dpaa_setup_ingress(priv, fq, &fq_cbs->tx_defq);
			break;
		case FQ_TYPE_TX_ERROR:
			dpaa_setup_ingress(priv, fq, &fq_cbs->tx_errq);
			break;
		default:
			dev_warn(priv->net_dev->dev.parent,
				 "Unknown FQ type detected!\n");
			break;
		}
	}

	 /* Make sure all CPUs receive a corresponding Tx queue. */
	while (egress_cnt < DPAA_ETH_TXQ_NUM) {
		list_for_each_entry(fq, &priv->dpaa_fq_list, list) {
			if (fq->fq_type != FQ_TYPE_TX)
				continue;
			priv->egress_fqs[egress_cnt++] = &fq->fq_base;
			if (egress_cnt == DPAA_ETH_TXQ_NUM)
				break;
		}
	}
}

static inline int dpaa_tx_fq_to_id(const struct dpaa_priv *priv,
				   struct qman_fq *tx_fq)
{
	int i;

	for (i = 0; i < DPAA_ETH_TXQ_NUM; i++)
		if (priv->egress_fqs[i] == tx_fq)
			return i;

	return -EINVAL;
}

static int dpaa_fq_init(struct dpaa_fq *dpaa_fq, bool td_enable)
{
	const struct dpaa_priv	*priv;
	struct qman_fq *confq = NULL;
	struct qm_mcc_initfq initfq;
	struct device *dev;
	struct qman_fq *fq;
	int queue_id;
	int err;

	priv = netdev_priv(dpaa_fq->net_dev);
	dev = dpaa_fq->net_dev->dev.parent;

	if (dpaa_fq->fqid == 0)
		dpaa_fq->flags |= QMAN_FQ_FLAG_DYNAMIC_FQID;

	dpaa_fq->init = !(dpaa_fq->flags & QMAN_FQ_FLAG_NO_MODIFY);

	err = qman_create_fq(dpaa_fq->fqid, dpaa_fq->flags, &dpaa_fq->fq_base);
	if (err) {
		dev_err(dev, "qman_create_fq() failed\n");
		return err;
	}
	fq = &dpaa_fq->fq_base;

	if (dpaa_fq->init) {
		memset(&initfq, 0, sizeof(initfq));

		initfq.we_mask = cpu_to_be16(QM_INITFQ_WE_FQCTRL);
		/* Note: we may get to keep an empty FQ in cache */
		initfq.fqd.fq_ctrl = cpu_to_be16(QM_FQCTRL_PREFERINCACHE);

		/* Try to reduce the number of portal interrupts for
		 * Tx Confirmation FQs.
		 */
		if (dpaa_fq->fq_type == FQ_TYPE_TX_CONFIRM)
			initfq.fqd.fq_ctrl |= cpu_to_be16(QM_FQCTRL_HOLDACTIVE);

		/* FQ placement */
		initfq.we_mask |= cpu_to_be16(QM_INITFQ_WE_DESTWQ);

		qm_fqd_set_destwq(&initfq.fqd, dpaa_fq->channel, dpaa_fq->wq);

		/* Put all egress queues in a congestion group of their own.
		 * Sensu stricto, the Tx confirmation queues are Rx FQs,
		 * rather than Tx - but they nonetheless account for the
		 * memory footprint on behalf of egress traffic. We therefore
		 * place them in the netdev's CGR, along with the Tx FQs.
		 */
		if (dpaa_fq->fq_type == FQ_TYPE_TX ||
		    dpaa_fq->fq_type == FQ_TYPE_TX_CONFIRM ||
		    dpaa_fq->fq_type == FQ_TYPE_TX_CONF_MQ) {
			initfq.we_mask |= cpu_to_be16(QM_INITFQ_WE_CGID);
			initfq.fqd.fq_ctrl |= cpu_to_be16(QM_FQCTRL_CGE);
			initfq.fqd.cgid = (u8)priv->cgr_data.cgr.cgrid;
			/* Set a fixed overhead accounting, in an attempt to
			 * reduce the impact of fixed-size skb shells and the
			 * driver's needed headroom on system memory. This is
			 * especially the case when the egress traffic is
			 * composed of small datagrams.
			 * Unfortunately, QMan's OAL value is capped to an
			 * insufficient value, but even that is better than
			 * no overhead accounting at all.
			 */
			initfq.we_mask |= cpu_to_be16(QM_INITFQ_WE_OAC);
			qm_fqd_set_oac(&initfq.fqd, QM_OAC_CG);
			qm_fqd_set_oal(&initfq.fqd,
				       min(sizeof(struct sk_buff) +
				       priv->tx_headroom,
				       (size_t)FSL_QMAN_MAX_OAL));
		}

		if (td_enable) {
			initfq.we_mask |= cpu_to_be16(QM_INITFQ_WE_TDTHRESH);
			qm_fqd_set_taildrop(&initfq.fqd, DPAA_FQ_TD, 1);
			initfq.fqd.fq_ctrl = cpu_to_be16(QM_FQCTRL_TDE);
		}

		if (dpaa_fq->fq_type == FQ_TYPE_TX) {
			queue_id = dpaa_tx_fq_to_id(priv, &dpaa_fq->fq_base);
			if (queue_id >= 0)
				confq = priv->conf_fqs[queue_id];
			if (confq) {
				initfq.we_mask |=
					cpu_to_be16(QM_INITFQ_WE_CONTEXTA);
			/* ContextA: OVOM=1(use contextA2 bits instead of ICAD)
			 *	     A2V=1 (contextA A2 field is valid)
			 *	     A0V=1 (contextA A0 field is valid)
			 *	     B0V=1 (contextB field is valid)
			 * ContextA A2: EBD=1 (deallocate buffers inside FMan)
			 * ContextB B0(ASPID): 0 (absolute Virtual Storage ID)
			 */
				qm_fqd_context_a_set64(&initfq.fqd,
						       0x1e00000080000000ULL);
			}
		}

		/* Put all the ingress queues in our "ingress CGR". */
		if (priv->use_ingress_cgr &&
		    (dpaa_fq->fq_type == FQ_TYPE_RX_DEFAULT ||
		     dpaa_fq->fq_type == FQ_TYPE_RX_ERROR)) {
			initfq.we_mask |= cpu_to_be16(QM_INITFQ_WE_CGID);
			initfq.fqd.fq_ctrl |= cpu_to_be16(QM_FQCTRL_CGE);
			initfq.fqd.cgid = (u8)priv->ingress_cgr.cgrid;
			/* Set a fixed overhead accounting, just like for the
			 * egress CGR.
			 */
			initfq.we_mask |= cpu_to_be16(QM_INITFQ_WE_OAC);
			qm_fqd_set_oac(&initfq.fqd, QM_OAC_CG);
			qm_fqd_set_oal(&initfq.fqd,
				       min(sizeof(struct sk_buff) +
				       priv->tx_headroom,
				       (size_t)FSL_QMAN_MAX_OAL));
		}

		/* Initialization common to all ingress queues */
		if (dpaa_fq->flags & QMAN_FQ_FLAG_NO_ENQUEUE) {
			initfq.we_mask |= cpu_to_be16(QM_INITFQ_WE_CONTEXTA);
			initfq.fqd.fq_ctrl |= cpu_to_be16(QM_FQCTRL_HOLDACTIVE);
			initfq.fqd.context_a.stashing.exclusive =
				QM_STASHING_EXCL_DATA | QM_STASHING_EXCL_CTX |
				QM_STASHING_EXCL_ANNOTATION;
			qm_fqd_set_stashing(&initfq.fqd, 1, 2,
					    DIV_ROUND_UP(sizeof(struct qman_fq),
							 64));
		}

		err = qman_init_fq(fq, QMAN_INITFQ_FLAG_SCHED, &initfq);
		if (err < 0) {
			dev_err(dev, "qman_init_fq(%u) = %d\n",
				qman_fq_fqid(fq), err);
			qman_destroy_fq(fq);
			return err;
		}
	}

	dpaa_fq->fqid = qman_fq_fqid(fq);

	return 0;
}

static int dpaa_fq_free_entry(struct device *dev, struct qman_fq *fq)
{
	const struct dpaa_priv  *priv;
	struct dpaa_fq *dpaa_fq;
	int err, error;

	err = 0;

	dpaa_fq = container_of(fq, struct dpaa_fq, fq_base);
	priv = netdev_priv(dpaa_fq->net_dev);

	if (dpaa_fq->init) {
		err = qman_retire_fq(fq, NULL);
		if (err < 0 && netif_msg_drv(priv))
			dev_err(dev, "qman_retire_fq(%u) = %d\n",
				qman_fq_fqid(fq), err);

		error = qman_oos_fq(fq);
		if (error < 0 && netif_msg_drv(priv)) {
			dev_err(dev, "qman_oos_fq(%u) = %d\n",
				qman_fq_fqid(fq), error);
			if (err >= 0)
				err = error;
		}
	}

	qman_destroy_fq(fq);
	list_del(&dpaa_fq->list);

	return err;
}

static int dpaa_fq_free(struct device *dev, struct list_head *list)
{
	struct dpaa_fq *dpaa_fq, *tmp;
	int err, error;

	err = 0;
	list_for_each_entry_safe(dpaa_fq, tmp, list, list) {
		error = dpaa_fq_free_entry(dev, (struct qman_fq *)dpaa_fq);
		if (error < 0 && err >= 0)
			err = error;
	}

	return err;
}

static void dpaa_eth_init_tx_port(struct fman_port *port, struct dpaa_fq *errq,
				  struct dpaa_fq *defq,
				  struct dpaa_buffer_layout *buf_layout)
{
	struct fman_buffer_prefix_content buf_prefix_content;
	struct fman_port_params params;
	int err;

	memset(&params, 0, sizeof(params));
	memset(&buf_prefix_content, 0, sizeof(buf_prefix_content));

	buf_prefix_content.priv_data_size = buf_layout->priv_data_size;
	buf_prefix_content.pass_prs_result = true;
	buf_prefix_content.pass_hash_result = true;
	buf_prefix_content.pass_time_stamp = false;
	buf_prefix_content.data_align = DPAA_FD_DATA_ALIGNMENT;

	params.specific_params.non_rx_params.err_fqid = errq->fqid;
	params.specific_params.non_rx_params.dflt_fqid = defq->fqid;

	err = fman_port_config(port, &params);
	if (err)
		pr_err("%s: fman_port_config failed\n", __func__);

	err = fman_port_cfg_buf_prefix_content(port, &buf_prefix_content);
	if (err)
		pr_err("%s: fman_port_cfg_buf_prefix_content failed\n",
		       __func__);

	err = fman_port_init(port);
	if (err)
		pr_err("%s: fm_port_init failed\n", __func__);
}

static void dpaa_eth_init_rx_port(struct fman_port *port, struct dpaa_bp **bps,
				  size_t count, struct dpaa_fq *errq,
				  struct dpaa_fq *defq,
				  struct dpaa_buffer_layout *buf_layout)
{
	struct fman_buffer_prefix_content buf_prefix_content;
	struct fman_port_rx_params *rx_p;
	struct fman_port_params params;
	int i, err;

	memset(&params, 0, sizeof(params));
	memset(&buf_prefix_content, 0, sizeof(buf_prefix_content));

	buf_prefix_content.priv_data_size = buf_layout->priv_data_size;
	buf_prefix_content.pass_prs_result = true;
	buf_prefix_content.pass_hash_result = true;
	buf_prefix_content.pass_time_stamp = false;
	buf_prefix_content.data_align = DPAA_FD_DATA_ALIGNMENT;

	rx_p = &params.specific_params.rx_params;
	rx_p->err_fqid = errq->fqid;
	rx_p->dflt_fqid = defq->fqid;

	count = min(ARRAY_SIZE(rx_p->ext_buf_pools.ext_buf_pool), count);
	rx_p->ext_buf_pools.num_of_pools_used = (u8)count;
	for (i = 0; i < count; i++) {
		rx_p->ext_buf_pools.ext_buf_pool[i].id =  bps[i]->bpid;
		rx_p->ext_buf_pools.ext_buf_pool[i].size = (u16)bps[i]->size;
	}

	err = fman_port_config(port, &params);
	if (err)
		pr_err("%s: fman_port_config failed\n", __func__);

	err = fman_port_cfg_buf_prefix_content(port, &buf_prefix_content);
	if (err)
		pr_err("%s: fman_port_cfg_buf_prefix_content failed\n",
		       __func__);

	err = fman_port_init(port);
	if (err)
		pr_err("%s: fm_port_init failed\n", __func__);
}

static void dpaa_eth_init_ports(struct mac_device *mac_dev,
				struct dpaa_bp **bps, size_t count,
				struct fm_port_fqs *port_fqs,
				struct dpaa_buffer_layout *buf_layout,
				struct device *dev)
{
	struct fman_port *rxport = mac_dev->port[RX];
	struct fman_port *txport = mac_dev->port[TX];

	dpaa_eth_init_tx_port(txport, port_fqs->tx_errq,
			      port_fqs->tx_defq, &buf_layout[TX]);
	dpaa_eth_init_rx_port(rxport, bps, count, port_fqs->rx_errq,
			      port_fqs->rx_defq, &buf_layout[RX]);
}

static int dpaa_bman_release(const struct dpaa_bp *dpaa_bp,
			     struct bm_buffer *bmb, int cnt)
{
	int err;

	err = bman_release(dpaa_bp->pool, bmb, cnt);
	/* Should never occur, address anyway to avoid leaking the buffers */
	if (unlikely(WARN_ON(err)) && dpaa_bp->free_buf_cb)
		while (cnt-- > 0)
			dpaa_bp->free_buf_cb(dpaa_bp, &bmb[cnt]);

	return cnt;
}

static void dpaa_release_sgt_members(struct qm_sg_entry *sgt)
{
	struct bm_buffer bmb[DPAA_BUFF_RELEASE_MAX];
	struct dpaa_bp *dpaa_bp;
	int i = 0, j;

	memset(bmb, 0, sizeof(bmb));

	do {
		dpaa_bp = dpaa_bpid2pool(sgt[i].bpid);
		if (!dpaa_bp)
			return;

		j = 0;
		do {
			WARN_ON(qm_sg_entry_is_ext(&sgt[i]));

			bm_buffer_set64(&bmb[j], qm_sg_entry_get64(&sgt[i]));

			j++; i++;
		} while (j < ARRAY_SIZE(bmb) &&
				!qm_sg_entry_is_final(&sgt[i - 1]) &&
				sgt[i - 1].bpid == sgt[i].bpid);

		dpaa_bman_release(dpaa_bp, bmb, j);
	} while (!qm_sg_entry_is_final(&sgt[i - 1]));
}

static void dpaa_fd_release(const struct net_device *net_dev,
			    const struct qm_fd *fd)
{
	struct qm_sg_entry *sgt;
	struct dpaa_bp *dpaa_bp;
	struct bm_buffer bmb;
	dma_addr_t addr;
	void *vaddr;

	bmb.data = 0;
	bm_buffer_set64(&bmb, qm_fd_addr(fd));

	dpaa_bp = dpaa_bpid2pool(fd->bpid);
	if (!dpaa_bp)
		return;

	if (qm_fd_get_format(fd) == qm_fd_sg) {
		vaddr = phys_to_virt(qm_fd_addr(fd));
		sgt = vaddr + qm_fd_get_offset(fd);

		dma_unmap_single(dpaa_bp->dev, qm_fd_addr(fd), dpaa_bp->size,
				 DMA_FROM_DEVICE);

		dpaa_release_sgt_members(sgt);

		addr = dma_map_single(dpaa_bp->dev, vaddr, dpaa_bp->size,
				      DMA_FROM_DEVICE);
		if (dma_mapping_error(dpaa_bp->dev, addr)) {
			dev_err(dpaa_bp->dev, "DMA mapping failed");
			return;
		}
		bm_buffer_set64(&bmb, addr);
	}

	dpaa_bman_release(dpaa_bp, &bmb, 1);
}

static void count_ern(struct dpaa_percpu_priv *percpu_priv,
		      const union qm_mr_entry *msg)
{
	switch (msg->ern.rc & QM_MR_RC_MASK) {
	case QM_MR_RC_CGR_TAILDROP:
		percpu_priv->ern_cnt.cg_tdrop++;
		break;
	case QM_MR_RC_WRED:
		percpu_priv->ern_cnt.wred++;
		break;
	case QM_MR_RC_ERROR:
		percpu_priv->ern_cnt.err_cond++;
		break;
	case QM_MR_RC_ORPWINDOW_EARLY:
		percpu_priv->ern_cnt.early_window++;
		break;
	case QM_MR_RC_ORPWINDOW_LATE:
		percpu_priv->ern_cnt.late_window++;
		break;
	case QM_MR_RC_FQ_TAILDROP:
		percpu_priv->ern_cnt.fq_tdrop++;
		break;
	case QM_MR_RC_ORPWINDOW_RETIRED:
		percpu_priv->ern_cnt.fq_retired++;
		break;
	case QM_MR_RC_ORP_ZERO:
		percpu_priv->ern_cnt.orp_zero++;
		break;
	}
}

/* Turn on HW checksum computation for this outgoing frame.
 * If the current protocol is not something we support in this regard
 * (or if the stack has already computed the SW checksum), we do nothing.
 *
 * Returns 0 if all goes well (or HW csum doesn't apply), and a negative value
 * otherwise.
 *
 * Note that this function may modify the fd->cmd field and the skb data buffer
 * (the Parse Results area).
 */
static int dpaa_enable_tx_csum(struct dpaa_priv *priv,
			       struct sk_buff *skb,
			       struct qm_fd *fd,
			       char *parse_results)
{
	struct fman_prs_result *parse_result;
	u16 ethertype = ntohs(skb->protocol);
	struct ipv6hdr *ipv6h = NULL;
	struct iphdr *iph;
	int retval = 0;
	u8 l4_proto;

	if (skb->ip_summed != CHECKSUM_PARTIAL)
		return 0;

	/* Note: L3 csum seems to be already computed in sw, but we can't choose
	 * L4 alone from the FM configuration anyway.
	 */

	/* Fill in some fields of the Parse Results array, so the FMan
	 * can find them as if they came from the FMan Parser.
	 */
	parse_result = (struct fman_prs_result *)parse_results;

	/* If we're dealing with VLAN, get the real Ethernet type */
	if (ethertype == ETH_P_8021Q) {
		/* We can't always assume the MAC header is set correctly
		 * by the stack, so reset to beginning of skb->data
		 */
		skb_reset_mac_header(skb);
		ethertype = ntohs(vlan_eth_hdr(skb)->h_vlan_encapsulated_proto);
	}

	/* Fill in the relevant L3 parse result fields
	 * and read the L4 protocol type
	 */
	switch (ethertype) {
	case ETH_P_IP:
		parse_result->l3r = cpu_to_be16(FM_L3_PARSE_RESULT_IPV4);
		iph = ip_hdr(skb);
		WARN_ON(!iph);
		l4_proto = iph->protocol;
		break;
	case ETH_P_IPV6:
		parse_result->l3r = cpu_to_be16(FM_L3_PARSE_RESULT_IPV6);
		ipv6h = ipv6_hdr(skb);
		WARN_ON(!ipv6h);
		l4_proto = ipv6h->nexthdr;
		break;
	default:
		/* We shouldn't even be here */
		if (net_ratelimit())
			netif_alert(priv, tx_err, priv->net_dev,
				    "Can't compute HW csum for L3 proto 0x%x\n",
				    ntohs(skb->protocol));
		retval = -EIO;
		goto return_error;
	}

	/* Fill in the relevant L4 parse result fields */
	switch (l4_proto) {
	case IPPROTO_UDP:
		parse_result->l4r = FM_L4_PARSE_RESULT_UDP;
		break;
	case IPPROTO_TCP:
		parse_result->l4r = FM_L4_PARSE_RESULT_TCP;
		break;
	default:
		if (net_ratelimit())
			netif_alert(priv, tx_err, priv->net_dev,
				    "Can't compute HW csum for L4 proto 0x%x\n",
				    l4_proto);
		retval = -EIO;
		goto return_error;
	}

	/* At index 0 is IPOffset_1 as defined in the Parse Results */
	parse_result->ip_off[0] = (u8)skb_network_offset(skb);
	parse_result->l4_off = (u8)skb_transport_offset(skb);

	/* Enable L3 (and L4, if TCP or UDP) HW checksum. */
	fd->cmd |= cpu_to_be32(FM_FD_CMD_RPD | FM_FD_CMD_DTC);

	/* On P1023 and similar platforms fd->cmd interpretation could
	 * be disabled by setting CONTEXT_A bit ICMD; currently this bit
	 * is not set so we do not need to check; in the future, if/when
	 * using context_a we need to check this bit
	 */

return_error:
	return retval;
}

static int dpaa_bp_add_8_bufs(const struct dpaa_bp *dpaa_bp)
{
	struct device *dev = dpaa_bp->dev;
	struct bm_buffer bmb[8];
	dma_addr_t addr;
	void *new_buf;
	u8 i;

	for (i = 0; i < 8; i++) {
		new_buf = netdev_alloc_frag(dpaa_bp->raw_size);
		if (unlikely(!new_buf)) {
			dev_err(dev, "netdev_alloc_frag() failed, size %zu\n",
				dpaa_bp->raw_size);
			goto release_previous_buffs;
		}
		new_buf = PTR_ALIGN(new_buf, SMP_CACHE_BYTES);

		addr = dma_map_single(dev, new_buf,
				      dpaa_bp->size, DMA_FROM_DEVICE);
		if (unlikely(dma_mapping_error(dev, addr))) {
			dev_err(dpaa_bp->dev, "DMA map failed");
			goto release_previous_buffs;
		}

		bmb[i].data = 0;
		bm_buffer_set64(&bmb[i], addr);
	}

release_bufs:
	return dpaa_bman_release(dpaa_bp, bmb, i);

release_previous_buffs:
	WARN_ONCE(1, "dpaa_eth: failed to add buffers on Rx\n");

	bm_buffer_set64(&bmb[i], 0);
	/* Avoid releasing a completely null buffer; bman_release() requires
	 * at least one buffer.
	 */
	if (likely(i))
		goto release_bufs;

	return 0;
}

static int dpaa_bp_seed(struct dpaa_bp *dpaa_bp)
{
	int i;

	/* Give each CPU an allotment of "config_count" buffers */
	for_each_possible_cpu(i) {
		int *count_ptr = per_cpu_ptr(dpaa_bp->percpu_count, i);
		int j;

		/* Although we access another CPU's counters here
		 * we do it at boot time so it is safe
		 */
		for (j = 0; j < dpaa_bp->config_count; j += 8)
			*count_ptr += dpaa_bp_add_8_bufs(dpaa_bp);
	}
	return 0;
}

/* Add buffers/(pages) for Rx processing whenever bpool count falls below
 * REFILL_THRESHOLD.
 */
static int dpaa_eth_refill_bpool(struct dpaa_bp *dpaa_bp, int *countptr)
{
	int count = *countptr;
	int new_bufs;

	if (unlikely(count < FSL_DPAA_ETH_REFILL_THRESHOLD)) {
		do {
			new_bufs = dpaa_bp_add_8_bufs(dpaa_bp);
			if (unlikely(!new_bufs)) {
				/* Avoid looping forever if we've temporarily
				 * run out of memory. We'll try again at the
				 * next NAPI cycle.
				 */
				break;
			}
			count += new_bufs;
		} while (count < FSL_DPAA_ETH_MAX_BUF_COUNT);

		*countptr = count;
		if (unlikely(count < FSL_DPAA_ETH_MAX_BUF_COUNT))
			return -ENOMEM;
	}

	return 0;
}

static int dpaa_eth_refill_bpools(struct dpaa_priv *priv)
{
	struct dpaa_bp *dpaa_bp;
	int *countptr;
	int res, i;

	for (i = 0; i < DPAA_BPS_NUM; i++) {
		dpaa_bp = priv->dpaa_bps[i];
		if (!dpaa_bp)
			return -EINVAL;
		countptr = this_cpu_ptr(dpaa_bp->percpu_count);
		res  = dpaa_eth_refill_bpool(dpaa_bp, countptr);
		if (res)
			return res;
	}
	return 0;
}

/* Cleanup function for outgoing frame descriptors that were built on Tx path,
 * either contiguous frames or scatter/gather ones.
 * Skb freeing is not handled here.
 *
 * This function may be called on error paths in the Tx function, so guard
 * against cases when not all fd relevant fields were filled in.
 *
 * Return the skb backpointer, since for S/G frames the buffer containing it
 * gets freed here.
 */
static struct sk_buff *dpaa_cleanup_tx_fd(const struct dpaa_priv *priv,
					  const struct qm_fd *fd)
{
	const enum dma_data_direction dma_dir = DMA_TO_DEVICE;
	struct device *dev = priv->net_dev->dev.parent;
	dma_addr_t addr = qm_fd_addr(fd);
	const struct qm_sg_entry *sgt;
	struct sk_buff **skbh, *skb;
	int nr_frags, i;

	skbh = (struct sk_buff **)phys_to_virt(addr);
	skb = *skbh;

	if (unlikely(qm_fd_get_format(fd) == qm_fd_sg)) {
		nr_frags = skb_shinfo(skb)->nr_frags;
		dma_unmap_single(dev, addr, qm_fd_get_offset(fd) +
				 sizeof(struct qm_sg_entry) * (1 + nr_frags),
				 dma_dir);

		/* The sgt buffer has been allocated with netdev_alloc_frag(),
		 * it's from lowmem.
		 */
		sgt = phys_to_virt(addr + qm_fd_get_offset(fd));

		/* sgt[0] is from lowmem, was dma_map_single()-ed */
		dma_unmap_single(dev, qm_sg_addr(&sgt[0]),
				 qm_sg_entry_get_len(&sgt[0]), dma_dir);

		/* remaining pages were mapped with skb_frag_dma_map() */
		for (i = 1; i < nr_frags; i++) {
			WARN_ON(qm_sg_entry_is_ext(&sgt[i]));

			dma_unmap_page(dev, qm_sg_addr(&sgt[i]),
				       qm_sg_entry_get_len(&sgt[i]), dma_dir);
		}

		/* Free the page frag that we allocated on Tx */
		skb_free_frag(phys_to_virt(addr));
	} else {
		dma_unmap_single(dev, addr,
				 skb_tail_pointer(skb) - (u8 *)skbh, dma_dir);
	}

	return skb;
}

/* Build a linear skb around the received buffer.
 * We are guaranteed there is enough room at the end of the data buffer to
 * accommodate the shared info area of the skb.
 */
static struct sk_buff *contig_fd_to_skb(const struct dpaa_priv *priv,
					const struct qm_fd *fd)
{
	ssize_t fd_off = qm_fd_get_offset(fd);
	dma_addr_t addr = qm_fd_addr(fd);
	struct dpaa_bp *dpaa_bp;
	struct sk_buff *skb;
	void *vaddr;

	vaddr = phys_to_virt(addr);
	WARN_ON(!IS_ALIGNED((unsigned long)vaddr, SMP_CACHE_BYTES));

	dpaa_bp = dpaa_bpid2pool(fd->bpid);
	if (!dpaa_bp)
		goto free_buffer;

	skb = build_skb(vaddr, dpaa_bp->size +
			SKB_DATA_ALIGN(sizeof(struct skb_shared_info)));
	if (unlikely(!skb)) {
		WARN_ONCE(1, "Build skb failure on Rx\n");
		goto free_buffer;
	}
	WARN_ON(fd_off != priv->rx_headroom);
	skb_reserve(skb, fd_off);
	skb_put(skb, qm_fd_get_length(fd));

	skb->ip_summed = CHECKSUM_NONE;

	return skb;

free_buffer:
	skb_free_frag(vaddr);
	return NULL;
}

/* Build an skb with the data of the first S/G entry in the linear portion and
 * the rest of the frame as skb fragments.
 *
 * The page fragment holding the S/G Table is recycled here.
 */
static struct sk_buff *sg_fd_to_skb(const struct dpaa_priv *priv,
				    const struct qm_fd *fd)
{
	ssize_t fd_off = qm_fd_get_offset(fd);
	dma_addr_t addr = qm_fd_addr(fd);
	const struct qm_sg_entry *sgt;
	struct page *page, *head_page;
	struct dpaa_bp *dpaa_bp;
	void *vaddr, *sg_vaddr;
	int frag_off, frag_len;
	struct sk_buff *skb;
	dma_addr_t sg_addr;
	int page_offset;
	unsigned int sz;
	int *count_ptr;
	int i;

	vaddr = phys_to_virt(addr);
	WARN_ON(!IS_ALIGNED((unsigned long)vaddr, SMP_CACHE_BYTES));

	/* Iterate through the SGT entries and add data buffers to the skb */
	sgt = vaddr + fd_off;
	for (i = 0; i < DPAA_SGT_MAX_ENTRIES; i++) {
		/* Extension bit is not supported */
		WARN_ON(qm_sg_entry_is_ext(&sgt[i]));

		sg_addr = qm_sg_addr(&sgt[i]);
		sg_vaddr = phys_to_virt(sg_addr);
		WARN_ON(!IS_ALIGNED((unsigned long)sg_vaddr,
				    SMP_CACHE_BYTES));

		/* We may use multiple Rx pools */
		dpaa_bp = dpaa_bpid2pool(sgt[i].bpid);
		if (!dpaa_bp)
			goto free_buffers;

		count_ptr = this_cpu_ptr(dpaa_bp->percpu_count);
		dma_unmap_single(dpaa_bp->dev, sg_addr, dpaa_bp->size,
				 DMA_FROM_DEVICE);
		if (i == 0) {
			sz = dpaa_bp->size +
				SKB_DATA_ALIGN(sizeof(struct skb_shared_info));
			skb = build_skb(sg_vaddr, sz);
			if (WARN_ON(unlikely(!skb)))
				goto free_buffers;

			skb->ip_summed = CHECKSUM_NONE;

			/* Make sure forwarded skbs will have enough space
			 * on Tx, if extra headers are added.
			 */
			WARN_ON(fd_off != priv->rx_headroom);
			skb_reserve(skb, fd_off);
			skb_put(skb, qm_sg_entry_get_len(&sgt[i]));
		} else {
			/* Not the first S/G entry; all data from buffer will
			 * be added in an skb fragment; fragment index is offset
			 * by one since first S/G entry was incorporated in the
			 * linear part of the skb.
			 *
			 * Caution: 'page' may be a tail page.
			 */
			page = virt_to_page(sg_vaddr);
			head_page = virt_to_head_page(sg_vaddr);

			/* Compute offset in (possibly tail) page */
			page_offset = ((unsigned long)sg_vaddr &
					(PAGE_SIZE - 1)) +
				(page_address(page) - page_address(head_page));
			/* page_offset only refers to the beginning of sgt[i];
			 * but the buffer itself may have an internal offset.
			 */
			frag_off = qm_sg_entry_get_off(&sgt[i]) + page_offset;
			frag_len = qm_sg_entry_get_len(&sgt[i]);
			/* skb_add_rx_frag() does no checking on the page; if
			 * we pass it a tail page, we'll end up with
			 * bad page accounting and eventually with segafults.
			 */
			skb_add_rx_frag(skb, i - 1, head_page, frag_off,
					frag_len, dpaa_bp->size);
		}
		/* Update the pool count for the current {cpu x bpool} */
		(*count_ptr)--;

		if (qm_sg_entry_is_final(&sgt[i]))
			break;
	}
	WARN_ONCE(i == DPAA_SGT_MAX_ENTRIES, "No final bit on SGT\n");

	/* free the SG table buffer */
	skb_free_frag(vaddr);

	return skb;

free_buffers:
	/* compensate sw bpool counter changes */
	for (i--; i > 0; i--) {
		dpaa_bp = dpaa_bpid2pool(sgt[i].bpid);
		if (dpaa_bp) {
			count_ptr = this_cpu_ptr(dpaa_bp->percpu_count);
			(*count_ptr)++;
		}
	}
	/* free all the SG entries */
	for (i = 0; i < DPAA_SGT_MAX_ENTRIES ; i++) {
		sg_addr = qm_sg_addr(&sgt[i]);
		sg_vaddr = phys_to_virt(sg_addr);
		skb_free_frag(sg_vaddr);
		dpaa_bp = dpaa_bpid2pool(sgt[i].bpid);
		if (dpaa_bp) {
			count_ptr = this_cpu_ptr(dpaa_bp->percpu_count);
			(*count_ptr)--;
		}

		if (qm_sg_entry_is_final(&sgt[i]))
			break;
	}
	/* free the SGT fragment */
	skb_free_frag(vaddr);

	return NULL;
}

static int skb_to_contig_fd(struct dpaa_priv *priv,
			    struct sk_buff *skb, struct qm_fd *fd,
			    int *offset)
{
	struct net_device *net_dev = priv->net_dev;
	struct device *dev = net_dev->dev.parent;
	enum dma_data_direction dma_dir;
	unsigned char *buffer_start;
	struct sk_buff **skbh;
	dma_addr_t addr;
	int err;

	/* We are guaranteed to have at least tx_headroom bytes
	 * available, so just use that for offset.
	 */
	fd->bpid = FSL_DPAA_BPID_INV;
	buffer_start = skb->data - priv->tx_headroom;
	dma_dir = DMA_TO_DEVICE;

	skbh = (struct sk_buff **)buffer_start;
	*skbh = skb;

	/* Enable L3/L4 hardware checksum computation.
	 *
	 * We must do this before dma_map_single(DMA_TO_DEVICE), because we may
	 * need to write into the skb.
	 */
	err = dpaa_enable_tx_csum(priv, skb, fd,
				  ((char *)skbh) + DPAA_TX_PRIV_DATA_SIZE);
	if (unlikely(err < 0)) {
		if (net_ratelimit())
			netif_err(priv, tx_err, net_dev, "HW csum error: %d\n",
				  err);
		return err;
	}

	/* Fill in the rest of the FD fields */
	qm_fd_set_contig(fd, priv->tx_headroom, skb->len);
	fd->cmd |= cpu_to_be32(FM_FD_CMD_FCO);

	/* Map the entire buffer size that may be seen by FMan, but no more */
	addr = dma_map_single(dev, skbh,
			      skb_tail_pointer(skb) - buffer_start, dma_dir);
	if (unlikely(dma_mapping_error(dev, addr))) {
		if (net_ratelimit())
			netif_err(priv, tx_err, net_dev, "dma_map_single() failed\n");
		return -EINVAL;
	}
	qm_fd_addr_set64(fd, addr);

	return 0;
}

static int skb_to_sg_fd(struct dpaa_priv *priv,
			struct sk_buff *skb, struct qm_fd *fd)
{
	const enum dma_data_direction dma_dir = DMA_TO_DEVICE;
	const int nr_frags = skb_shinfo(skb)->nr_frags;
	struct net_device *net_dev = priv->net_dev;
	struct device *dev = net_dev->dev.parent;
	struct qm_sg_entry *sgt;
	struct sk_buff **skbh;
	int i, j, err, sz;
	void *buffer_start;
	skb_frag_t *frag;
	dma_addr_t addr;
	size_t frag_len;
	void *sgt_buf;

	/* get a page frag to store the SGTable */
	sz = SKB_DATA_ALIGN(priv->tx_headroom +
		sizeof(struct qm_sg_entry) * (1 + nr_frags));
	sgt_buf = netdev_alloc_frag(sz);
	if (unlikely(!sgt_buf)) {
		netdev_err(net_dev, "netdev_alloc_frag() failed for size %d\n",
			   sz);
		return -ENOMEM;
	}

	/* Enable L3/L4 hardware checksum computation.
	 *
	 * We must do this before dma_map_single(DMA_TO_DEVICE), because we may
	 * need to write into the skb.
	 */
	err = dpaa_enable_tx_csum(priv, skb, fd,
				  sgt_buf + DPAA_TX_PRIV_DATA_SIZE);
	if (unlikely(err < 0)) {
		if (net_ratelimit())
			netif_err(priv, tx_err, net_dev, "HW csum error: %d\n",
				  err);
		goto csum_failed;
	}

	sgt = (struct qm_sg_entry *)(sgt_buf + priv->tx_headroom);
	qm_sg_entry_set_len(&sgt[0], skb_headlen(skb));
	sgt[0].bpid = FSL_DPAA_BPID_INV;
	sgt[0].offset = 0;
	addr = dma_map_single(dev, skb->data,
			      skb_headlen(skb), dma_dir);
	if (unlikely(dma_mapping_error(dev, addr))) {
		dev_err(dev, "DMA mapping failed");
		err = -EINVAL;
		goto sg0_map_failed;
	}
	qm_sg_entry_set64(&sgt[0], addr);

	/* populate the rest of SGT entries */
	frag = &skb_shinfo(skb)->frags[0];
	frag_len = frag->size;
	for (i = 1; i <= nr_frags; i++, frag++) {
		WARN_ON(!skb_frag_page(frag));
		addr = skb_frag_dma_map(dev, frag, 0,
					frag_len, dma_dir);
		if (unlikely(dma_mapping_error(dev, addr))) {
			dev_err(dev, "DMA mapping failed");
			err = -EINVAL;
			goto sg_map_failed;
		}

		qm_sg_entry_set_len(&sgt[i], frag_len);
		sgt[i].bpid = FSL_DPAA_BPID_INV;
		sgt[i].offset = 0;

		/* keep the offset in the address */
		qm_sg_entry_set64(&sgt[i], addr);
		frag_len = frag->size;
	}
	qm_sg_entry_set_f(&sgt[i - 1], frag_len);

	qm_fd_set_sg(fd, priv->tx_headroom, skb->len);

	/* DMA map the SGT page */
	buffer_start = (void *)sgt - priv->tx_headroom;
	skbh = (struct sk_buff **)buffer_start;
	*skbh = skb;

	addr = dma_map_single(dev, buffer_start, priv->tx_headroom +
			      sizeof(struct qm_sg_entry) * (1 + nr_frags),
			      dma_dir);
	if (unlikely(dma_mapping_error(dev, addr))) {
		dev_err(dev, "DMA mapping failed");
		err = -EINVAL;
		goto sgt_map_failed;
	}

	fd->bpid = FSL_DPAA_BPID_INV;
	fd->cmd |= cpu_to_be32(FM_FD_CMD_FCO);
	qm_fd_addr_set64(fd, addr);

	return 0;

sgt_map_failed:
sg_map_failed:
	for (j = 0; j < i; j++)
		dma_unmap_page(dev, qm_sg_addr(&sgt[j]),
			       qm_sg_entry_get_len(&sgt[j]), dma_dir);
sg0_map_failed:
csum_failed:
	skb_free_frag(sgt_buf);

	return err;
}

static inline int dpaa_xmit(struct dpaa_priv *priv,
			    struct rtnl_link_stats64 *percpu_stats,
			    int queue,
			    struct qm_fd *fd)
{
	struct qman_fq *egress_fq;
	int err, i;

	egress_fq = priv->egress_fqs[queue];
	if (fd->bpid == FSL_DPAA_BPID_INV)
		fd->cmd |= cpu_to_be32(qman_fq_fqid(priv->conf_fqs[queue]));

	/* Trace this Tx fd */
	trace_dpaa_tx_fd(priv->net_dev, egress_fq, fd);

	for (i = 0; i < DPAA_ENQUEUE_RETRIES; i++) {
		err = qman_enqueue(egress_fq, fd);
		if (err != -EBUSY)
			break;
	}

	if (unlikely(err < 0)) {
		percpu_stats->tx_errors++;
		percpu_stats->tx_fifo_errors++;
		return err;
	}

	percpu_stats->tx_packets++;
	percpu_stats->tx_bytes += qm_fd_get_length(fd);

	return 0;
}

static int dpaa_start_xmit(struct sk_buff *skb, struct net_device *net_dev)
{
	const int queue_mapping = skb_get_queue_mapping(skb);
	bool nonlinear = skb_is_nonlinear(skb);
	struct rtnl_link_stats64 *percpu_stats;
	struct dpaa_percpu_priv *percpu_priv;
	struct dpaa_priv *priv;
	struct qm_fd fd;
	int offset = 0;
	int err = 0;

	priv = netdev_priv(net_dev);
	percpu_priv = this_cpu_ptr(priv->percpu_priv);
	percpu_stats = &percpu_priv->stats;

	qm_fd_clear_fd(&fd);

	if (!nonlinear) {
		/* We're going to store the skb backpointer at the beginning
		 * of the data buffer, so we need a privately owned skb
		 *
		 * We've made sure skb is not shared in dev->priv_flags,
		 * we need to verify the skb head is not cloned
		 */
		if (skb_cow_head(skb, priv->tx_headroom))
			goto enomem;

		WARN_ON(skb_is_nonlinear(skb));
	}

	/* MAX_SKB_FRAGS is equal or larger than our dpaa_SGT_MAX_ENTRIES;
	 * make sure we don't feed FMan with more fragments than it supports.
	 */
	if (nonlinear &&
	    likely(skb_shinfo(skb)->nr_frags < DPAA_SGT_MAX_ENTRIES)) {
		/* Just create a S/G fd based on the skb */
		err = skb_to_sg_fd(priv, skb, &fd);
		percpu_priv->tx_frag_skbuffs++;
	} else {
		/* If the egress skb contains more fragments than we support
		 * we have no choice but to linearize it ourselves.
		 */
		if (unlikely(nonlinear) && __skb_linearize(skb))
			goto enomem;

		/* Finally, create a contig FD from this skb */
		err = skb_to_contig_fd(priv, skb, &fd, &offset);
	}
	if (unlikely(err < 0))
		goto skb_to_fd_failed;

	if (likely(dpaa_xmit(priv, percpu_stats, queue_mapping, &fd) == 0))
		return NETDEV_TX_OK;

	dpaa_cleanup_tx_fd(priv, &fd);
skb_to_fd_failed:
enomem:
	percpu_stats->tx_errors++;
	dev_kfree_skb(skb);
	return NETDEV_TX_OK;
}

static void dpaa_rx_error(struct net_device *net_dev,
			  const struct dpaa_priv *priv,
			  struct dpaa_percpu_priv *percpu_priv,
			  const struct qm_fd *fd,
			  u32 fqid)
{
	if (net_ratelimit())
		netif_err(priv, hw, net_dev, "Err FD status = 0x%08x\n",
			  be32_to_cpu(fd->status) & FM_FD_STAT_RX_ERRORS);

	percpu_priv->stats.rx_errors++;

	if (be32_to_cpu(fd->status) & FM_FD_ERR_DMA)
		percpu_priv->rx_errors.dme++;
	if (be32_to_cpu(fd->status) & FM_FD_ERR_PHYSICAL)
		percpu_priv->rx_errors.fpe++;
	if (be32_to_cpu(fd->status) & FM_FD_ERR_SIZE)
		percpu_priv->rx_errors.fse++;
	if (be32_to_cpu(fd->status) & FM_FD_ERR_PRS_HDR_ERR)
		percpu_priv->rx_errors.phe++;

	dpaa_fd_release(net_dev, fd);
}

static void dpaa_tx_error(struct net_device *net_dev,
			  const struct dpaa_priv *priv,
			  struct dpaa_percpu_priv *percpu_priv,
			  const struct qm_fd *fd,
			  u32 fqid)
{
	struct sk_buff *skb;

	if (net_ratelimit())
		netif_warn(priv, hw, net_dev, "FD status = 0x%08x\n",
			   be32_to_cpu(fd->status) & FM_FD_STAT_TX_ERRORS);

	percpu_priv->stats.tx_errors++;

	skb = dpaa_cleanup_tx_fd(priv, fd);
	dev_kfree_skb(skb);
}

static int dpaa_eth_poll(struct napi_struct *napi, int budget)
{
	struct dpaa_napi_portal *np =
			container_of(napi, struct dpaa_napi_portal, napi);

	int cleaned = qman_p_poll_dqrr(np->p, budget);

	if (cleaned < budget) {
		napi_complete(napi);
		qman_p_irqsource_add(np->p, QM_PIRQ_DQRI);

	} else if (np->down) {
		qman_p_irqsource_add(np->p, QM_PIRQ_DQRI);
	}

	return cleaned;
}

static void dpaa_tx_conf(struct net_device *net_dev,
			 const struct dpaa_priv *priv,
			 struct dpaa_percpu_priv *percpu_priv,
			 const struct qm_fd *fd,
			 u32 fqid)
{
	struct sk_buff	*skb;

	if (unlikely(be32_to_cpu(fd->status) & FM_FD_STAT_TX_ERRORS)) {
		if (net_ratelimit())
			netif_warn(priv, hw, net_dev, "FD status = 0x%08x\n",
				   be32_to_cpu(fd->status) &
				   FM_FD_STAT_TX_ERRORS);

		percpu_priv->stats.tx_errors++;
	}

	percpu_priv->tx_confirm++;

	skb = dpaa_cleanup_tx_fd(priv, fd);

	consume_skb(skb);
}

static inline int dpaa_eth_napi_schedule(struct dpaa_percpu_priv *percpu_priv,
					 struct qman_portal *portal)
{
	if (unlikely(in_irq() || !in_serving_softirq())) {
		/* Disable QMan IRQ and invoke NAPI */
		qman_p_irqsource_remove(portal, QM_PIRQ_DQRI);

		percpu_priv->np.p = portal;
		napi_schedule(&percpu_priv->np.napi);
		percpu_priv->in_interrupt++;
		return 1;
	}
	return 0;
}

static enum qman_cb_dqrr_result rx_error_dqrr(struct qman_portal *portal,
					      struct qman_fq *fq,
					      const struct qm_dqrr_entry *dq)
{
	struct dpaa_fq *dpaa_fq = container_of(fq, struct dpaa_fq, fq_base);
	struct dpaa_percpu_priv *percpu_priv;
	struct net_device *net_dev;
	struct dpaa_bp *dpaa_bp;
	struct dpaa_priv *priv;

	net_dev = dpaa_fq->net_dev;
	priv = netdev_priv(net_dev);
	dpaa_bp = dpaa_bpid2pool(dq->fd.bpid);
	if (!dpaa_bp)
		return qman_cb_dqrr_consume;

	percpu_priv = this_cpu_ptr(priv->percpu_priv);

	if (dpaa_eth_napi_schedule(percpu_priv, portal))
		return qman_cb_dqrr_stop;

	if (dpaa_eth_refill_bpools(priv))
		/* Unable to refill the buffer pool due to insufficient
		 * system memory. Just release the frame back into the pool,
		 * otherwise we'll soon end up with an empty buffer pool.
		 */
		dpaa_fd_release(net_dev, &dq->fd);
	else
		dpaa_rx_error(net_dev, priv, percpu_priv, &dq->fd, fq->fqid);

	return qman_cb_dqrr_consume;
}

static enum qman_cb_dqrr_result rx_default_dqrr(struct qman_portal *portal,
						struct qman_fq *fq,
						const struct qm_dqrr_entry *dq)
{
	struct rtnl_link_stats64 *percpu_stats;
	struct dpaa_percpu_priv *percpu_priv;
	const struct qm_fd *fd = &dq->fd;
	dma_addr_t addr = qm_fd_addr(fd);
	enum qm_fd_format fd_format;
	struct net_device *net_dev;
	u32 fd_status = fd->status;
	struct dpaa_bp *dpaa_bp;
	struct dpaa_priv *priv;
	unsigned int skb_len;
	struct sk_buff *skb;
	int *count_ptr;

	fd_status = be32_to_cpu(fd->status);
	fd_format = qm_fd_get_format(fd);
	net_dev = ((struct dpaa_fq *)fq)->net_dev;
	priv = netdev_priv(net_dev);
	dpaa_bp = dpaa_bpid2pool(dq->fd.bpid);
	if (!dpaa_bp)
		return qman_cb_dqrr_consume;

	/* Trace the Rx fd */
	trace_dpaa_rx_fd(net_dev, fq, &dq->fd);

	percpu_priv = this_cpu_ptr(priv->percpu_priv);
	percpu_stats = &percpu_priv->stats;

	if (unlikely(dpaa_eth_napi_schedule(percpu_priv, portal)))
		return qman_cb_dqrr_stop;

	/* Make sure we didn't run out of buffers */
	if (unlikely(dpaa_eth_refill_bpools(priv))) {
		/* Unable to refill the buffer pool due to insufficient
		 * system memory. Just release the frame back into the pool,
		 * otherwise we'll soon end up with an empty buffer pool.
		 */
		dpaa_fd_release(net_dev, &dq->fd);
		return qman_cb_dqrr_consume;
	}

	if (unlikely(fd_status & FM_FD_STAT_RX_ERRORS) != 0) {
		if (net_ratelimit())
			netif_warn(priv, hw, net_dev, "FD status = 0x%08x\n",
				   fd_status & FM_FD_STAT_RX_ERRORS);

		percpu_stats->rx_errors++;
		dpaa_fd_release(net_dev, fd);
		return qman_cb_dqrr_consume;
	}

	dpaa_bp = dpaa_bpid2pool(fd->bpid);
	if (!dpaa_bp)
		return qman_cb_dqrr_consume;

	dma_unmap_single(dpaa_bp->dev, addr, dpaa_bp->size, DMA_FROM_DEVICE);

	/* prefetch the first 64 bytes of the frame or the SGT start */
	prefetch(phys_to_virt(addr) + qm_fd_get_offset(fd));

	fd_format = qm_fd_get_format(fd);
	/* The only FD types that we may receive are contig and S/G */
	WARN_ON((fd_format != qm_fd_contig) && (fd_format != qm_fd_sg));

	/* Account for either the contig buffer or the SGT buffer (depending on
	 * which case we were in) having been removed from the pool.
	 */
	count_ptr = this_cpu_ptr(dpaa_bp->percpu_count);
	(*count_ptr)--;

	if (likely(fd_format == qm_fd_contig))
		skb = contig_fd_to_skb(priv, fd);
	else
		skb = sg_fd_to_skb(priv, fd);
	if (!skb)
		return qman_cb_dqrr_consume;

	skb->protocol = eth_type_trans(skb, net_dev);

	skb_len = skb->len;

	if (unlikely(netif_receive_skb(skb) == NET_RX_DROP))
		return qman_cb_dqrr_consume;

	percpu_stats->rx_packets++;
	percpu_stats->rx_bytes += skb_len;

	return qman_cb_dqrr_consume;
}

static enum qman_cb_dqrr_result conf_error_dqrr(struct qman_portal *portal,
						struct qman_fq *fq,
						const struct qm_dqrr_entry *dq)
{
	struct dpaa_percpu_priv *percpu_priv;
	struct net_device *net_dev;
	struct dpaa_priv *priv;

	net_dev = ((struct dpaa_fq *)fq)->net_dev;
	priv = netdev_priv(net_dev);

	percpu_priv = this_cpu_ptr(priv->percpu_priv);

	if (dpaa_eth_napi_schedule(percpu_priv, portal))
		return qman_cb_dqrr_stop;

	dpaa_tx_error(net_dev, priv, percpu_priv, &dq->fd, fq->fqid);

	return qman_cb_dqrr_consume;
}

static enum qman_cb_dqrr_result conf_dflt_dqrr(struct qman_portal *portal,
					       struct qman_fq *fq,
					       const struct qm_dqrr_entry *dq)
{
	struct dpaa_percpu_priv *percpu_priv;
	struct net_device *net_dev;
	struct dpaa_priv *priv;

	net_dev = ((struct dpaa_fq *)fq)->net_dev;
	priv = netdev_priv(net_dev);

	/* Trace the fd */
	trace_dpaa_tx_conf_fd(net_dev, fq, &dq->fd);

	percpu_priv = this_cpu_ptr(priv->percpu_priv);

	if (dpaa_eth_napi_schedule(percpu_priv, portal))
		return qman_cb_dqrr_stop;

	dpaa_tx_conf(net_dev, priv, percpu_priv, &dq->fd, fq->fqid);

	return qman_cb_dqrr_consume;
}

static void egress_ern(struct qman_portal *portal,
		       struct qman_fq *fq,
		       const union qm_mr_entry *msg)
{
	const struct qm_fd *fd = &msg->ern.fd;
	struct dpaa_percpu_priv *percpu_priv;
	const struct dpaa_priv *priv;
	struct net_device *net_dev;
	struct sk_buff *skb;

	net_dev = ((struct dpaa_fq *)fq)->net_dev;
	priv = netdev_priv(net_dev);
	percpu_priv = this_cpu_ptr(priv->percpu_priv);

	percpu_priv->stats.tx_dropped++;
	percpu_priv->stats.tx_fifo_errors++;
	count_ern(percpu_priv, msg);

	skb = dpaa_cleanup_tx_fd(priv, fd);
	dev_kfree_skb_any(skb);
}

static const struct dpaa_fq_cbs dpaa_fq_cbs = {
	.rx_defq = { .cb = { .dqrr = rx_default_dqrr } },
	.tx_defq = { .cb = { .dqrr = conf_dflt_dqrr } },
	.rx_errq = { .cb = { .dqrr = rx_error_dqrr } },
	.tx_errq = { .cb = { .dqrr = conf_error_dqrr } },
	.egress_ern = { .cb = { .ern = egress_ern } }
};

static void dpaa_eth_napi_enable(struct dpaa_priv *priv)
{
	struct dpaa_percpu_priv *percpu_priv;
	int i;

	for_each_possible_cpu(i) {
		percpu_priv = per_cpu_ptr(priv->percpu_priv, i);

		percpu_priv->np.down = 0;
		napi_enable(&percpu_priv->np.napi);
	}
}

static void dpaa_eth_napi_disable(struct dpaa_priv *priv)
{
	struct dpaa_percpu_priv *percpu_priv;
	int i;

	for_each_possible_cpu(i) {
		percpu_priv = per_cpu_ptr(priv->percpu_priv, i);

		percpu_priv->np.down = 1;
		napi_disable(&percpu_priv->np.napi);
	}
}

static int dpaa_open(struct net_device *net_dev)
{
	struct mac_device *mac_dev;
	struct dpaa_priv *priv;
	int err, i;

	priv = netdev_priv(net_dev);
	mac_dev = priv->mac_dev;
	dpaa_eth_napi_enable(priv);

	net_dev->phydev = mac_dev->init_phy(net_dev, priv->mac_dev);
	if (!net_dev->phydev) {
		netif_err(priv, ifup, net_dev, "init_phy() failed\n");
		err = -ENODEV;
		goto phy_init_failed;
	}

	for (i = 0; i < ARRAY_SIZE(mac_dev->port); i++) {
		err = fman_port_enable(mac_dev->port[i]);
		if (err)
			goto mac_start_failed;
	}

	err = priv->mac_dev->start(mac_dev);
	if (err < 0) {
		netif_err(priv, ifup, net_dev, "mac_dev->start() = %d\n", err);
		goto mac_start_failed;
	}

	netif_tx_start_all_queues(net_dev);

	return 0;

mac_start_failed:
	for (i = 0; i < ARRAY_SIZE(mac_dev->port); i++)
		fman_port_disable(mac_dev->port[i]);

phy_init_failed:
	dpaa_eth_napi_disable(priv);

	return err;
}

static int dpaa_eth_stop(struct net_device *net_dev)
{
	struct dpaa_priv *priv;
	int err;

	err = dpaa_stop(net_dev);

	priv = netdev_priv(net_dev);
	dpaa_eth_napi_disable(priv);

	return err;
}

static const struct net_device_ops dpaa_ops = {
	.ndo_open = dpaa_open,
	.ndo_start_xmit = dpaa_start_xmit,
	.ndo_stop = dpaa_eth_stop,
	.ndo_tx_timeout = dpaa_tx_timeout,
	.ndo_get_stats64 = dpaa_get_stats64,
	.ndo_set_mac_address = dpaa_set_mac_address,
	.ndo_validate_addr = eth_validate_addr,
	.ndo_set_rx_mode = dpaa_set_rx_mode,
};

static int dpaa_napi_add(struct net_device *net_dev)
{
	struct dpaa_priv *priv = netdev_priv(net_dev);
	struct dpaa_percpu_priv *percpu_priv;
	int cpu;

	for_each_possible_cpu(cpu) {
		percpu_priv = per_cpu_ptr(priv->percpu_priv, cpu);

		netif_napi_add(net_dev, &percpu_priv->np.napi,
			       dpaa_eth_poll, NAPI_POLL_WEIGHT);
	}

	return 0;
}

static void dpaa_napi_del(struct net_device *net_dev)
{
	struct dpaa_priv *priv = netdev_priv(net_dev);
	struct dpaa_percpu_priv *percpu_priv;
	int cpu;

	for_each_possible_cpu(cpu) {
		percpu_priv = per_cpu_ptr(priv->percpu_priv, cpu);

		netif_napi_del(&percpu_priv->np.napi);
	}
}

static inline void dpaa_bp_free_pf(const struct dpaa_bp *bp,
				   struct bm_buffer *bmb)
{
	dma_addr_t addr = bm_buf_addr(bmb);

	dma_unmap_single(bp->dev, addr, bp->size, DMA_FROM_DEVICE);

	skb_free_frag(phys_to_virt(addr));
}

/* Alloc the dpaa_bp struct and configure default values */
static struct dpaa_bp *dpaa_bp_alloc(struct device *dev)
{
	struct dpaa_bp *dpaa_bp;

	dpaa_bp = devm_kzalloc(dev, sizeof(*dpaa_bp), GFP_KERNEL);
	if (!dpaa_bp)
		return ERR_PTR(-ENOMEM);

	dpaa_bp->bpid = FSL_DPAA_BPID_INV;
	dpaa_bp->percpu_count = devm_alloc_percpu(dev, *dpaa_bp->percpu_count);
	dpaa_bp->config_count = FSL_DPAA_ETH_MAX_BUF_COUNT;

	dpaa_bp->seed_cb = dpaa_bp_seed;
	dpaa_bp->free_buf_cb = dpaa_bp_free_pf;

	return dpaa_bp;
}

/* Place all ingress FQs (Rx Default, Rx Error) in a dedicated CGR.
 * We won't be sending congestion notifications to FMan; for now, we just use
 * this CGR to generate enqueue rejections to FMan in order to drop the frames
 * before they reach our ingress queues and eat up memory.
 */
static int dpaa_ingress_cgr_init(struct dpaa_priv *priv)
{
	struct qm_mcc_initcgr initcgr;
	u32 cs_th;
	int err;

	err = qman_alloc_cgrid(&priv->ingress_cgr.cgrid);
	if (err < 0) {
		if (netif_msg_drv(priv))
			pr_err("Error %d allocating CGR ID\n", err);
		goto out_error;
	}

	/* Enable CS TD, but disable Congestion State Change Notifications. */
<<<<<<< HEAD
=======
	memset(&initcgr, 0, sizeof(initcgr));
>>>>>>> a544c619
	initcgr.we_mask = cpu_to_be16(QM_CGR_WE_CS_THRES);
	initcgr.cgr.cscn_en = QM_CGR_EN;
	cs_th = DPAA_INGRESS_CS_THRESHOLD;
	qm_cgr_cs_thres_set64(&initcgr.cgr.cs_thres, cs_th, 1);

	initcgr.we_mask |= cpu_to_be16(QM_CGR_WE_CSTD_EN);
	initcgr.cgr.cstd_en = QM_CGR_EN;

	/* This CGR will be associated with the SWP affined to the current CPU.
	 * However, we'll place all our ingress FQs in it.
	 */
	err = qman_create_cgr(&priv->ingress_cgr, QMAN_CGR_FLAG_USE_INIT,
			      &initcgr);
	if (err < 0) {
		if (netif_msg_drv(priv))
			pr_err("Error %d creating ingress CGR with ID %d\n",
			       err, priv->ingress_cgr.cgrid);
		qman_release_cgrid(priv->ingress_cgr.cgrid);
		goto out_error;
	}
	if (netif_msg_drv(priv))
		pr_debug("Created ingress CGR %d for netdev with hwaddr %pM\n",
			 priv->ingress_cgr.cgrid, priv->mac_dev->addr);

	priv->use_ingress_cgr = true;

out_error:
	return err;
}

static const struct of_device_id dpaa_match[];

static inline u16 dpaa_get_headroom(struct dpaa_buffer_layout *bl)
{
	u16 headroom;

	/* The frame headroom must accommodate:
	 * - the driver private data area
	 * - parse results, hash results, timestamp if selected
	 * If either hash results or time stamp are selected, both will
	 * be copied to/from the frame headroom, as TS is located between PR and
	 * HR in the IC and IC copy size has a granularity of 16bytes
	 * (see description of FMBM_RICP and FMBM_TICP registers in DPAARM)
	 *
	 * Also make sure the headroom is a multiple of data_align bytes
	 */
	headroom = (u16)(bl->priv_data_size + DPAA_PARSE_RESULTS_SIZE +
		DPAA_TIME_STAMP_SIZE + DPAA_HASH_RESULTS_SIZE);

	return DPAA_FD_DATA_ALIGNMENT ? ALIGN(headroom,
					      DPAA_FD_DATA_ALIGNMENT) :
					headroom;
}

static int dpaa_eth_probe(struct platform_device *pdev)
{
	struct dpaa_bp *dpaa_bps[DPAA_BPS_NUM] = {NULL};
	struct dpaa_percpu_priv *percpu_priv;
	struct net_device *net_dev = NULL;
	struct dpaa_fq *dpaa_fq, *tmp;
	struct dpaa_priv *priv = NULL;
	struct fm_port_fqs port_fqs;
	struct mac_device *mac_dev;
	int err = 0, i, channel;
	struct device *dev;

	dev = &pdev->dev;

	/* Allocate this early, so we can store relevant information in
	 * the private area
	 */
	net_dev = alloc_etherdev_mq(sizeof(*priv), DPAA_ETH_TXQ_NUM);
	if (!net_dev) {
		dev_err(dev, "alloc_etherdev_mq() failed\n");
		goto alloc_etherdev_mq_failed;
	}

	/* Do this here, so we can be verbose early */
	SET_NETDEV_DEV(net_dev, dev);
	dev_set_drvdata(dev, net_dev);

	priv = netdev_priv(net_dev);
	priv->net_dev = net_dev;

	priv->msg_enable = netif_msg_init(debug, DPAA_MSG_DEFAULT);

	mac_dev = dpaa_mac_dev_get(pdev);
	if (IS_ERR(mac_dev)) {
		dev_err(dev, "dpaa_mac_dev_get() failed\n");
		err = PTR_ERR(mac_dev);
		goto mac_probe_failed;
	}

	/* If fsl_fm_max_frm is set to a higher value than the all-common 1500,
	 * we choose conservatively and let the user explicitly set a higher
	 * MTU via ifconfig. Otherwise, the user may end up with different MTUs
	 * in the same LAN.
	 * If on the other hand fsl_fm_max_frm has been chosen below 1500,
	 * start with the maximum allowed.
	 */
	net_dev->mtu = min(dpaa_get_max_mtu(), ETH_DATA_LEN);

	netdev_dbg(net_dev, "Setting initial MTU on net device: %d\n",
		   net_dev->mtu);

	priv->buf_layout[RX].priv_data_size = DPAA_RX_PRIV_DATA_SIZE; /* Rx */
	priv->buf_layout[TX].priv_data_size = DPAA_TX_PRIV_DATA_SIZE; /* Tx */

	/* device used for DMA mapping */
	arch_setup_dma_ops(dev, 0, 0, NULL, false);
	err = dma_coerce_mask_and_coherent(dev, DMA_BIT_MASK(40));
	if (err) {
		dev_err(dev, "dma_coerce_mask_and_coherent() failed\n");
		goto dev_mask_failed;
	}

	/* bp init */
	for (i = 0; i < DPAA_BPS_NUM; i++) {
		int err;

		dpaa_bps[i] = dpaa_bp_alloc(dev);
		if (IS_ERR(dpaa_bps[i]))
			return PTR_ERR(dpaa_bps[i]);
		/* the raw size of the buffers used for reception */
		dpaa_bps[i]->raw_size = bpool_buffer_raw_size(i, DPAA_BPS_NUM);
		/* avoid runtime computations by keeping the usable size here */
		dpaa_bps[i]->size = dpaa_bp_size(dpaa_bps[i]->raw_size);
		dpaa_bps[i]->dev = dev;

		err = dpaa_bp_alloc_pool(dpaa_bps[i]);
		if (err < 0) {
			dpaa_bps_free(priv);
			priv->dpaa_bps[i] = NULL;
			goto bp_create_failed;
		}
		priv->dpaa_bps[i] = dpaa_bps[i];
	}

	INIT_LIST_HEAD(&priv->dpaa_fq_list);

	memset(&port_fqs, 0, sizeof(port_fqs));

	err = dpaa_alloc_all_fqs(dev, &priv->dpaa_fq_list, &port_fqs);
	if (err < 0) {
		dev_err(dev, "dpaa_alloc_all_fqs() failed\n");
		goto fq_probe_failed;
	}

	priv->mac_dev = mac_dev;

	channel = dpaa_get_channel();
	if (channel < 0) {
		dev_err(dev, "dpaa_get_channel() failed\n");
		err = channel;
		goto get_channel_failed;
	}

	priv->channel = (u16)channel;

	/* Start a thread that will walk the CPUs with affine portals
	 * and add this pool channel to each's dequeue mask.
	 */
	dpaa_eth_add_channel(priv->channel);

	dpaa_fq_setup(priv, &dpaa_fq_cbs, priv->mac_dev->port[TX]);

	/* Create a congestion group for this netdev, with
	 * dynamically-allocated CGR ID.
	 * Must be executed after probing the MAC, but before
	 * assigning the egress FQs to the CGRs.
	 */
	err = dpaa_eth_cgr_init(priv);
	if (err < 0) {
		dev_err(dev, "Error initializing CGR\n");
		goto tx_cgr_init_failed;
	}

	err = dpaa_ingress_cgr_init(priv);
	if (err < 0) {
		dev_err(dev, "Error initializing ingress CGR\n");
		goto rx_cgr_init_failed;
	}

	/* Add the FQs to the interface, and make them active */
	list_for_each_entry_safe(dpaa_fq, tmp, &priv->dpaa_fq_list, list) {
		err = dpaa_fq_init(dpaa_fq, false);
		if (err < 0)
			goto fq_alloc_failed;
	}

	priv->tx_headroom = dpaa_get_headroom(&priv->buf_layout[TX]);
	priv->rx_headroom = dpaa_get_headroom(&priv->buf_layout[RX]);

	/* All real interfaces need their ports initialized */
	dpaa_eth_init_ports(mac_dev, dpaa_bps, DPAA_BPS_NUM, &port_fqs,
			    &priv->buf_layout[0], dev);

	priv->percpu_priv = devm_alloc_percpu(dev, *priv->percpu_priv);
	if (!priv->percpu_priv) {
		dev_err(dev, "devm_alloc_percpu() failed\n");
		err = -ENOMEM;
		goto alloc_percpu_failed;
	}
	for_each_possible_cpu(i) {
		percpu_priv = per_cpu_ptr(priv->percpu_priv, i);
		memset(percpu_priv, 0, sizeof(*percpu_priv));
	}

	/* Initialize NAPI */
	err = dpaa_napi_add(net_dev);
	if (err < 0)
		goto napi_add_failed;

	err = dpaa_netdev_init(net_dev, &dpaa_ops, tx_timeout);
	if (err < 0)
		goto netdev_init_failed;

	dpaa_eth_sysfs_init(&net_dev->dev);

	netif_info(priv, probe, net_dev, "Probed interface %s\n",
		   net_dev->name);

	return 0;

netdev_init_failed:
napi_add_failed:
	dpaa_napi_del(net_dev);
alloc_percpu_failed:
	dpaa_fq_free(dev, &priv->dpaa_fq_list);
fq_alloc_failed:
	qman_delete_cgr_safe(&priv->ingress_cgr);
	qman_release_cgrid(priv->ingress_cgr.cgrid);
rx_cgr_init_failed:
	qman_delete_cgr_safe(&priv->cgr_data.cgr);
	qman_release_cgrid(priv->cgr_data.cgr.cgrid);
tx_cgr_init_failed:
get_channel_failed:
	dpaa_bps_free(priv);
bp_create_failed:
fq_probe_failed:
dev_mask_failed:
mac_probe_failed:
	dev_set_drvdata(dev, NULL);
	free_netdev(net_dev);
alloc_etherdev_mq_failed:
	for (i = 0; i < DPAA_BPS_NUM && dpaa_bps[i]; i++) {
		if (atomic_read(&dpaa_bps[i]->refs) == 0)
			devm_kfree(dev, dpaa_bps[i]);
	}
	return err;
}

static int dpaa_remove(struct platform_device *pdev)
{
	struct net_device *net_dev;
	struct dpaa_priv *priv;
	struct device *dev;
	int err;

	dev = &pdev->dev;
	net_dev = dev_get_drvdata(dev);

	priv = netdev_priv(net_dev);

	dpaa_eth_sysfs_remove(dev);

	dev_set_drvdata(dev, NULL);
	unregister_netdev(net_dev);

	err = dpaa_fq_free(dev, &priv->dpaa_fq_list);

	qman_delete_cgr_safe(&priv->ingress_cgr);
	qman_release_cgrid(priv->ingress_cgr.cgrid);
	qman_delete_cgr_safe(&priv->cgr_data.cgr);
	qman_release_cgrid(priv->cgr_data.cgr.cgrid);

	dpaa_napi_del(net_dev);

	dpaa_bps_free(priv);

	free_netdev(net_dev);

	return err;
}

static struct platform_device_id dpaa_devtype[] = {
	{
		.name = "dpaa-ethernet",
		.driver_data = 0,
	}, {
	}
};
MODULE_DEVICE_TABLE(platform, dpaa_devtype);

static struct platform_driver dpaa_driver = {
	.driver = {
		.name = KBUILD_MODNAME,
	},
	.id_table = dpaa_devtype,
	.probe = dpaa_eth_probe,
	.remove = dpaa_remove
};

static int __init dpaa_load(void)
{
	int err;

	pr_debug("FSL DPAA Ethernet driver\n");

	/* initialize dpaa_eth mirror values */
	dpaa_rx_extra_headroom = fman_get_rx_extra_headroom();
	dpaa_max_frm = fman_get_max_frm();

	err = platform_driver_register(&dpaa_driver);
	if (err < 0)
		pr_err("Error, platform_driver_register() = %d\n", err);

	return err;
}
module_init(dpaa_load);

static void __exit dpaa_unload(void)
{
	platform_driver_unregister(&dpaa_driver);

	/* Only one channel is used and needs to be released after all
	 * interfaces are removed
	 */
	dpaa_release_channel();
}
module_exit(dpaa_unload);

MODULE_LICENSE("Dual BSD/GPL");
MODULE_DESCRIPTION("FSL DPAA Ethernet driver");<|MERGE_RESOLUTION|>--- conflicted
+++ resolved
@@ -733,10 +733,7 @@
 	priv->cgr_data.cgr.cb = dpaa_eth_cgscn;
 
 	/* Enable Congestion State Change Notifications and CS taildrop */
-<<<<<<< HEAD
-=======
 	memset(&initcgr, 0, sizeof(initcgr));
->>>>>>> a544c619
 	initcgr.we_mask = cpu_to_be16(QM_CGR_WE_CSCN_EN | QM_CGR_WE_CS_THRES);
 	initcgr.cgr.cscn_en = QM_CGR_EN;
 
@@ -2426,10 +2423,7 @@
 	}
 
 	/* Enable CS TD, but disable Congestion State Change Notifications. */
-<<<<<<< HEAD
-=======
 	memset(&initcgr, 0, sizeof(initcgr));
->>>>>>> a544c619
 	initcgr.we_mask = cpu_to_be16(QM_CGR_WE_CS_THRES);
 	initcgr.cgr.cscn_en = QM_CGR_EN;
 	cs_th = DPAA_INGRESS_CS_THRESHOLD;
