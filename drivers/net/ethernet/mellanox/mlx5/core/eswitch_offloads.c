/*
 * Copyright (c) 2016, Mellanox Technologies. All rights reserved.
 *
 * This software is available to you under a choice of one of two
 * licenses.  You may choose to be licensed under the terms of the GNU
 * General Public License (GPL) Version 2, available from the file
 * COPYING in the main directory of this source tree, or the
 * OpenIB.org BSD license below:
 *
 *     Redistribution and use in source and binary forms, with or
 *     without modification, are permitted provided that the following
 *     conditions are met:
 *
 *      - Redistributions of source code must retain the above
 *        copyright notice, this list of conditions and the following
 *        disclaimer.
 *
 *      - Redistributions in binary form must reproduce the above
 *        copyright notice, this list of conditions and the following
 *        disclaimer in the documentation and/or other materials
 *        provided with the distribution.
 *
 * THE SOFTWARE IS PROVIDED "AS IS", WITHOUT WARRANTY OF ANY KIND,
 * EXPRESS OR IMPLIED, INCLUDING BUT NOT LIMITED TO THE WARRANTIES OF
 * MERCHANTABILITY, FITNESS FOR A PARTICULAR PURPOSE AND
 * NONINFRINGEMENT. IN NO EVENT SHALL THE AUTHORS OR COPYRIGHT HOLDERS
 * BE LIABLE FOR ANY CLAIM, DAMAGES OR OTHER LIABILITY, WHETHER IN AN
 * ACTION OF CONTRACT, TORT OR OTHERWISE, ARISING FROM, OUT OF OR IN
 * CONNECTION WITH THE SOFTWARE OR THE USE OR OTHER DEALINGS IN THE
 * SOFTWARE.
 */

#include <linux/etherdevice.h>
#include <linux/mlx5/driver.h>
#include <linux/mlx5/mlx5_ifc.h>
#include <linux/mlx5/vport.h>
#include <linux/mlx5/fs.h>
#include "mlx5_core.h"
#include "eswitch.h"

enum {
	FDB_FAST_PATH = 0,
	FDB_SLOW_PATH
};

struct mlx5_flow_handle *
mlx5_eswitch_add_offloaded_rule(struct mlx5_eswitch *esw,
				struct mlx5_flow_spec *spec,
				struct mlx5_esw_flow_attr *attr)
{
	struct mlx5_flow_destination dest[2] = {};
	struct mlx5_flow_act flow_act = {0};
	struct mlx5_fc *counter = NULL;
	struct mlx5_flow_handle *rule;
	void *misc;
	int i = 0;

	if (esw->mode != SRIOV_OFFLOADS)
		return ERR_PTR(-EOPNOTSUPP);

	/* per flow vlan pop/push is emulated, don't set that into the firmware */
	flow_act.action = attr->action & ~(MLX5_FLOW_CONTEXT_ACTION_VLAN_PUSH | MLX5_FLOW_CONTEXT_ACTION_VLAN_POP);

	if (flow_act.action & MLX5_FLOW_CONTEXT_ACTION_FWD_DEST) {
		dest[i].type = MLX5_FLOW_DESTINATION_TYPE_VPORT;
		dest[i].vport_num = attr->out_rep->vport;
		i++;
	}
	if (flow_act.action & MLX5_FLOW_CONTEXT_ACTION_COUNT) {
		counter = mlx5_fc_create(esw->dev, true);
		if (IS_ERR(counter))
			return ERR_CAST(counter);
		dest[i].type = MLX5_FLOW_DESTINATION_TYPE_COUNTER;
		dest[i].counter = counter;
		i++;
	}

	misc = MLX5_ADDR_OF(fte_match_param, spec->match_value, misc_parameters);
	MLX5_SET(fte_match_set_misc, misc, source_port, attr->in_rep->vport);

	misc = MLX5_ADDR_OF(fte_match_param, spec->match_criteria, misc_parameters);
	MLX5_SET_TO_ONES(fte_match_set_misc, misc, source_port);

	spec->match_criteria_enable = MLX5_MATCH_OUTER_HEADERS |
				      MLX5_MATCH_MISC_PARAMETERS;
	if (flow_act.action & MLX5_FLOW_CONTEXT_ACTION_DECAP)
		spec->match_criteria_enable |= MLX5_MATCH_INNER_HEADERS;

	if (attr->encap)
		flow_act.encap_id = attr->encap->encap_id;

	rule = mlx5_add_flow_rules((struct mlx5_flow_table *)esw->fdb_table.fdb,
				   spec, &flow_act, dest, i);
	if (IS_ERR(rule))
		mlx5_fc_destroy(esw->dev, counter);

	return rule;
}

static int esw_set_global_vlan_pop(struct mlx5_eswitch *esw, u8 val)
{
	struct mlx5_eswitch_rep *rep;
	int vf_vport, err = 0;

	esw_debug(esw->dev, "%s applying global %s policy\n", __func__, val ? "pop" : "none");
	for (vf_vport = 1; vf_vport < esw->enabled_vports; vf_vport++) {
		rep = &esw->offloads.vport_reps[vf_vport];
		if (!rep->valid)
			continue;

		err = __mlx5_eswitch_set_vport_vlan(esw, rep->vport, 0, 0, val);
		if (err)
			goto out;
	}

out:
	return err;
}

static struct mlx5_eswitch_rep *
esw_vlan_action_get_vport(struct mlx5_esw_flow_attr *attr, bool push, bool pop)
{
	struct mlx5_eswitch_rep *in_rep, *out_rep, *vport = NULL;

	in_rep  = attr->in_rep;
	out_rep = attr->out_rep;

	if (push)
		vport = in_rep;
	else if (pop)
		vport = out_rep;
	else
		vport = in_rep;

	return vport;
}

static int esw_add_vlan_action_check(struct mlx5_esw_flow_attr *attr,
				     bool push, bool pop, bool fwd)
{
	struct mlx5_eswitch_rep *in_rep, *out_rep;

	if ((push || pop) && !fwd)
		goto out_notsupp;

	in_rep  = attr->in_rep;
	out_rep = attr->out_rep;

	if (push && in_rep->vport == FDB_UPLINK_VPORT)
		goto out_notsupp;

	if (pop && out_rep->vport == FDB_UPLINK_VPORT)
		goto out_notsupp;

	/* vport has vlan push configured, can't offload VF --> wire rules w.o it */
	if (!push && !pop && fwd)
		if (in_rep->vlan && out_rep->vport == FDB_UPLINK_VPORT)
			goto out_notsupp;

	/* protects against (1) setting rules with different vlans to push and
	 * (2) setting rules w.o vlans (attr->vlan = 0) && w. vlans to push (!= 0)
	 */
	if (push && in_rep->vlan_refcount && (in_rep->vlan != attr->vlan))
		goto out_notsupp;

	return 0;

out_notsupp:
	return -EOPNOTSUPP;
}

int mlx5_eswitch_add_vlan_action(struct mlx5_eswitch *esw,
				 struct mlx5_esw_flow_attr *attr)
{
	struct offloads_fdb *offloads = &esw->fdb_table.offloads;
	struct mlx5_eswitch_rep *vport = NULL;
	bool push, pop, fwd;
	int err = 0;

	push = !!(attr->action & MLX5_FLOW_CONTEXT_ACTION_VLAN_PUSH);
	pop  = !!(attr->action & MLX5_FLOW_CONTEXT_ACTION_VLAN_POP);
	fwd  = !!(attr->action & MLX5_FLOW_CONTEXT_ACTION_FWD_DEST);

	err = esw_add_vlan_action_check(attr, push, pop, fwd);
	if (err)
		return err;

	attr->vlan_handled = false;

	vport = esw_vlan_action_get_vport(attr, push, pop);

	if (!push && !pop && fwd) {
		/* tracks VF --> wire rules without vlan push action */
		if (attr->out_rep->vport == FDB_UPLINK_VPORT) {
			vport->vlan_refcount++;
			attr->vlan_handled = true;
		}

		return 0;
	}

	if (!push && !pop)
		return 0;

	if (!(offloads->vlan_push_pop_refcount)) {
		/* it's the 1st vlan rule, apply global vlan pop policy */
		err = esw_set_global_vlan_pop(esw, SET_VLAN_STRIP);
		if (err)
			goto out;
	}
	offloads->vlan_push_pop_refcount++;

	if (push) {
		if (vport->vlan_refcount)
			goto skip_set_push;

		err = __mlx5_eswitch_set_vport_vlan(esw, vport->vport, attr->vlan, 0,
						    SET_VLAN_INSERT | SET_VLAN_STRIP);
		if (err)
			goto out;
		vport->vlan = attr->vlan;
skip_set_push:
		vport->vlan_refcount++;
	}
out:
	if (!err)
		attr->vlan_handled = true;
	return err;
}

int mlx5_eswitch_del_vlan_action(struct mlx5_eswitch *esw,
				 struct mlx5_esw_flow_attr *attr)
{
	struct offloads_fdb *offloads = &esw->fdb_table.offloads;
	struct mlx5_eswitch_rep *vport = NULL;
	bool push, pop, fwd;
	int err = 0;

	if (!attr->vlan_handled)
		return 0;

	push = !!(attr->action & MLX5_FLOW_CONTEXT_ACTION_VLAN_PUSH);
	pop  = !!(attr->action & MLX5_FLOW_CONTEXT_ACTION_VLAN_POP);
	fwd  = !!(attr->action & MLX5_FLOW_CONTEXT_ACTION_FWD_DEST);

	vport = esw_vlan_action_get_vport(attr, push, pop);

	if (!push && !pop && fwd) {
		/* tracks VF --> wire rules without vlan push action */
		if (attr->out_rep->vport == FDB_UPLINK_VPORT)
			vport->vlan_refcount--;

		return 0;
	}

	if (push) {
		vport->vlan_refcount--;
		if (vport->vlan_refcount)
			goto skip_unset_push;

		vport->vlan = 0;
		err = __mlx5_eswitch_set_vport_vlan(esw, vport->vport,
						    0, 0, SET_VLAN_STRIP);
		if (err)
			goto out;
	}

skip_unset_push:
	offloads->vlan_push_pop_refcount--;
	if (offloads->vlan_push_pop_refcount)
		return 0;

	/* no more vlan rules, stop global vlan pop policy */
	err = esw_set_global_vlan_pop(esw, 0);

out:
	return err;
}

static struct mlx5_flow_handle *
mlx5_eswitch_add_send_to_vport_rule(struct mlx5_eswitch *esw, int vport, u32 sqn)
{
	struct mlx5_flow_act flow_act = {0};
	struct mlx5_flow_destination dest;
	struct mlx5_flow_handle *flow_rule;
	struct mlx5_flow_spec *spec;
	void *misc;

	spec = mlx5_vzalloc(sizeof(*spec));
	if (!spec) {
		esw_warn(esw->dev, "FDB: Failed to alloc match parameters\n");
		flow_rule = ERR_PTR(-ENOMEM);
		goto out;
	}

	misc = MLX5_ADDR_OF(fte_match_param, spec->match_value, misc_parameters);
	MLX5_SET(fte_match_set_misc, misc, source_sqn, sqn);
	MLX5_SET(fte_match_set_misc, misc, source_port, 0x0); /* source vport is 0 */

	misc = MLX5_ADDR_OF(fte_match_param, spec->match_criteria, misc_parameters);
	MLX5_SET_TO_ONES(fte_match_set_misc, misc, source_sqn);
	MLX5_SET_TO_ONES(fte_match_set_misc, misc, source_port);

	spec->match_criteria_enable = MLX5_MATCH_MISC_PARAMETERS;
	dest.type = MLX5_FLOW_DESTINATION_TYPE_VPORT;
	dest.vport_num = vport;
	flow_act.action = MLX5_FLOW_CONTEXT_ACTION_FWD_DEST;

	flow_rule = mlx5_add_flow_rules(esw->fdb_table.offloads.fdb, spec,
					&flow_act, &dest, 1);
	if (IS_ERR(flow_rule))
		esw_warn(esw->dev, "FDB: Failed to add send to vport rule err %ld\n", PTR_ERR(flow_rule));
out:
	kvfree(spec);
	return flow_rule;
}

void mlx5_eswitch_sqs2vport_stop(struct mlx5_eswitch *esw,
				 struct mlx5_eswitch_rep *rep)
{
	struct mlx5_esw_sq *esw_sq, *tmp;

	if (esw->mode != SRIOV_OFFLOADS)
		return;

	list_for_each_entry_safe(esw_sq, tmp, &rep->vport_sqs_list, list) {
		mlx5_del_flow_rules(esw_sq->send_to_vport_rule);
		list_del(&esw_sq->list);
		kfree(esw_sq);
	}
}

int mlx5_eswitch_sqs2vport_start(struct mlx5_eswitch *esw,
				 struct mlx5_eswitch_rep *rep,
				 u16 *sqns_array, int sqns_num)
{
	struct mlx5_flow_handle *flow_rule;
	struct mlx5_esw_sq *esw_sq;
	int err;
	int i;

	if (esw->mode != SRIOV_OFFLOADS)
		return 0;

	for (i = 0; i < sqns_num; i++) {
		esw_sq = kzalloc(sizeof(*esw_sq), GFP_KERNEL);
		if (!esw_sq) {
			err = -ENOMEM;
			goto out_err;
		}

		/* Add re-inject rule to the PF/representor sqs */
		flow_rule = mlx5_eswitch_add_send_to_vport_rule(esw,
								rep->vport,
								sqns_array[i]);
		if (IS_ERR(flow_rule)) {
			err = PTR_ERR(flow_rule);
			kfree(esw_sq);
			goto out_err;
		}
		esw_sq->send_to_vport_rule = flow_rule;
		list_add(&esw_sq->list, &rep->vport_sqs_list);
	}
	return 0;

out_err:
	mlx5_eswitch_sqs2vport_stop(esw, rep);
	return err;
}

static int esw_add_fdb_miss_rule(struct mlx5_eswitch *esw)
{
	struct mlx5_flow_act flow_act = {0};
	struct mlx5_flow_destination dest;
	struct mlx5_flow_handle *flow_rule = NULL;
	struct mlx5_flow_spec *spec;
	int err = 0;

	spec = mlx5_vzalloc(sizeof(*spec));
	if (!spec) {
		esw_warn(esw->dev, "FDB: Failed to alloc match parameters\n");
		err = -ENOMEM;
		goto out;
	}

	dest.type = MLX5_FLOW_DESTINATION_TYPE_VPORT;
	dest.vport_num = 0;
	flow_act.action = MLX5_FLOW_CONTEXT_ACTION_FWD_DEST;

	flow_rule = mlx5_add_flow_rules(esw->fdb_table.offloads.fdb, spec,
					&flow_act, &dest, 1);
	if (IS_ERR(flow_rule)) {
		err = PTR_ERR(flow_rule);
		esw_warn(esw->dev,  "FDB: Failed to add miss flow rule err %d\n", err);
		goto out;
	}

	esw->fdb_table.offloads.miss_rule = flow_rule;
out:
	kvfree(spec);
	return err;
}

#define MAX_PF_SQ 256
#define ESW_OFFLOADS_NUM_ENTRIES (1 << 13) /* 8K */
#define ESW_OFFLOADS_NUM_GROUPS  4

static int esw_create_offloads_fdb_table(struct mlx5_eswitch *esw, int nvports)
{
	int inlen = MLX5_ST_SZ_BYTES(create_flow_group_in);
	struct mlx5_core_dev *dev = esw->dev;
	struct mlx5_flow_namespace *root_ns;
	struct mlx5_flow_table *fdb = NULL;
	struct mlx5_flow_group *g;
	u32 *flow_group_in;
	void *match_criteria;
	int table_size, ix, err = 0;
	u32 flags = 0;

	flow_group_in = mlx5_vzalloc(inlen);
	if (!flow_group_in)
		return -ENOMEM;

	root_ns = mlx5_get_flow_namespace(dev, MLX5_FLOW_NAMESPACE_FDB);
	if (!root_ns) {
		esw_warn(dev, "Failed to get FDB flow namespace\n");
		err = -EOPNOTSUPP;
		goto ns_err;
	}

	esw_debug(dev, "Create offloads FDB table, log_max_size(%d)\n",
		  MLX5_CAP_ESW_FLOWTABLE_FDB(dev, log_max_ft_size));

	if (MLX5_CAP_ESW_FLOWTABLE_FDB(dev, encap) &&
	    MLX5_CAP_ESW_FLOWTABLE_FDB(dev, decap))
		flags |= MLX5_FLOW_TABLE_TUNNEL_EN;

	fdb = mlx5_create_auto_grouped_flow_table(root_ns, FDB_FAST_PATH,
						  ESW_OFFLOADS_NUM_ENTRIES,
						  ESW_OFFLOADS_NUM_GROUPS, 0,
						  flags);
	if (IS_ERR(fdb)) {
		err = PTR_ERR(fdb);
		esw_warn(dev, "Failed to create Fast path FDB Table err %d\n", err);
		goto fast_fdb_err;
	}
	esw->fdb_table.fdb = fdb;

	table_size = nvports + MAX_PF_SQ + 1;
	fdb = mlx5_create_flow_table(root_ns, FDB_SLOW_PATH, table_size, 0, 0);
	if (IS_ERR(fdb)) {
		err = PTR_ERR(fdb);
		esw_warn(dev, "Failed to create slow path FDB Table err %d\n", err);
		goto slow_fdb_err;
	}
	esw->fdb_table.offloads.fdb = fdb;

	/* create send-to-vport group */
	memset(flow_group_in, 0, inlen);
	MLX5_SET(create_flow_group_in, flow_group_in, match_criteria_enable,
		 MLX5_MATCH_MISC_PARAMETERS);

	match_criteria = MLX5_ADDR_OF(create_flow_group_in, flow_group_in, match_criteria);

	MLX5_SET_TO_ONES(fte_match_param, match_criteria, misc_parameters.source_sqn);
	MLX5_SET_TO_ONES(fte_match_param, match_criteria, misc_parameters.source_port);

	ix = nvports + MAX_PF_SQ;
	MLX5_SET(create_flow_group_in, flow_group_in, start_flow_index, 0);
	MLX5_SET(create_flow_group_in, flow_group_in, end_flow_index, ix - 1);

	g = mlx5_create_flow_group(fdb, flow_group_in);
	if (IS_ERR(g)) {
		err = PTR_ERR(g);
		esw_warn(dev, "Failed to create send-to-vport flow group err(%d)\n", err);
		goto send_vport_err;
	}
	esw->fdb_table.offloads.send_to_vport_grp = g;

	/* create miss group */
	memset(flow_group_in, 0, inlen);
	MLX5_SET(create_flow_group_in, flow_group_in, match_criteria_enable, 0);

	MLX5_SET(create_flow_group_in, flow_group_in, start_flow_index, ix);
	MLX5_SET(create_flow_group_in, flow_group_in, end_flow_index, ix + 1);

	g = mlx5_create_flow_group(fdb, flow_group_in);
	if (IS_ERR(g)) {
		err = PTR_ERR(g);
		esw_warn(dev, "Failed to create miss flow group err(%d)\n", err);
		goto miss_err;
	}
	esw->fdb_table.offloads.miss_grp = g;

	err = esw_add_fdb_miss_rule(esw);
	if (err)
		goto miss_rule_err;

	return 0;

miss_rule_err:
	mlx5_destroy_flow_group(esw->fdb_table.offloads.miss_grp);
miss_err:
	mlx5_destroy_flow_group(esw->fdb_table.offloads.send_to_vport_grp);
send_vport_err:
	mlx5_destroy_flow_table(esw->fdb_table.offloads.fdb);
slow_fdb_err:
	mlx5_destroy_flow_table(esw->fdb_table.fdb);
fast_fdb_err:
ns_err:
	kvfree(flow_group_in);
	return err;
}

static void esw_destroy_offloads_fdb_table(struct mlx5_eswitch *esw)
{
	if (!esw->fdb_table.fdb)
		return;

	esw_debug(esw->dev, "Destroy offloads FDB Table\n");
	mlx5_del_flow_rules(esw->fdb_table.offloads.miss_rule);
	mlx5_destroy_flow_group(esw->fdb_table.offloads.send_to_vport_grp);
	mlx5_destroy_flow_group(esw->fdb_table.offloads.miss_grp);

	mlx5_destroy_flow_table(esw->fdb_table.offloads.fdb);
	mlx5_destroy_flow_table(esw->fdb_table.fdb);
}

static int esw_create_offloads_table(struct mlx5_eswitch *esw)
{
	struct mlx5_flow_namespace *ns;
	struct mlx5_flow_table *ft_offloads;
	struct mlx5_core_dev *dev = esw->dev;
	int err = 0;

	ns = mlx5_get_flow_namespace(dev, MLX5_FLOW_NAMESPACE_OFFLOADS);
	if (!ns) {
		esw_warn(esw->dev, "Failed to get offloads flow namespace\n");
		return -EOPNOTSUPP;
	}

	ft_offloads = mlx5_create_flow_table(ns, 0, dev->priv.sriov.num_vfs + 2, 0, 0);
	if (IS_ERR(ft_offloads)) {
		err = PTR_ERR(ft_offloads);
		esw_warn(esw->dev, "Failed to create offloads table, err %d\n", err);
		return err;
	}

	esw->offloads.ft_offloads = ft_offloads;
	return 0;
}

static void esw_destroy_offloads_table(struct mlx5_eswitch *esw)
{
	struct mlx5_esw_offload *offloads = &esw->offloads;

	mlx5_destroy_flow_table(offloads->ft_offloads);
}

static int esw_create_vport_rx_group(struct mlx5_eswitch *esw)
{
	int inlen = MLX5_ST_SZ_BYTES(create_flow_group_in);
	struct mlx5_flow_group *g;
	struct mlx5_priv *priv = &esw->dev->priv;
	u32 *flow_group_in;
	void *match_criteria, *misc;
	int err = 0;
	int nvports = priv->sriov.num_vfs + 2;

	flow_group_in = mlx5_vzalloc(inlen);
	if (!flow_group_in)
		return -ENOMEM;

	/* create vport rx group */
	memset(flow_group_in, 0, inlen);
	MLX5_SET(create_flow_group_in, flow_group_in, match_criteria_enable,
		 MLX5_MATCH_MISC_PARAMETERS);

	match_criteria = MLX5_ADDR_OF(create_flow_group_in, flow_group_in, match_criteria);
	misc = MLX5_ADDR_OF(fte_match_param, match_criteria, misc_parameters);
	MLX5_SET_TO_ONES(fte_match_set_misc, misc, source_port);

	MLX5_SET(create_flow_group_in, flow_group_in, start_flow_index, 0);
	MLX5_SET(create_flow_group_in, flow_group_in, end_flow_index, nvports - 1);

	g = mlx5_create_flow_group(esw->offloads.ft_offloads, flow_group_in);

	if (IS_ERR(g)) {
		err = PTR_ERR(g);
		mlx5_core_warn(esw->dev, "Failed to create vport rx group err %d\n", err);
		goto out;
	}

	esw->offloads.vport_rx_group = g;
out:
	kfree(flow_group_in);
	return err;
}

static void esw_destroy_vport_rx_group(struct mlx5_eswitch *esw)
{
	mlx5_destroy_flow_group(esw->offloads.vport_rx_group);
}

struct mlx5_flow_handle *
mlx5_eswitch_create_vport_rx_rule(struct mlx5_eswitch *esw, int vport, u32 tirn)
{
	struct mlx5_flow_act flow_act = {0};
	struct mlx5_flow_destination dest;
	struct mlx5_flow_handle *flow_rule;
	struct mlx5_flow_spec *spec;
	void *misc;

	spec = mlx5_vzalloc(sizeof(*spec));
	if (!spec) {
		esw_warn(esw->dev, "Failed to alloc match parameters\n");
		flow_rule = ERR_PTR(-ENOMEM);
		goto out;
	}

	misc = MLX5_ADDR_OF(fte_match_param, spec->match_value, misc_parameters);
	MLX5_SET(fte_match_set_misc, misc, source_port, vport);

	misc = MLX5_ADDR_OF(fte_match_param, spec->match_criteria, misc_parameters);
	MLX5_SET_TO_ONES(fte_match_set_misc, misc, source_port);

	spec->match_criteria_enable = MLX5_MATCH_MISC_PARAMETERS;
	dest.type = MLX5_FLOW_DESTINATION_TYPE_TIR;
	dest.tir_num = tirn;

	flow_act.action = MLX5_FLOW_CONTEXT_ACTION_FWD_DEST;
	flow_rule = mlx5_add_flow_rules(esw->offloads.ft_offloads, spec,
				       &flow_act, &dest, 1);
	if (IS_ERR(flow_rule)) {
		esw_warn(esw->dev, "fs offloads: Failed to add vport rx rule err %ld\n", PTR_ERR(flow_rule));
		goto out;
	}

out:
	kvfree(spec);
	return flow_rule;
}

static int esw_offloads_start(struct mlx5_eswitch *esw)
{
	int err, err1, num_vfs = esw->dev->priv.sriov.num_vfs;

	if (esw->mode != SRIOV_LEGACY) {
		esw_warn(esw->dev, "Can't set offloads mode, SRIOV legacy not enabled\n");
		return -EINVAL;
	}

	mlx5_eswitch_disable_sriov(esw);
	err = mlx5_eswitch_enable_sriov(esw, num_vfs, SRIOV_OFFLOADS);
	if (err) {
		esw_warn(esw->dev, "Failed setting eswitch to offloads, err %d\n", err);
		err1 = mlx5_eswitch_enable_sriov(esw, num_vfs, SRIOV_LEGACY);
		if (err1)
			esw_warn(esw->dev, "Failed setting eswitch back to legacy, err %d\n", err1);
	}
	if (esw->offloads.inline_mode == MLX5_INLINE_MODE_NONE) {
		if (mlx5_eswitch_inline_mode_get(esw,
						 num_vfs,
						 &esw->offloads.inline_mode)) {
			esw->offloads.inline_mode = MLX5_INLINE_MODE_L2;
			esw_warn(esw->dev, "Inline mode is different between vports\n");
		}
	}
	return err;
}

int esw_offloads_init(struct mlx5_eswitch *esw, int nvports)
{
	struct mlx5_eswitch_rep *rep;
	int vport;
	int err;

	/* disable PF RoCE so missed packets don't go through RoCE steering */
	mlx5_dev_list_lock();
	mlx5_remove_dev_by_protocol(esw->dev, MLX5_INTERFACE_PROTOCOL_IB);
	mlx5_dev_list_unlock();

	err = esw_create_offloads_fdb_table(esw, nvports);
	if (err)
		goto create_fdb_err;

	err = esw_create_offloads_table(esw);
	if (err)
		goto create_ft_err;

	err = esw_create_vport_rx_group(esw);
	if (err)
		goto create_fg_err;

	for (vport = 0; vport < nvports; vport++) {
		rep = &esw->offloads.vport_reps[vport];
		if (!rep->valid)
			continue;

		err = rep->load(esw, rep);
		if (err)
			goto err_reps;
	}

<<<<<<< HEAD
	/* disable PF RoCE so missed packets don't go through RoCE steering */
	mlx5_dev_list_lock();
	mlx5_remove_dev_by_protocol(esw->dev, MLX5_INTERFACE_PROTOCOL_IB);
	mlx5_dev_list_unlock();

=======
>>>>>>> 2fa299a9
	return 0;

err_reps:
	for (vport--; vport >= 0; vport--) {
		rep = &esw->offloads.vport_reps[vport];
		if (!rep->valid)
			continue;
		rep->unload(esw, rep);
	}
	esw_destroy_vport_rx_group(esw);

create_fg_err:
	esw_destroy_offloads_table(esw);

create_ft_err:
	esw_destroy_offloads_fdb_table(esw);

create_fdb_err:
	/* enable back PF RoCE */
	mlx5_dev_list_lock();
	mlx5_add_dev_by_protocol(esw->dev, MLX5_INTERFACE_PROTOCOL_IB);
	mlx5_dev_list_unlock();

	return err;
}

static int esw_offloads_stop(struct mlx5_eswitch *esw)
{
	int err, err1, num_vfs = esw->dev->priv.sriov.num_vfs;

	/* enable back PF RoCE */
	mlx5_dev_list_lock();
	mlx5_add_dev_by_protocol(esw->dev, MLX5_INTERFACE_PROTOCOL_IB);
	mlx5_dev_list_unlock();

	mlx5_eswitch_disable_sriov(esw);
	err = mlx5_eswitch_enable_sriov(esw, num_vfs, SRIOV_LEGACY);
	if (err) {
		esw_warn(esw->dev, "Failed setting eswitch to legacy, err %d\n", err);
		err1 = mlx5_eswitch_enable_sriov(esw, num_vfs, SRIOV_OFFLOADS);
		if (err1)
			esw_warn(esw->dev, "Failed setting eswitch back to offloads, err %d\n", err);
	}

	/* enable back PF RoCE */
	mlx5_dev_list_lock();
	mlx5_add_dev_by_protocol(esw->dev, MLX5_INTERFACE_PROTOCOL_IB);
	mlx5_dev_list_unlock();

	return err;
}

void esw_offloads_cleanup(struct mlx5_eswitch *esw, int nvports)
{
	struct mlx5_eswitch_rep *rep;
	int vport;

	for (vport = 0; vport < nvports; vport++) {
		rep = &esw->offloads.vport_reps[vport];
		if (!rep->valid)
			continue;
		rep->unload(esw, rep);
	}

	esw_destroy_vport_rx_group(esw);
	esw_destroy_offloads_table(esw);
	esw_destroy_offloads_fdb_table(esw);
}

static int esw_mode_from_devlink(u16 mode, u16 *mlx5_mode)
{
	switch (mode) {
	case DEVLINK_ESWITCH_MODE_LEGACY:
		*mlx5_mode = SRIOV_LEGACY;
		break;
	case DEVLINK_ESWITCH_MODE_SWITCHDEV:
		*mlx5_mode = SRIOV_OFFLOADS;
		break;
	default:
		return -EINVAL;
	}

	return 0;
}

static int esw_mode_to_devlink(u16 mlx5_mode, u16 *mode)
{
	switch (mlx5_mode) {
	case SRIOV_LEGACY:
		*mode = DEVLINK_ESWITCH_MODE_LEGACY;
		break;
	case SRIOV_OFFLOADS:
		*mode = DEVLINK_ESWITCH_MODE_SWITCHDEV;
		break;
	default:
		return -EINVAL;
	}

	return 0;
}

static int esw_inline_mode_from_devlink(u8 mode, u8 *mlx5_mode)
{
	switch (mode) {
	case DEVLINK_ESWITCH_INLINE_MODE_NONE:
		*mlx5_mode = MLX5_INLINE_MODE_NONE;
		break;
	case DEVLINK_ESWITCH_INLINE_MODE_LINK:
		*mlx5_mode = MLX5_INLINE_MODE_L2;
		break;
	case DEVLINK_ESWITCH_INLINE_MODE_NETWORK:
		*mlx5_mode = MLX5_INLINE_MODE_IP;
		break;
	case DEVLINK_ESWITCH_INLINE_MODE_TRANSPORT:
		*mlx5_mode = MLX5_INLINE_MODE_TCP_UDP;
		break;
	default:
		return -EINVAL;
	}

	return 0;
}

static int esw_inline_mode_to_devlink(u8 mlx5_mode, u8 *mode)
{
	switch (mlx5_mode) {
	case MLX5_INLINE_MODE_NONE:
		*mode = DEVLINK_ESWITCH_INLINE_MODE_NONE;
		break;
	case MLX5_INLINE_MODE_L2:
		*mode = DEVLINK_ESWITCH_INLINE_MODE_LINK;
		break;
	case MLX5_INLINE_MODE_IP:
		*mode = DEVLINK_ESWITCH_INLINE_MODE_NETWORK;
		break;
	case MLX5_INLINE_MODE_TCP_UDP:
		*mode = DEVLINK_ESWITCH_INLINE_MODE_TRANSPORT;
		break;
	default:
		return -EINVAL;
	}

	return 0;
}

int mlx5_devlink_eswitch_mode_set(struct devlink *devlink, u16 mode)
{
	struct mlx5_core_dev *dev;
	u16 cur_mlx5_mode, mlx5_mode = 0;

	dev = devlink_priv(devlink);

	if (!MLX5_CAP_GEN(dev, vport_group_manager))
		return -EOPNOTSUPP;

	cur_mlx5_mode = dev->priv.eswitch->mode;

	if (cur_mlx5_mode == SRIOV_NONE)
		return -EOPNOTSUPP;

	if (esw_mode_from_devlink(mode, &mlx5_mode))
		return -EINVAL;

	if (cur_mlx5_mode == mlx5_mode)
		return 0;

	if (mode == DEVLINK_ESWITCH_MODE_SWITCHDEV)
		return esw_offloads_start(dev->priv.eswitch);
	else if (mode == DEVLINK_ESWITCH_MODE_LEGACY)
		return esw_offloads_stop(dev->priv.eswitch);
	else
		return -EINVAL;
}

int mlx5_devlink_eswitch_mode_get(struct devlink *devlink, u16 *mode)
{
	struct mlx5_core_dev *dev;

	dev = devlink_priv(devlink);

	if (!MLX5_CAP_GEN(dev, vport_group_manager))
		return -EOPNOTSUPP;

	if (dev->priv.eswitch->mode == SRIOV_NONE)
		return -EOPNOTSUPP;

	return esw_mode_to_devlink(dev->priv.eswitch->mode, mode);
}

int mlx5_devlink_eswitch_inline_mode_set(struct devlink *devlink, u8 mode)
{
	struct mlx5_core_dev *dev = devlink_priv(devlink);
	struct mlx5_eswitch *esw = dev->priv.eswitch;
	int num_vports = esw->enabled_vports;
	int err;
	int vport;
	u8 mlx5_mode;

	if (!MLX5_CAP_GEN(dev, vport_group_manager))
		return -EOPNOTSUPP;

	if (esw->mode == SRIOV_NONE)
		return -EOPNOTSUPP;

	if (MLX5_CAP_ETH(dev, wqe_inline_mode) !=
	    MLX5_CAP_INLINE_MODE_VPORT_CONTEXT)
		return -EOPNOTSUPP;

	err = esw_inline_mode_from_devlink(mode, &mlx5_mode);
	if (err)
		goto out;

	for (vport = 1; vport < num_vports; vport++) {
		err = mlx5_modify_nic_vport_min_inline(dev, vport, mlx5_mode);
		if (err) {
			esw_warn(dev, "Failed to set min inline on vport %d\n",
				 vport);
			goto revert_inline_mode;
		}
	}

	esw->offloads.inline_mode = mlx5_mode;
	return 0;

revert_inline_mode:
	while (--vport > 0)
		mlx5_modify_nic_vport_min_inline(dev,
						 vport,
						 esw->offloads.inline_mode);
out:
	return err;
}

int mlx5_devlink_eswitch_inline_mode_get(struct devlink *devlink, u8 *mode)
{
	struct mlx5_core_dev *dev = devlink_priv(devlink);
	struct mlx5_eswitch *esw = dev->priv.eswitch;

	if (!MLX5_CAP_GEN(dev, vport_group_manager))
		return -EOPNOTSUPP;

	if (esw->mode == SRIOV_NONE)
		return -EOPNOTSUPP;

	if (MLX5_CAP_ETH(dev, wqe_inline_mode) !=
	    MLX5_CAP_INLINE_MODE_VPORT_CONTEXT)
		return -EOPNOTSUPP;

	return esw_inline_mode_to_devlink(esw->offloads.inline_mode, mode);
}

int mlx5_eswitch_inline_mode_get(struct mlx5_eswitch *esw, int nvfs, u8 *mode)
{
	struct mlx5_core_dev *dev = esw->dev;
	int vport;
	u8 prev_mlx5_mode, mlx5_mode = MLX5_INLINE_MODE_L2;

	if (!MLX5_CAP_GEN(dev, vport_group_manager))
		return -EOPNOTSUPP;

	if (esw->mode == SRIOV_NONE)
		return -EOPNOTSUPP;

	if (MLX5_CAP_ETH(dev, wqe_inline_mode) !=
	    MLX5_CAP_INLINE_MODE_VPORT_CONTEXT)
		return -EOPNOTSUPP;

	for (vport = 1; vport <= nvfs; vport++) {
		mlx5_query_nic_vport_min_inline(dev, vport, &mlx5_mode);
		if (vport > 1 && prev_mlx5_mode != mlx5_mode)
			return -EINVAL;
		prev_mlx5_mode = mlx5_mode;
	}

	*mode = mlx5_mode;
	return 0;
}

void mlx5_eswitch_register_vport_rep(struct mlx5_eswitch *esw,
				     int vport_index,
				     struct mlx5_eswitch_rep *__rep)
{
	struct mlx5_esw_offload *offloads = &esw->offloads;
	struct mlx5_eswitch_rep *rep;

	rep = &offloads->vport_reps[vport_index];

	memset(rep, 0, sizeof(*rep));

	rep->load   = __rep->load;
	rep->unload = __rep->unload;
	rep->vport  = __rep->vport;
	rep->netdev = __rep->netdev;
	ether_addr_copy(rep->hw_id, __rep->hw_id);

	INIT_LIST_HEAD(&rep->vport_sqs_list);
	rep->valid = true;
}

void mlx5_eswitch_unregister_vport_rep(struct mlx5_eswitch *esw,
				       int vport_index)
{
	struct mlx5_esw_offload *offloads = &esw->offloads;
	struct mlx5_eswitch_rep *rep;

	rep = &offloads->vport_reps[vport_index];

	if (esw->mode == SRIOV_OFFLOADS && esw->vports[vport_index].enabled)
		rep->unload(esw, rep);

	rep->valid = false;
}

struct net_device *mlx5_eswitch_get_uplink_netdev(struct mlx5_eswitch *esw)
{
#define UPLINK_REP_INDEX 0
	struct mlx5_esw_offload *offloads = &esw->offloads;
	struct mlx5_eswitch_rep *rep;

	rep = &offloads->vport_reps[UPLINK_REP_INDEX];
	return rep->netdev;
}<|MERGE_RESOLUTION|>--- conflicted
+++ resolved
@@ -702,14 +702,6 @@
 			goto err_reps;
 	}
 
-<<<<<<< HEAD
-	/* disable PF RoCE so missed packets don't go through RoCE steering */
-	mlx5_dev_list_lock();
-	mlx5_remove_dev_by_protocol(esw->dev, MLX5_INTERFACE_PROTOCOL_IB);
-	mlx5_dev_list_unlock();
-
-=======
->>>>>>> 2fa299a9
 	return 0;
 
 err_reps:
@@ -739,11 +731,6 @@
 static int esw_offloads_stop(struct mlx5_eswitch *esw)
 {
 	int err, err1, num_vfs = esw->dev->priv.sriov.num_vfs;
-
-	/* enable back PF RoCE */
-	mlx5_dev_list_lock();
-	mlx5_add_dev_by_protocol(esw->dev, MLX5_INTERFACE_PROTOCOL_IB);
-	mlx5_dev_list_unlock();
 
 	mlx5_eswitch_disable_sriov(esw);
 	err = mlx5_eswitch_enable_sriov(esw, num_vfs, SRIOV_LEGACY);
