--- conflicted
+++ resolved
@@ -1269,16 +1269,6 @@
 
 	dev->pdev = pdev;
 	dev->event = mlx5_core_event;
-<<<<<<< HEAD
-
-	if (prof_sel < 0 || prof_sel >= ARRAY_SIZE(profile)) {
-		mlx5_core_warn(dev,
-			       "selected profile out of range, selecting default (%d)\n",
-			       MLX5_DEFAULT_PROF);
-		prof_sel = MLX5_DEFAULT_PROF;
-	}
-=======
->>>>>>> 405182c2
 	dev->profile = &profile[prof_sel];
 
 	INIT_LIST_HEAD(&priv->ctx_list);
