/*
 * Copyright (C) 2015-2017 Netronome Systems, Inc.
 *
 * This software is dual licensed under the GNU General License Version 2,
 * June 1991 as shown in the file COPYING in the top-level directory of this
 * source tree or the BSD 2-Clause License provided below.  You have the
 * option to license this software under the complete terms of either license.
 *
 * The BSD 2-Clause License:
 *
 *     Redistribution and use in source and binary forms, with or
 *     without modification, are permitted provided that the following
 *     conditions are met:
 *
 *      1. Redistributions of source code must retain the above
 *         copyright notice, this list of conditions and the following
 *         disclaimer.
 *
 *      2. Redistributions in binary form must reproduce the above
 *         copyright notice, this list of conditions and the following
 *         disclaimer in the documentation and/or other materials
 *         provided with the distribution.
 *
 * THE SOFTWARE IS PROVIDED "AS IS", WITHOUT WARRANTY OF ANY KIND,
 * EXPRESS OR IMPLIED, INCLUDING BUT NOT LIMITED TO THE WARRANTIES OF
 * MERCHANTABILITY, FITNESS FOR A PARTICULAR PURPOSE AND
 * NONINFRINGEMENT. IN NO EVENT SHALL THE AUTHORS OR COPYRIGHT HOLDERS
 * BE LIABLE FOR ANY CLAIM, DAMAGES OR OTHER LIABILITY, WHETHER IN AN
 * ACTION OF CONTRACT, TORT OR OTHERWISE, ARISING FROM, OUT OF OR IN
 * CONNECTION WITH THE SOFTWARE OR THE USE OR OTHER DEALINGS IN THE
 * SOFTWARE.
 */
#include <linux/debugfs.h>
#include <linux/module.h>
#include <linux/rtnetlink.h>

#include "nfp_net.h"

static struct dentry *nfp_dir;

static int nfp_net_debugfs_rx_q_read(struct seq_file *file, void *data)
{
	struct nfp_net_r_vector *r_vec = file->private;
	struct nfp_net_rx_ring *rx_ring;
	int fl_rd_p, fl_wr_p, rxd_cnt;
	struct nfp_net_rx_desc *rxd;
	struct nfp_net *nn;
	void *frag;
	int i;

	rtnl_lock();

	if (!r_vec->nfp_net || !r_vec->rx_ring)
		goto out;
	nn = r_vec->nfp_net;
	rx_ring = r_vec->rx_ring;
	if (!netif_running(nn->dp.netdev))
		goto out;

	rxd_cnt = rx_ring->cnt;

	fl_rd_p = nfp_qcp_rd_ptr_read(rx_ring->qcp_fl);
	fl_wr_p = nfp_qcp_wr_ptr_read(rx_ring->qcp_fl);

<<<<<<< HEAD
	seq_printf(file, "RX[%02d,%02d,%02d]: cnt=%d dma=%pad host=%p   H_RD=%d H_WR=%d FL_RD=%d FL_WR=%d RX_RD=%d RX_WR=%d\n",
		   rx_ring->idx, rx_ring->fl_qcidx, rx_ring->rx_qcidx,
		   rx_ring->cnt, &rx_ring->dma, rx_ring->rxds,
		   rx_ring->rd_p, rx_ring->wr_p,
		   fl_rd_p, fl_wr_p, rx_rd_p, rx_wr_p);
=======
	seq_printf(file, "RX[%02d,%02d]: cnt=%d dma=%pad host=%p   H_RD=%d H_WR=%d FL_RD=%d FL_WR=%d\n",
		   rx_ring->idx, rx_ring->fl_qcidx,
		   rx_ring->cnt, &rx_ring->dma, rx_ring->rxds,
		   rx_ring->rd_p, rx_ring->wr_p, fl_rd_p, fl_wr_p);
>>>>>>> 397df709

	for (i = 0; i < rxd_cnt; i++) {
		rxd = &rx_ring->rxds[i];
		seq_printf(file, "%04d: 0x%08x 0x%08x", i,
			   rxd->vals[0], rxd->vals[1]);

		frag = READ_ONCE(rx_ring->rxbufs[i].frag);
		if (frag)
			seq_printf(file, " frag=%p", frag);

		if (rx_ring->rxbufs[i].dma_addr)
			seq_printf(file, " dma_addr=%pad",
				   &rx_ring->rxbufs[i].dma_addr);

		if (i == rx_ring->rd_p % rxd_cnt)
			seq_puts(file, " H_RD ");
		if (i == rx_ring->wr_p % rxd_cnt)
			seq_puts(file, " H_WR ");
		if (i == fl_rd_p % rxd_cnt)
			seq_puts(file, " FL_RD");
		if (i == fl_wr_p % rxd_cnt)
			seq_puts(file, " FL_WR");

		seq_putc(file, '\n');
	}
out:
	rtnl_unlock();
	return 0;
}

static int nfp_net_debugfs_rx_q_open(struct inode *inode, struct file *f)
{
	return single_open(f, nfp_net_debugfs_rx_q_read, inode->i_private);
}

static const struct file_operations nfp_rx_q_fops = {
	.owner = THIS_MODULE,
	.open = nfp_net_debugfs_rx_q_open,
	.release = single_release,
	.read = seq_read,
	.llseek = seq_lseek
};

static int nfp_net_debugfs_tx_q_open(struct inode *inode, struct file *f);

static const struct file_operations nfp_tx_q_fops = {
	.owner = THIS_MODULE,
	.open = nfp_net_debugfs_tx_q_open,
	.release = single_release,
	.read = seq_read,
	.llseek = seq_lseek
};

static int nfp_net_debugfs_tx_q_read(struct seq_file *file, void *data)
{
	struct nfp_net_r_vector *r_vec = file->private;
	struct nfp_net_tx_ring *tx_ring;
	struct nfp_net_tx_desc *txd;
	int d_rd_p, d_wr_p, txd_cnt;
	struct sk_buff *skb;
	struct nfp_net *nn;
	int i;

	rtnl_lock();

	if (debugfs_real_fops(file->file) == &nfp_tx_q_fops)
		tx_ring = r_vec->tx_ring;
	else
		tx_ring = r_vec->xdp_ring;
	if (!r_vec->nfp_net || !tx_ring)
		goto out;
	nn = r_vec->nfp_net;
	if (!netif_running(nn->dp.netdev))
		goto out;

	txd_cnt = tx_ring->cnt;

	d_rd_p = nfp_qcp_rd_ptr_read(tx_ring->qcp_q);
	d_wr_p = nfp_qcp_wr_ptr_read(tx_ring->qcp_q);

	seq_printf(file, "TX[%02d,%02d%s]: cnt=%d dma=%pad host=%p   H_RD=%d H_WR=%d D_RD=%d D_WR=%d\n",
		   tx_ring->idx, tx_ring->qcidx,
		   tx_ring == r_vec->tx_ring ? "" : "xdp",
		   tx_ring->cnt, &tx_ring->dma, tx_ring->txds,
		   tx_ring->rd_p, tx_ring->wr_p, d_rd_p, d_wr_p);

	for (i = 0; i < txd_cnt; i++) {
		txd = &tx_ring->txds[i];
		seq_printf(file, "%04d: 0x%08x 0x%08x 0x%08x 0x%08x", i,
			   txd->vals[0], txd->vals[1],
			   txd->vals[2], txd->vals[3]);

		skb = READ_ONCE(tx_ring->txbufs[i].skb);
		if (skb) {
			if (tx_ring == r_vec->tx_ring)
				seq_printf(file, " skb->head=%p skb->data=%p",
					   skb->head, skb->data);
			else
				seq_printf(file, " frag=%p", skb);
		}

		if (tx_ring->txbufs[i].dma_addr)
			seq_printf(file, " dma_addr=%pad",
				   &tx_ring->txbufs[i].dma_addr);

		if (i == tx_ring->rd_p % txd_cnt)
			seq_puts(file, " H_RD");
		if (i == tx_ring->wr_p % txd_cnt)
			seq_puts(file, " H_WR");
		if (i == d_rd_p % txd_cnt)
			seq_puts(file, " D_RD");
		if (i == d_wr_p % txd_cnt)
			seq_puts(file, " D_WR");

		seq_putc(file, '\n');
	}
out:
	rtnl_unlock();
	return 0;
}

static int nfp_net_debugfs_tx_q_open(struct inode *inode, struct file *f)
{
	return single_open(f, nfp_net_debugfs_tx_q_read, inode->i_private);
}

static const struct file_operations nfp_xdp_q_fops = {
	.owner = THIS_MODULE,
	.open = nfp_net_debugfs_tx_q_open,
	.release = single_release,
	.read = seq_read,
	.llseek = seq_lseek
};

void nfp_net_debugfs_port_add(struct nfp_net *nn, struct dentry *ddir, int id)
{
	struct dentry *queues, *tx, *rx, *xdp;
	char name[20];
	int i;

	if (IS_ERR_OR_NULL(nfp_dir))
		return;

	sprintf(name, "port%d", id);
	nn->debugfs_dir = debugfs_create_dir(name, ddir);
	if (IS_ERR_OR_NULL(nn->debugfs_dir))
		return;

	/* Create queue debugging sub-tree */
	queues = debugfs_create_dir("queue", nn->debugfs_dir);
	if (IS_ERR_OR_NULL(queues))
		return;

	rx = debugfs_create_dir("rx", queues);
	tx = debugfs_create_dir("tx", queues);
	xdp = debugfs_create_dir("xdp", queues);
	if (IS_ERR_OR_NULL(rx) || IS_ERR_OR_NULL(tx) || IS_ERR_OR_NULL(xdp))
		return;

	for (i = 0; i < min(nn->max_rx_rings, nn->max_r_vecs); i++) {
		sprintf(name, "%d", i);
		debugfs_create_file(name, S_IRUSR, rx,
				    &nn->r_vecs[i], &nfp_rx_q_fops);
		debugfs_create_file(name, S_IRUSR, xdp,
				    &nn->r_vecs[i], &nfp_xdp_q_fops);
	}

	for (i = 0; i < min(nn->max_tx_rings, nn->max_r_vecs); i++) {
		sprintf(name, "%d", i);
		debugfs_create_file(name, S_IRUSR, tx,
				    &nn->r_vecs[i], &nfp_tx_q_fops);
	}
}

struct dentry *nfp_net_debugfs_device_add(struct pci_dev *pdev)
{
	struct dentry *dev_dir;

	if (IS_ERR_OR_NULL(nfp_dir))
		return NULL;

	dev_dir = debugfs_create_dir(pci_name(pdev), nfp_dir);
	if (IS_ERR_OR_NULL(dev_dir))
		return NULL;

	return dev_dir;
}

void nfp_net_debugfs_dir_clean(struct dentry **dir)
{
	debugfs_remove_recursive(*dir);
	*dir = NULL;
}

void nfp_net_debugfs_create(void)
{
	nfp_dir = debugfs_create_dir("nfp_net", NULL);
}

void nfp_net_debugfs_destroy(void)
{
	debugfs_remove_recursive(nfp_dir);
	nfp_dir = NULL;
}<|MERGE_RESOLUTION|>--- conflicted
+++ resolved
@@ -62,18 +62,10 @@
 	fl_rd_p = nfp_qcp_rd_ptr_read(rx_ring->qcp_fl);
 	fl_wr_p = nfp_qcp_wr_ptr_read(rx_ring->qcp_fl);
 
-<<<<<<< HEAD
-	seq_printf(file, "RX[%02d,%02d,%02d]: cnt=%d dma=%pad host=%p   H_RD=%d H_WR=%d FL_RD=%d FL_WR=%d RX_RD=%d RX_WR=%d\n",
-		   rx_ring->idx, rx_ring->fl_qcidx, rx_ring->rx_qcidx,
-		   rx_ring->cnt, &rx_ring->dma, rx_ring->rxds,
-		   rx_ring->rd_p, rx_ring->wr_p,
-		   fl_rd_p, fl_wr_p, rx_rd_p, rx_wr_p);
-=======
 	seq_printf(file, "RX[%02d,%02d]: cnt=%d dma=%pad host=%p   H_RD=%d H_WR=%d FL_RD=%d FL_WR=%d\n",
 		   rx_ring->idx, rx_ring->fl_qcidx,
 		   rx_ring->cnt, &rx_ring->dma, rx_ring->rxds,
 		   rx_ring->rd_p, rx_ring->wr_p, fl_rd_p, fl_wr_p);
->>>>>>> 397df709
 
 	for (i = 0; i < rxd_cnt; i++) {
 		rxd = &rx_ring->rxds[i];
