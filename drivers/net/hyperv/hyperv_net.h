/*
 *
 * Copyright (c) 2011, Microsoft Corporation.
 *
 * This program is free software; you can redistribute it and/or modify it
 * under the terms and conditions of the GNU General Public License,
 * version 2, as published by the Free Software Foundation.
 *
 * This program is distributed in the hope it will be useful, but WITHOUT
 * ANY WARRANTY; without even the implied warranty of MERCHANTABILITY or
 * FITNESS FOR A PARTICULAR PURPOSE.  See the GNU General Public License for
 * more details.
 *
 * You should have received a copy of the GNU General Public License along with
 * this program; if not, see <http://www.gnu.org/licenses/>.
 *
 * Authors:
 *   Haiyang Zhang <haiyangz@microsoft.com>
 *   Hank Janssen  <hjanssen@microsoft.com>
 *   K. Y. Srinivasan <kys@microsoft.com>
 *
 */

#ifndef _HYPERV_NET_H
#define _HYPERV_NET_H

#include <linux/list.h>
#include <linux/hyperv.h>
#include <linux/rndis.h>

/* RSS related */
#define OID_GEN_RECEIVE_SCALE_CAPABILITIES 0x00010203  /* query only */
#define OID_GEN_RECEIVE_SCALE_PARAMETERS 0x00010204  /* query and set */

#define NDIS_OBJECT_TYPE_RSS_CAPABILITIES 0x88
#define NDIS_OBJECT_TYPE_RSS_PARAMETERS 0x89
#define NDIS_OBJECT_TYPE_OFFLOAD	0xa7

#define NDIS_RECEIVE_SCALE_CAPABILITIES_REVISION_2 2
#define NDIS_RECEIVE_SCALE_PARAMETERS_REVISION_2 2

struct ndis_obj_header {
	u8 type;
	u8 rev;
	u16 size;
} __packed;

/* ndis_recv_scale_cap/cap_flag */
#define NDIS_RSS_CAPS_MESSAGE_SIGNALED_INTERRUPTS 0x01000000
#define NDIS_RSS_CAPS_CLASSIFICATION_AT_ISR       0x02000000
#define NDIS_RSS_CAPS_CLASSIFICATION_AT_DPC       0x04000000
#define NDIS_RSS_CAPS_USING_MSI_X                 0x08000000
#define NDIS_RSS_CAPS_RSS_AVAILABLE_ON_PORTS      0x10000000
#define NDIS_RSS_CAPS_SUPPORTS_MSI_X              0x20000000
#define NDIS_RSS_CAPS_HASH_TYPE_TCP_IPV4          0x00000100
#define NDIS_RSS_CAPS_HASH_TYPE_TCP_IPV6          0x00000200
#define NDIS_RSS_CAPS_HASH_TYPE_TCP_IPV6_EX       0x00000400

struct ndis_recv_scale_cap { /* NDIS_RECEIVE_SCALE_CAPABILITIES */
	struct ndis_obj_header hdr;
	u32 cap_flag;
	u32 num_int_msg;
	u32 num_recv_que;
	u16 num_indirect_tabent;
} __packed;


/* ndis_recv_scale_param flags */
#define NDIS_RSS_PARAM_FLAG_BASE_CPU_UNCHANGED     0x0001
#define NDIS_RSS_PARAM_FLAG_HASH_INFO_UNCHANGED    0x0002
#define NDIS_RSS_PARAM_FLAG_ITABLE_UNCHANGED       0x0004
#define NDIS_RSS_PARAM_FLAG_HASH_KEY_UNCHANGED     0x0008
#define NDIS_RSS_PARAM_FLAG_DISABLE_RSS            0x0010

/* Hash info bits */
#define NDIS_HASH_FUNC_TOEPLITZ 0x00000001
#define NDIS_HASH_IPV4          0x00000100
#define NDIS_HASH_TCP_IPV4      0x00000200
#define NDIS_HASH_IPV6          0x00000400
#define NDIS_HASH_IPV6_EX       0x00000800
#define NDIS_HASH_TCP_IPV6      0x00001000
#define NDIS_HASH_TCP_IPV6_EX   0x00002000

#define NDIS_RSS_INDIRECTION_TABLE_MAX_SIZE_REVISION_2 (128 * 4)
#define NDIS_RSS_HASH_SECRET_KEY_MAX_SIZE_REVISION_2   40

#define ITAB_NUM 128

struct ndis_recv_scale_param { /* NDIS_RECEIVE_SCALE_PARAMETERS */
	struct ndis_obj_header hdr;

	/* Qualifies the rest of the information */
	u16 flag;

	/* The base CPU number to do receive processing. not used */
	u16 base_cpu_number;

	/* This describes the hash function and type being enabled */
	u32 hashinfo;

	/* The size of indirection table array */
	u16 indirect_tabsize;

	/* The offset of the indirection table from the beginning of this
	 * structure
	 */
	u32 indirect_taboffset;

	/* The size of the hash secret key */
	u16 hashkey_size;

	/* The offset of the secret key from the beginning of this structure */
	u32 kashkey_offset;

	u32 processor_masks_offset;
	u32 num_processor_masks;
	u32 processor_masks_entry_size;
};

/* Fwd declaration */
struct ndis_tcp_ip_checksum_info;
struct ndis_pkt_8021q_info;

/*
 * Represent netvsc packet which contains 1 RNDIS and 1 ethernet frame
 * within the RNDIS
 *
 * The size of this structure is less than 48 bytes and we can now
 * place this structure in the skb->cb field.
 */
struct hv_netvsc_packet {
	/* Bookkeeping stuff */
	u8 cp_partial; /* partial copy into send buffer */

	u8 rmsg_size; /* RNDIS header and PPI size */
	u8 rmsg_pgcnt; /* page count of RNDIS header and PPI */
	u8 page_buf_cnt;

	u16 q_idx;
	u16 total_packets;

	u32 total_bytes;
	u32 send_buf_index;
	u32 total_data_buflen;
};

struct netvsc_device_info {
	unsigned char mac_adr[ETH_ALEN];
	bool link_state;	/* 0 - link up, 1 - link down */
	int  ring_size;
	u32  max_num_vrss_chns;
	u32  num_chn;
};

enum rndis_device_state {
	RNDIS_DEV_UNINITIALIZED = 0,
	RNDIS_DEV_INITIALIZING,
	RNDIS_DEV_INITIALIZED,
	RNDIS_DEV_DATAINITIALIZED,
};

#define NETVSC_HASH_KEYLEN 40

struct rndis_device {
	struct net_device *ndev;

	enum rndis_device_state state;
	bool link_state;
	atomic_t new_req_id;

	spinlock_t request_lock;
	struct list_head req_list;

	u8 hw_mac_adr[ETH_ALEN];
	u8 rss_key[NETVSC_HASH_KEYLEN];
	u16 ind_table[ITAB_NUM];
};


/* Interface */
struct rndis_message;
struct netvsc_device;
int netvsc_device_add(struct hv_device *device,
		      const struct netvsc_device_info *info);
void netvsc_device_remove(struct hv_device *device);
int netvsc_send(struct hv_device *device,
		struct hv_netvsc_packet *packet,
		struct rndis_message *rndis_msg,
		struct hv_page_buffer **page_buffer,
		struct sk_buff *skb);
void netvsc_linkstatus_callback(struct hv_device *device_obj,
				struct rndis_message *resp);
int netvsc_recv_callback(struct net_device *net,
			 struct vmbus_channel *channel,
			 void  *data, u32 len,
			 const struct ndis_tcp_ip_checksum_info *csum_info,
			 const struct ndis_pkt_8021q_info *vlan);
void netvsc_channel_cb(void *context);
int netvsc_poll(struct napi_struct *napi, int budget);
int rndis_filter_open(struct netvsc_device *nvdev);
int rndis_filter_close(struct netvsc_device *nvdev);
int rndis_filter_device_add(struct hv_device *dev,
			    struct netvsc_device_info *info);
void rndis_filter_device_remove(struct hv_device *dev,
				struct netvsc_device *nvdev);
int rndis_filter_set_rss_param(struct rndis_device *rdev,
			       const u8 *key, int num_queue);
int rndis_filter_receive(struct net_device *ndev,
			 struct netvsc_device *net_dev,
			 struct hv_device *dev,
			 struct vmbus_channel *channel,
			 void *data, u32 buflen);

int rndis_filter_set_packet_filter(struct rndis_device *dev, u32 new_filter);
int rndis_filter_set_device_mac(struct net_device *ndev, char *mac);

void netvsc_switch_datapath(struct net_device *nv_dev, bool vf);

#define NVSP_INVALID_PROTOCOL_VERSION	((u32)0xFFFFFFFF)

#define NVSP_PROTOCOL_VERSION_1		2
#define NVSP_PROTOCOL_VERSION_2		0x30002
#define NVSP_PROTOCOL_VERSION_4		0x40000
#define NVSP_PROTOCOL_VERSION_5		0x50000

enum {
	NVSP_MSG_TYPE_NONE = 0,

	/* Init Messages */
	NVSP_MSG_TYPE_INIT			= 1,
	NVSP_MSG_TYPE_INIT_COMPLETE		= 2,

	NVSP_VERSION_MSG_START			= 100,

	/* Version 1 Messages */
	NVSP_MSG1_TYPE_SEND_NDIS_VER		= NVSP_VERSION_MSG_START,

	NVSP_MSG1_TYPE_SEND_RECV_BUF,
	NVSP_MSG1_TYPE_SEND_RECV_BUF_COMPLETE,
	NVSP_MSG1_TYPE_REVOKE_RECV_BUF,

	NVSP_MSG1_TYPE_SEND_SEND_BUF,
	NVSP_MSG1_TYPE_SEND_SEND_BUF_COMPLETE,
	NVSP_MSG1_TYPE_REVOKE_SEND_BUF,

	NVSP_MSG1_TYPE_SEND_RNDIS_PKT,
	NVSP_MSG1_TYPE_SEND_RNDIS_PKT_COMPLETE,

	/* Version 2 messages */
	NVSP_MSG2_TYPE_SEND_CHIMNEY_DELEGATED_BUF,
	NVSP_MSG2_TYPE_SEND_CHIMNEY_DELEGATED_BUF_COMP,
	NVSP_MSG2_TYPE_REVOKE_CHIMNEY_DELEGATED_BUF,

	NVSP_MSG2_TYPE_RESUME_CHIMNEY_RX_INDICATION,

	NVSP_MSG2_TYPE_TERMINATE_CHIMNEY,
	NVSP_MSG2_TYPE_TERMINATE_CHIMNEY_COMP,

	NVSP_MSG2_TYPE_INDICATE_CHIMNEY_EVENT,

	NVSP_MSG2_TYPE_SEND_CHIMNEY_PKT,
	NVSP_MSG2_TYPE_SEND_CHIMNEY_PKT_COMP,

	NVSP_MSG2_TYPE_POST_CHIMNEY_RECV_REQ,
	NVSP_MSG2_TYPE_POST_CHIMNEY_RECV_REQ_COMP,

	NVSP_MSG2_TYPE_ALLOC_RXBUF,
	NVSP_MSG2_TYPE_ALLOC_RXBUF_COMP,

	NVSP_MSG2_TYPE_FREE_RXBUF,

	NVSP_MSG2_TYPE_SEND_VMQ_RNDIS_PKT,
	NVSP_MSG2_TYPE_SEND_VMQ_RNDIS_PKT_COMP,

	NVSP_MSG2_TYPE_SEND_NDIS_CONFIG,

	NVSP_MSG2_TYPE_ALLOC_CHIMNEY_HANDLE,
	NVSP_MSG2_TYPE_ALLOC_CHIMNEY_HANDLE_COMP,

	NVSP_MSG2_MAX = NVSP_MSG2_TYPE_ALLOC_CHIMNEY_HANDLE_COMP,

	/* Version 4 messages */
	NVSP_MSG4_TYPE_SEND_VF_ASSOCIATION,
	NVSP_MSG4_TYPE_SWITCH_DATA_PATH,
	NVSP_MSG4_TYPE_UPLINK_CONNECT_STATE_DEPRECATED,

	NVSP_MSG4_MAX = NVSP_MSG4_TYPE_UPLINK_CONNECT_STATE_DEPRECATED,

	/* Version 5 messages */
	NVSP_MSG5_TYPE_OID_QUERY_EX,
	NVSP_MSG5_TYPE_OID_QUERY_EX_COMP,
	NVSP_MSG5_TYPE_SUBCHANNEL,
	NVSP_MSG5_TYPE_SEND_INDIRECTION_TABLE,

	NVSP_MSG5_MAX = NVSP_MSG5_TYPE_SEND_INDIRECTION_TABLE,
};

enum {
	NVSP_STAT_NONE = 0,
	NVSP_STAT_SUCCESS,
	NVSP_STAT_FAIL,
	NVSP_STAT_PROTOCOL_TOO_NEW,
	NVSP_STAT_PROTOCOL_TOO_OLD,
	NVSP_STAT_INVALID_RNDIS_PKT,
	NVSP_STAT_BUSY,
	NVSP_STAT_PROTOCOL_UNSUPPORTED,
	NVSP_STAT_MAX,
};

struct nvsp_message_header {
	u32 msg_type;
};

/* Init Messages */

/*
 * This message is used by the VSC to initialize the channel after the channels
 * has been opened. This message should never include anything other then
 * versioning (i.e. this message will be the same for ever).
 */
struct nvsp_message_init {
	u32 min_protocol_ver;
	u32 max_protocol_ver;
} __packed;

/*
 * This message is used by the VSP to complete the initialization of the
 * channel. This message should never include anything other then versioning
 * (i.e. this message will be the same for ever).
 */
struct nvsp_message_init_complete {
	u32 negotiated_protocol_ver;
	u32 max_mdl_chain_len;
	u32 status;
} __packed;

union nvsp_message_init_uber {
	struct nvsp_message_init init;
	struct nvsp_message_init_complete init_complete;
} __packed;

/* Version 1 Messages */

/*
 * This message is used by the VSC to send the NDIS version to the VSP. The VSP
 * can use this information when handling OIDs sent by the VSC.
 */
struct nvsp_1_message_send_ndis_version {
	u32 ndis_major_ver;
	u32 ndis_minor_ver;
} __packed;

/*
 * This message is used by the VSC to send a receive buffer to the VSP. The VSP
 * can then use the receive buffer to send data to the VSC.
 */
struct nvsp_1_message_send_receive_buffer {
	u32 gpadl_handle;
	u16 id;
} __packed;

struct nvsp_1_receive_buffer_section {
	u32 offset;
	u32 sub_alloc_size;
	u32 num_sub_allocs;
	u32 end_offset;
} __packed;

/*
 * This message is used by the VSP to acknowledge a receive buffer send by the
 * VSC. This message must be sent by the VSP before the VSP uses the receive
 * buffer.
 */
struct nvsp_1_message_send_receive_buffer_complete {
	u32 status;
	u32 num_sections;

	/*
	 * The receive buffer is split into two parts, a large suballocation
	 * section and a small suballocation section. These sections are then
	 * suballocated by a certain size.
	 */

	/*
	 * For example, the following break up of the receive buffer has 6
	 * large suballocations and 10 small suballocations.
	 */

	/*
	 * |            Large Section          |  |   Small Section   |
	 * ------------------------------------------------------------
	 * |     |     |     |     |     |     |  | | | | | | | | | | |
	 * |                                      |
	 *  LargeOffset                            SmallOffset
	 */

	struct nvsp_1_receive_buffer_section sections[1];
} __packed;

/*
 * This message is sent by the VSC to revoke the receive buffer.  After the VSP
 * completes this transaction, the vsp should never use the receive buffer
 * again.
 */
struct nvsp_1_message_revoke_receive_buffer {
	u16 id;
};

/*
 * This message is used by the VSC to send a send buffer to the VSP. The VSC
 * can then use the send buffer to send data to the VSP.
 */
struct nvsp_1_message_send_send_buffer {
	u32 gpadl_handle;
	u16 id;
} __packed;

/*
 * This message is used by the VSP to acknowledge a send buffer sent by the
 * VSC. This message must be sent by the VSP before the VSP uses the sent
 * buffer.
 */
struct nvsp_1_message_send_send_buffer_complete {
	u32 status;

	/*
	 * The VSC gets to choose the size of the send buffer and the VSP gets
	 * to choose the sections size of the buffer.  This was done to enable
	 * dynamic reconfigurations when the cost of GPA-direct buffers
	 * decreases.
	 */
	u32 section_size;
} __packed;

/*
 * This message is sent by the VSC to revoke the send buffer.  After the VSP
 * completes this transaction, the vsp should never use the send buffer again.
 */
struct nvsp_1_message_revoke_send_buffer {
	u16 id;
};

/*
 * This message is used by both the VSP and the VSC to send a RNDIS message to
 * the opposite channel endpoint.
 */
struct nvsp_1_message_send_rndis_packet {
	/*
	 * This field is specified by RNDIS. They assume there's two different
	 * channels of communication. However, the Network VSP only has one.
	 * Therefore, the channel travels with the RNDIS packet.
	 */
	u32 channel_type;

	/*
	 * This field is used to send part or all of the data through a send
	 * buffer. This values specifies an index into the send buffer. If the
	 * index is 0xFFFFFFFF, then the send buffer is not being used and all
	 * of the data was sent through other VMBus mechanisms.
	 */
	u32 send_buf_section_index;
	u32 send_buf_section_size;
} __packed;

/*
 * This message is used by both the VSP and the VSC to complete a RNDIS message
 * to the opposite channel endpoint. At this point, the initiator of this
 * message cannot use any resources associated with the original RNDIS packet.
 */
struct nvsp_1_message_send_rndis_packet_complete {
	u32 status;
};

union nvsp_1_message_uber {
	struct nvsp_1_message_send_ndis_version send_ndis_ver;

	struct nvsp_1_message_send_receive_buffer send_recv_buf;
	struct nvsp_1_message_send_receive_buffer_complete
						send_recv_buf_complete;
	struct nvsp_1_message_revoke_receive_buffer revoke_recv_buf;

	struct nvsp_1_message_send_send_buffer send_send_buf;
	struct nvsp_1_message_send_send_buffer_complete send_send_buf_complete;
	struct nvsp_1_message_revoke_send_buffer revoke_send_buf;

	struct nvsp_1_message_send_rndis_packet send_rndis_pkt;
	struct nvsp_1_message_send_rndis_packet_complete
						send_rndis_pkt_complete;
} __packed;


/*
 * Network VSP protocol version 2 messages:
 */
struct nvsp_2_vsc_capability {
	union {
		u64 data;
		struct {
			u64 vmq:1;
			u64 chimney:1;
			u64 sriov:1;
			u64 ieee8021q:1;
			u64 correlation_id:1;
			u64 teaming:1;
		};
	};
} __packed;

struct nvsp_2_send_ndis_config {
	u32 mtu;
	u32 reserved;
	struct nvsp_2_vsc_capability capability;
} __packed;

/* Allocate receive buffer */
struct nvsp_2_alloc_rxbuf {
	/* Allocation ID to match the allocation request and response */
	u32 alloc_id;

	/* Length of the VM shared memory receive buffer that needs to
	 * be allocated
	 */
	u32 len;
} __packed;

/* Allocate receive buffer complete */
struct nvsp_2_alloc_rxbuf_comp {
	/* The NDIS_STATUS code for buffer allocation */
	u32 status;

	u32 alloc_id;

	/* GPADL handle for the allocated receive buffer */
	u32 gpadl_handle;

	/* Receive buffer ID */
	u64 recv_buf_id;
} __packed;

struct nvsp_2_free_rxbuf {
	u64 recv_buf_id;
} __packed;

union nvsp_2_message_uber {
	struct nvsp_2_send_ndis_config send_ndis_config;
	struct nvsp_2_alloc_rxbuf alloc_rxbuf;
	struct nvsp_2_alloc_rxbuf_comp alloc_rxbuf_comp;
	struct nvsp_2_free_rxbuf free_rxbuf;
} __packed;

struct nvsp_4_send_vf_association {
	/* 1: allocated, serial number is valid. 0: not allocated */
	u32 allocated;

	/* Serial number of the VF to team with */
	u32 serial;
} __packed;

enum nvsp_vm_datapath {
	NVSP_DATAPATH_SYNTHETIC = 0,
	NVSP_DATAPATH_VF,
	NVSP_DATAPATH_MAX
};

struct nvsp_4_sw_datapath {
	u32 active_datapath; /* active data path in VM */
} __packed;

union nvsp_4_message_uber {
	struct nvsp_4_send_vf_association vf_assoc;
	struct nvsp_4_sw_datapath active_dp;
} __packed;

enum nvsp_subchannel_operation {
	NVSP_SUBCHANNEL_NONE = 0,
	NVSP_SUBCHANNEL_ALLOCATE,
	NVSP_SUBCHANNEL_MAX
};

struct nvsp_5_subchannel_request {
	u32 op;
	u32 num_subchannels;
} __packed;

struct nvsp_5_subchannel_complete {
	u32 status;
	u32 num_subchannels; /* Actual number of subchannels allocated */
} __packed;

struct nvsp_5_send_indirect_table {
	/* The number of entries in the send indirection table */
	u32 count;

	/* The offset of the send indirection table from top of this struct.
	 * The send indirection table tells which channel to put the send
	 * traffic on. Each entry is a channel number.
	 */
	u32 offset;
} __packed;

union nvsp_5_message_uber {
	struct nvsp_5_subchannel_request subchn_req;
	struct nvsp_5_subchannel_complete subchn_comp;
	struct nvsp_5_send_indirect_table send_table;
} __packed;

union nvsp_all_messages {
	union nvsp_message_init_uber init_msg;
	union nvsp_1_message_uber v1_msg;
	union nvsp_2_message_uber v2_msg;
	union nvsp_4_message_uber v4_msg;
	union nvsp_5_message_uber v5_msg;
} __packed;

/* ALL Messages */
struct nvsp_message {
	struct nvsp_message_header hdr;
	union nvsp_all_messages msg;
} __packed;


#define NETVSC_MTU 65535
#define NETVSC_MTU_MIN ETH_MIN_MTU

#define NETVSC_RECEIVE_BUFFER_SIZE		(1024*1024*16)	/* 16MB */
#define NETVSC_RECEIVE_BUFFER_SIZE_LEGACY	(1024*1024*15)  /* 15MB */
#define NETVSC_SEND_BUFFER_SIZE			(1024 * 1024 * 15)   /* 15MB */
#define NETVSC_INVALID_INDEX			-1


#define NETVSC_RECEIVE_BUFFER_ID		0xcafe
#define NETVSC_SEND_BUFFER_ID			0

#define NETVSC_PACKET_SIZE                      4096

#define VRSS_SEND_TAB_SIZE 16
#define VRSS_CHANNEL_MAX 64
#define VRSS_CHANNEL_DEFAULT 8

#define RNDIS_MAX_PKT_DEFAULT 8
#define RNDIS_PKT_ALIGN_DEFAULT 8

struct multi_send_data {
	struct sk_buff *skb; /* skb containing the pkt */
	struct hv_netvsc_packet *pkt; /* netvsc pkt pending */
	u32 count; /* counter of batched packets */
};

struct recv_comp_data {
	u64 tid; /* transaction id */
	u32 status;
};

/* Netvsc Receive Slots Max */
#define NETVSC_RECVSLOT_MAX (NETVSC_RECEIVE_BUFFER_SIZE / ETH_DATA_LEN + 1)

struct multi_recv_comp {
	void *buf; /* queued receive completions */
	u32 first; /* first data entry */
	u32 next; /* next entry for writing */
};

struct netvsc_stats {
	u64 packets;
	u64 bytes;
	u64 broadcast;
	u64 multicast;
	struct u64_stats_sync syncp;
};

struct netvsc_ethtool_stats {
	unsigned long tx_scattered;
	unsigned long tx_no_memory;
	unsigned long tx_no_space;
	unsigned long tx_too_big;
	unsigned long tx_busy;
};

struct netvsc_reconfig {
	struct list_head list;
	u32 event;
};

/* The context of the netvsc device  */
struct net_device_context {
	/* point back to our device context */
	struct hv_device *device_ctx;
	/* netvsc_device */
	struct netvsc_device __rcu *nvdev;
	/* reconfigure work */
	struct delayed_work dwork;
	/* last reconfig time */
	unsigned long last_reconfig;
	/* reconfig events */
	struct list_head reconfig_events;
	/* list protection */
	spinlock_t lock;

	struct work_struct work;
	u32 msg_enable; /* debug level */

	u32 tx_checksum_mask;

	u32 tx_send_table[VRSS_SEND_TAB_SIZE];

	/* Ethtool settings */
	u8 duplex;
	u32 speed;
	struct netvsc_ethtool_stats eth_stats;

	/* State to manage the associated VF interface. */
	struct net_device __rcu *vf_netdev;

	/* 1: allocated, serial number is valid. 0: not allocated */
	u32 vf_alloc;
	/* Serial number of the VF to team with */
	u32 vf_serial;
};

/* Per channel data */
struct netvsc_channel {
	struct vmbus_channel *channel;
<<<<<<< HEAD
=======
	const struct vmpacket_descriptor *desc;
>>>>>>> 205ed44e
	struct napi_struct napi;
	struct multi_send_data msd;
	struct multi_recv_comp mrc;
	atomic_t queue_sends;

	struct netvsc_stats tx_stats;
	struct netvsc_stats rx_stats;
};

/* Per netvsc device */
struct netvsc_device {
	u32 nvsp_version;

	wait_queue_head_t wait_drain;
	bool destroy;

	/* Receive buffer allocated by us but manages by NetVSP */
	void *recv_buf;
	u32 recv_buf_size;
	u32 recv_buf_gpadl_handle;
	u32 recv_section_cnt;
	struct nvsp_1_receive_buffer_section *recv_section;

	/* Send buffer allocated by us */
	void *send_buf;
	u32 send_buf_size;
	u32 send_buf_gpadl_handle;
	u32 send_section_cnt;
	u32 send_section_size;
	unsigned long *send_section_map;
	int map_words;

	/* Used for NetVSP initialization protocol */
	struct completion channel_init_wait;
	struct nvsp_message channel_init_pkt;

	struct nvsp_message revoke_packet;

	u32 max_chn;
	u32 num_chn;

	refcount_t sc_offered;

	/* Holds rndis device info */
	void *extension;

	int ring_size;

	u32 max_pkt; /* max number of pkt in one send, e.g. 8 */
	u32 pkt_align; /* alignment bytes, e.g. 8 */

	atomic_t num_outstanding_recvs;

	atomic_t open_cnt;

	struct netvsc_channel chan_table[VRSS_CHANNEL_MAX];

	struct rcu_head rcu;
};

static inline struct netvsc_device *
net_device_to_netvsc_device(struct net_device *ndev)
{
	return ((struct net_device_context *)netdev_priv(ndev))->nvdev;
}

static inline struct netvsc_device *
hv_device_to_netvsc_device(struct hv_device *device)
{
	return net_device_to_netvsc_device(hv_get_drvdata(device));
}

/* NdisInitialize message */
struct rndis_initialize_request {
	u32 req_id;
	u32 major_ver;
	u32 minor_ver;
	u32 max_xfer_size;
};

/* Response to NdisInitialize */
struct rndis_initialize_complete {
	u32 req_id;
	u32 status;
	u32 major_ver;
	u32 minor_ver;
	u32 dev_flags;
	u32 medium;
	u32 max_pkt_per_msg;
	u32 max_xfer_size;
	u32 pkt_alignment_factor;
	u32 af_list_offset;
	u32 af_list_size;
};

/* Call manager devices only: Information about an address family */
/* supported by the device is appended to the response to NdisInitialize. */
struct rndis_co_address_family {
	u32 address_family;
	u32 major_ver;
	u32 minor_ver;
};

/* NdisHalt message */
struct rndis_halt_request {
	u32 req_id;
};

/* NdisQueryRequest message */
struct rndis_query_request {
	u32 req_id;
	u32 oid;
	u32 info_buflen;
	u32 info_buf_offset;
	u32 dev_vc_handle;
};

/* Response to NdisQueryRequest */
struct rndis_query_complete {
	u32 req_id;
	u32 status;
	u32 info_buflen;
	u32 info_buf_offset;
};

/* NdisSetRequest message */
struct rndis_set_request {
	u32 req_id;
	u32 oid;
	u32 info_buflen;
	u32 info_buf_offset;
	u32 dev_vc_handle;
};

/* Response to NdisSetRequest */
struct rndis_set_complete {
	u32 req_id;
	u32 status;
};

/* NdisReset message */
struct rndis_reset_request {
	u32 reserved;
};

/* Response to NdisReset */
struct rndis_reset_complete {
	u32 status;
	u32 addressing_reset;
};

/* NdisMIndicateStatus message */
struct rndis_indicate_status {
	u32 status;
	u32 status_buflen;
	u32 status_buf_offset;
};

/* Diagnostic information passed as the status buffer in */
/* struct rndis_indicate_status messages signifying error conditions. */
struct rndis_diagnostic_info {
	u32 diag_status;
	u32 error_offset;
};

/* NdisKeepAlive message */
struct rndis_keepalive_request {
	u32 req_id;
};

/* Response to NdisKeepAlive */
struct rndis_keepalive_complete {
	u32 req_id;
	u32 status;
};

/*
 * Data message. All Offset fields contain byte offsets from the beginning of
 * struct rndis_packet. All Length fields are in bytes.  VcHandle is set
 * to 0 for connectionless data, otherwise it contains the VC handle.
 */
struct rndis_packet {
	u32 data_offset;
	u32 data_len;
	u32 oob_data_offset;
	u32 oob_data_len;
	u32 num_oob_data_elements;
	u32 per_pkt_info_offset;
	u32 per_pkt_info_len;
	u32 vc_handle;
	u32 reserved;
};

/* Optional Out of Band data associated with a Data message. */
struct rndis_oobd {
	u32 size;
	u32 type;
	u32 class_info_offset;
};

/* Packet extension field contents associated with a Data message. */
struct rndis_per_packet_info {
	u32 size;
	u32 type;
	u32 ppi_offset;
};

enum ndis_per_pkt_info_type {
	TCPIP_CHKSUM_PKTINFO,
	IPSEC_PKTINFO,
	TCP_LARGESEND_PKTINFO,
	CLASSIFICATION_HANDLE_PKTINFO,
	NDIS_RESERVED,
	SG_LIST_PKTINFO,
	IEEE_8021Q_INFO,
	ORIGINAL_PKTINFO,
	PACKET_CANCEL_ID,
	NBL_HASH_VALUE = PACKET_CANCEL_ID,
	ORIGINAL_NET_BUFLIST,
	CACHED_NET_BUFLIST,
	SHORT_PKT_PADINFO,
	MAX_PER_PKT_INFO
};

struct ndis_pkt_8021q_info {
	union {
		struct {
			u32 pri:3; /* User Priority */
			u32 cfi:1; /* Canonical Format ID */
			u32 vlanid:12; /* VLAN ID */
			u32 reserved:16;
		};
		u32 value;
	};
};

struct ndis_object_header {
	u8 type;
	u8 revision;
	u16 size;
};

#define NDIS_OBJECT_TYPE_DEFAULT	0x80
#define NDIS_OFFLOAD_PARAMETERS_REVISION_3 3
#define NDIS_OFFLOAD_PARAMETERS_REVISION_2 2
#define NDIS_OFFLOAD_PARAMETERS_REVISION_1 1

#define NDIS_OFFLOAD_PARAMETERS_NO_CHANGE 0
#define NDIS_OFFLOAD_PARAMETERS_LSOV2_DISABLED 1
#define NDIS_OFFLOAD_PARAMETERS_LSOV2_ENABLED  2
#define NDIS_OFFLOAD_PARAMETERS_LSOV1_ENABLED  2
#define NDIS_OFFLOAD_PARAMETERS_RSC_DISABLED 1
#define NDIS_OFFLOAD_PARAMETERS_RSC_ENABLED 2
#define NDIS_OFFLOAD_PARAMETERS_TX_RX_DISABLED 1
#define NDIS_OFFLOAD_PARAMETERS_TX_ENABLED_RX_DISABLED 2
#define NDIS_OFFLOAD_PARAMETERS_RX_ENABLED_TX_DISABLED 3
#define NDIS_OFFLOAD_PARAMETERS_TX_RX_ENABLED 4

#define NDIS_TCP_LARGE_SEND_OFFLOAD_V2_TYPE	1
#define NDIS_TCP_LARGE_SEND_OFFLOAD_IPV4	0
#define NDIS_TCP_LARGE_SEND_OFFLOAD_IPV6	1

#define VERSION_4_OFFLOAD_SIZE			22
/*
 * New offload OIDs for NDIS 6
 */
#define OID_TCP_OFFLOAD_CURRENT_CONFIG 0xFC01020B /* query only */
#define OID_TCP_OFFLOAD_PARAMETERS 0xFC01020C		/* set only */
#define OID_TCP_OFFLOAD_HARDWARE_CAPABILITIES 0xFC01020D/* query only */
#define OID_TCP_CONNECTION_OFFLOAD_CURRENT_CONFIG 0xFC01020E /* query only */
#define OID_TCP_CONNECTION_OFFLOAD_HARDWARE_CAPABILITIES 0xFC01020F /* query */
#define OID_OFFLOAD_ENCAPSULATION 0x0101010A /* set/query */

/*
 * OID_TCP_OFFLOAD_HARDWARE_CAPABILITIES
 * ndis_type: NDIS_OBJTYPE_OFFLOAD
 */

#define	NDIS_OFFLOAD_ENCAP_NONE		0x0000
#define	NDIS_OFFLOAD_ENCAP_NULL		0x0001
#define	NDIS_OFFLOAD_ENCAP_8023		0x0002
#define	NDIS_OFFLOAD_ENCAP_8023PQ	0x0004
#define	NDIS_OFFLOAD_ENCAP_8023PQ_OOB	0x0008
#define	NDIS_OFFLOAD_ENCAP_RFC1483	0x0010

struct ndis_csum_offload {
	u32	ip4_txenc;
	u32	ip4_txcsum;
#define	NDIS_TXCSUM_CAP_IP4OPT		0x001
#define	NDIS_TXCSUM_CAP_TCP4OPT		0x004
#define	NDIS_TXCSUM_CAP_TCP4		0x010
#define	NDIS_TXCSUM_CAP_UDP4		0x040
#define	NDIS_TXCSUM_CAP_IP4		0x100

#define NDIS_TXCSUM_ALL_TCP4	(NDIS_TXCSUM_CAP_TCP4 | NDIS_TXCSUM_CAP_TCP4OPT)

	u32	ip4_rxenc;
	u32	ip4_rxcsum;
#define	NDIS_RXCSUM_CAP_IP4OPT		0x001
#define	NDIS_RXCSUM_CAP_TCP4OPT		0x004
#define	NDIS_RXCSUM_CAP_TCP4		0x010
#define	NDIS_RXCSUM_CAP_UDP4		0x040
#define	NDIS_RXCSUM_CAP_IP4		0x100
	u32	ip6_txenc;
	u32	ip6_txcsum;
#define	NDIS_TXCSUM_CAP_IP6EXT		0x001
#define	NDIS_TXCSUM_CAP_TCP6OPT		0x004
#define	NDIS_TXCSUM_CAP_TCP6		0x010
#define	NDIS_TXCSUM_CAP_UDP6		0x040
	u32	ip6_rxenc;
	u32	ip6_rxcsum;
#define	NDIS_RXCSUM_CAP_IP6EXT		0x001
#define	NDIS_RXCSUM_CAP_TCP6OPT		0x004
#define	NDIS_RXCSUM_CAP_TCP6		0x010
#define	NDIS_RXCSUM_CAP_UDP6		0x040

#define NDIS_TXCSUM_ALL_TCP6	(NDIS_TXCSUM_CAP_TCP6 |		\
				 NDIS_TXCSUM_CAP_TCP6OPT |	\
				 NDIS_TXCSUM_CAP_IP6EXT)
};

struct ndis_lsov1_offload {
	u32	encap;
	u32	maxsize;
	u32	minsegs;
	u32	opts;
};

struct ndis_ipsecv1_offload {
	u32	encap;
	u32	ah_esp;
	u32	xport_tun;
	u32	ip4_opts;
	u32	flags;
	u32	ip4_ah;
	u32	ip4_esp;
};

struct ndis_lsov2_offload {
	u32	ip4_encap;
	u32	ip4_maxsz;
	u32	ip4_minsg;
	u32	ip6_encap;
	u32	ip6_maxsz;
	u32	ip6_minsg;
	u32	ip6_opts;
#define	NDIS_LSOV2_CAP_IP6EXT		0x001
#define	NDIS_LSOV2_CAP_TCP6OPT		0x004

#define NDIS_LSOV2_CAP_IP6		(NDIS_LSOV2_CAP_IP6EXT | \
					 NDIS_LSOV2_CAP_TCP6OPT)
};

struct ndis_ipsecv2_offload {
	u32	encap;
	u16	ip6;
	u16	ip4opt;
	u16	ip6ext;
	u16	ah;
	u16	esp;
	u16	ah_esp;
	u16	xport;
	u16	tun;
	u16	xport_tun;
	u16	lso;
	u16	extseq;
	u32	udp_esp;
	u32	auth;
	u32	crypto;
	u32	sa_caps;
};

struct ndis_rsc_offload {
	u16	ip4;
	u16	ip6;
};

struct ndis_encap_offload {
	u32	flags;
	u32	maxhdr;
};

struct ndis_offload {
	struct ndis_object_header	header;
	struct ndis_csum_offload	csum;
	struct ndis_lsov1_offload	lsov1;
	struct ndis_ipsecv1_offload	ipsecv1;
	struct ndis_lsov2_offload	lsov2;
	u32				flags;
	/* NDIS >= 6.1 */
	struct ndis_ipsecv2_offload	ipsecv2;
	/* NDIS >= 6.30 */
	struct ndis_rsc_offload		rsc;
	struct ndis_encap_offload	encap_gre;
};

#define	NDIS_OFFLOAD_SIZE		sizeof(struct ndis_offload)
#define	NDIS_OFFLOAD_SIZE_6_0		offsetof(struct ndis_offload, ipsecv2)
#define	NDIS_OFFLOAD_SIZE_6_1		offsetof(struct ndis_offload, rsc)

struct ndis_offload_params {
	struct ndis_object_header header;
	u8 ip_v4_csum;
	u8 tcp_ip_v4_csum;
	u8 udp_ip_v4_csum;
	u8 tcp_ip_v6_csum;
	u8 udp_ip_v6_csum;
	u8 lso_v1;
	u8 ip_sec_v1;
	u8 lso_v2_ipv4;
	u8 lso_v2_ipv6;
	u8 tcp_connection_ip_v4;
	u8 tcp_connection_ip_v6;
	u32 flags;
	u8 ip_sec_v2;
	u8 ip_sec_v2_ip_v4;
	struct {
		u8 rsc_ip_v4;
		u8 rsc_ip_v6;
	};
	struct {
		u8 encapsulated_packet_task_offload;
		u8 encapsulation_types;
	};
};

struct ndis_tcp_ip_checksum_info {
	union {
		struct {
			u32 is_ipv4:1;
			u32 is_ipv6:1;
			u32 tcp_checksum:1;
			u32 udp_checksum:1;
			u32 ip_header_checksum:1;
			u32 reserved:11;
			u32 tcp_header_offset:10;
		} transmit;
		struct {
			u32 tcp_checksum_failed:1;
			u32 udp_checksum_failed:1;
			u32 ip_checksum_failed:1;
			u32 tcp_checksum_succeeded:1;
			u32 udp_checksum_succeeded:1;
			u32 ip_checksum_succeeded:1;
			u32 loopback:1;
			u32 tcp_checksum_value_invalid:1;
			u32 ip_checksum_value_invalid:1;
		} receive;
		u32  value;
	};
};

struct ndis_tcp_lso_info {
	union {
		struct {
			u32 unused:30;
			u32 type:1;
			u32 reserved2:1;
		} transmit;
		struct {
			u32 mss:20;
			u32 tcp_header_offset:10;
			u32 type:1;
			u32 reserved2:1;
		} lso_v1_transmit;
		struct {
			u32 tcp_payload:30;
			u32 type:1;
			u32 reserved2:1;
		} lso_v1_transmit_complete;
		struct {
			u32 mss:20;
			u32 tcp_header_offset:10;
			u32 type:1;
			u32 ip_version:1;
		} lso_v2_transmit;
		struct {
			u32 reserved:30;
			u32 type:1;
			u32 reserved2:1;
		} lso_v2_transmit_complete;
		u32  value;
	};
};

#define NDIS_VLAN_PPI_SIZE (sizeof(struct rndis_per_packet_info) + \
		sizeof(struct ndis_pkt_8021q_info))

#define NDIS_CSUM_PPI_SIZE (sizeof(struct rndis_per_packet_info) + \
		sizeof(struct ndis_tcp_ip_checksum_info))

#define NDIS_LSO_PPI_SIZE (sizeof(struct rndis_per_packet_info) + \
		sizeof(struct ndis_tcp_lso_info))

#define NDIS_HASH_PPI_SIZE (sizeof(struct rndis_per_packet_info) + \
		sizeof(u32))

/* Total size of all PPI data */
#define NDIS_ALL_PPI_SIZE (NDIS_VLAN_PPI_SIZE + NDIS_CSUM_PPI_SIZE + \
			   NDIS_LSO_PPI_SIZE + NDIS_HASH_PPI_SIZE)

/* Format of Information buffer passed in a SetRequest for the OID */
/* OID_GEN_RNDIS_CONFIG_PARAMETER. */
struct rndis_config_parameter_info {
	u32 parameter_name_offset;
	u32 parameter_name_length;
	u32 parameter_type;
	u32 parameter_value_offset;
	u32 parameter_value_length;
};

/* Values for ParameterType in struct rndis_config_parameter_info */
#define RNDIS_CONFIG_PARAM_TYPE_INTEGER     0
#define RNDIS_CONFIG_PARAM_TYPE_STRING      2

/* CONDIS Miniport messages for connection oriented devices */
/* that do not implement a call manager. */

/* CoNdisMiniportCreateVc message */
struct rcondis_mp_create_vc {
	u32 req_id;
	u32 ndis_vc_handle;
};

/* Response to CoNdisMiniportCreateVc */
struct rcondis_mp_create_vc_complete {
	u32 req_id;
	u32 dev_vc_handle;
	u32 status;
};

/* CoNdisMiniportDeleteVc message */
struct rcondis_mp_delete_vc {
	u32 req_id;
	u32 dev_vc_handle;
};

/* Response to CoNdisMiniportDeleteVc */
struct rcondis_mp_delete_vc_complete {
	u32 req_id;
	u32 status;
};

/* CoNdisMiniportQueryRequest message */
struct rcondis_mp_query_request {
	u32 req_id;
	u32 request_type;
	u32 oid;
	u32 dev_vc_handle;
	u32 info_buflen;
	u32 info_buf_offset;
};

/* CoNdisMiniportSetRequest message */
struct rcondis_mp_set_request {
	u32 req_id;
	u32 request_type;
	u32 oid;
	u32 dev_vc_handle;
	u32 info_buflen;
	u32 info_buf_offset;
};

/* CoNdisIndicateStatus message */
struct rcondis_indicate_status {
	u32 ndis_vc_handle;
	u32 status;
	u32 status_buflen;
	u32 status_buf_offset;
};

/* CONDIS Call/VC parameters */
struct rcondis_specific_parameters {
	u32 parameter_type;
	u32 parameter_length;
	u32 parameter_lffset;
};

struct rcondis_media_parameters {
	u32 flags;
	u32 reserved1;
	u32 reserved2;
	struct rcondis_specific_parameters media_specific;
};

struct rndis_flowspec {
	u32 token_rate;
	u32 token_bucket_size;
	u32 peak_bandwidth;
	u32 latency;
	u32 delay_variation;
	u32 service_type;
	u32 max_sdu_size;
	u32 minimum_policed_size;
};

struct rcondis_call_manager_parameters {
	struct rndis_flowspec transmit;
	struct rndis_flowspec receive;
	struct rcondis_specific_parameters call_mgr_specific;
};

/* CoNdisMiniportActivateVc message */
struct rcondis_mp_activate_vc_request {
	u32 req_id;
	u32 flags;
	u32 dev_vc_handle;
	u32 media_params_offset;
	u32 media_params_length;
	u32 call_mgr_params_offset;
	u32 call_mgr_params_length;
};

/* Response to CoNdisMiniportActivateVc */
struct rcondis_mp_activate_vc_complete {
	u32 req_id;
	u32 status;
};

/* CoNdisMiniportDeactivateVc message */
struct rcondis_mp_deactivate_vc_request {
	u32 req_id;
	u32 flags;
	u32 dev_vc_handle;
};

/* Response to CoNdisMiniportDeactivateVc */
struct rcondis_mp_deactivate_vc_complete {
	u32 req_id;
	u32 status;
};


/* union with all of the RNDIS messages */
union rndis_message_container {
	struct rndis_packet pkt;
	struct rndis_initialize_request init_req;
	struct rndis_halt_request halt_req;
	struct rndis_query_request query_req;
	struct rndis_set_request set_req;
	struct rndis_reset_request reset_req;
	struct rndis_keepalive_request keep_alive_req;
	struct rndis_indicate_status indicate_status;
	struct rndis_initialize_complete init_complete;
	struct rndis_query_complete query_complete;
	struct rndis_set_complete set_complete;
	struct rndis_reset_complete reset_complete;
	struct rndis_keepalive_complete keep_alive_complete;
	struct rcondis_mp_create_vc co_miniport_create_vc;
	struct rcondis_mp_delete_vc co_miniport_delete_vc;
	struct rcondis_indicate_status co_indicate_status;
	struct rcondis_mp_activate_vc_request co_miniport_activate_vc;
	struct rcondis_mp_deactivate_vc_request co_miniport_deactivate_vc;
	struct rcondis_mp_create_vc_complete co_miniport_create_vc_complete;
	struct rcondis_mp_delete_vc_complete co_miniport_delete_vc_complete;
	struct rcondis_mp_activate_vc_complete co_miniport_activate_vc_complete;
	struct rcondis_mp_deactivate_vc_complete
		co_miniport_deactivate_vc_complete;
};

/* Remote NDIS message format */
struct rndis_message {
	u32 ndis_msg_type;

	/* Total length of this message, from the beginning */
	/* of the struct rndis_message, in bytes. */
	u32 msg_len;

	/* Actual message */
	union rndis_message_container msg;
};


/* Handy macros */

/* get the size of an RNDIS message. Pass in the message type, */
/* struct rndis_set_request, struct rndis_packet for example */
#define RNDIS_MESSAGE_SIZE(msg)				\
	(sizeof(msg) + (sizeof(struct rndis_message) -	\
	 sizeof(union rndis_message_container)))

/* get pointer to info buffer with message pointer */
#define MESSAGE_TO_INFO_BUFFER(msg)				\
	(((unsigned char *)(msg)) + msg->info_buf_offset)

/* get pointer to status buffer with message pointer */
#define MESSAGE_TO_STATUS_BUFFER(msg)			\
	(((unsigned char *)(msg)) + msg->status_buf_offset)

/* get pointer to OOBD buffer with message pointer */
#define MESSAGE_TO_OOBD_BUFFER(msg)				\
	(((unsigned char *)(msg)) + msg->oob_data_offset)

/* get pointer to data buffer with message pointer */
#define MESSAGE_TO_DATA_BUFFER(msg)				\
	(((unsigned char *)(msg)) + msg->per_pkt_info_offset)

/* get pointer to contained message from NDIS_MESSAGE pointer */
#define RNDIS_MESSAGE_PTR_TO_MESSAGE_PTR(rndis_msg)		\
	((void *) &rndis_msg->msg)

/* get pointer to contained message from NDIS_MESSAGE pointer */
#define RNDIS_MESSAGE_RAW_PTR_TO_MESSAGE_PTR(rndis_msg)	\
	((void *) rndis_msg)



#define RNDIS_HEADER_SIZE	(sizeof(struct rndis_message) - \
				 sizeof(union rndis_message_container))

#define RNDIS_AND_PPI_SIZE (sizeof(struct rndis_message) + NDIS_ALL_PPI_SIZE)

#define NDIS_PACKET_TYPE_DIRECTED	0x00000001
#define NDIS_PACKET_TYPE_MULTICAST	0x00000002
#define NDIS_PACKET_TYPE_ALL_MULTICAST	0x00000004
#define NDIS_PACKET_TYPE_BROADCAST	0x00000008
#define NDIS_PACKET_TYPE_SOURCE_ROUTING	0x00000010
#define NDIS_PACKET_TYPE_PROMISCUOUS	0x00000020
#define NDIS_PACKET_TYPE_SMT		0x00000040
#define NDIS_PACKET_TYPE_ALL_LOCAL	0x00000080
#define NDIS_PACKET_TYPE_GROUP		0x00000100
#define NDIS_PACKET_TYPE_ALL_FUNCTIONAL	0x00000200
#define NDIS_PACKET_TYPE_FUNCTIONAL	0x00000400
#define NDIS_PACKET_TYPE_MAC_FRAME	0x00000800

#define TRANSPORT_INFO_NOT_IP   0
#define TRANSPORT_INFO_IPV4_TCP 0x01
#define TRANSPORT_INFO_IPV4_UDP 0x02
#define TRANSPORT_INFO_IPV6_TCP 0x10
#define TRANSPORT_INFO_IPV6_UDP 0x20

#endif /* _HYPERV_NET_H */<|MERGE_RESOLUTION|>--- conflicted
+++ resolved
@@ -720,10 +720,7 @@
 /* Per channel data */
 struct netvsc_channel {
 	struct vmbus_channel *channel;
-<<<<<<< HEAD
-=======
 	const struct vmpacket_descriptor *desc;
->>>>>>> 205ed44e
 	struct napi_struct napi;
 	struct multi_send_data msd;
 	struct multi_recv_comp mrc;
