--- conflicted
+++ resolved
@@ -536,11 +536,7 @@
 		if (!iort_fwnode)
 			return NULL;
 
-<<<<<<< HEAD
-		ops = iommu_get_instance(iort_fwnode);
-=======
 		ops = iommu_ops_from_fwnode(iort_fwnode);
->>>>>>> 2fa299a9
 		if (!ops)
 			return NULL;
 
