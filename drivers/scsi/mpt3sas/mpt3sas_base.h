--- conflicted
+++ resolved
@@ -405,8 +405,6 @@
 	u8	ignore_delay_remove;
 	/* Iopriority Command Handling */
 	u8	ncq_prio_enable;
-<<<<<<< HEAD
-=======
 	/*
 	 * Bug workaround for SATL handling: the mpt2/3sas firmware
 	 * doesn't return BUSY or TASK_SET_FULL for subsequent
@@ -418,7 +416,6 @@
 	 * thing while a SATL command is pending.
 	 */
 	unsigned long ata_command_pending;
->>>>>>> 2fa299a9
 
 };
 
