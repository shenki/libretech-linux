--- conflicted
+++ resolved
@@ -1691,35 +1691,6 @@
 		dasd_put_device(device);
 }
 
-<<<<<<< HEAD
-static u32 get_fcx_max_data(struct dasd_device *device)
-{
-	struct dasd_eckd_private *private = device->private;
-	int fcx_in_css, fcx_in_gneq, fcx_in_features;
-	int tpm, mdc;
-
-	if (dasd_nofcx)
-		return 0;
-	/* is transport mode supported? */
-	fcx_in_css = css_general_characteristics.fcx;
-	fcx_in_gneq = private->gneq->reserved2[7] & 0x04;
-	fcx_in_features = private->features.feature[40] & 0x80;
-	tpm = fcx_in_css && fcx_in_gneq && fcx_in_features;
-
-	if (!tpm)
-		return 0;
-
-	mdc = ccw_device_get_mdc(device->cdev, 0);
-	if (mdc < 0) {
-		dev_warn(&device->cdev->dev, "Detecting the maximum supported"
-			 " data size for zHPF requests failed\n");
-		return 0;
-	} else
-		return (u32)mdc * FCX_MAX_DATA_FACTOR;
-}
-
-=======
->>>>>>> 405182c2
 /*
  * Check device characteristics.
  * If the device is accessible using ECKD discipline, the device is enabled.
