/*
 * Copyright (c) 2013-2015, Mellanox Technologies. All rights reserved.
 *
 * This software is available to you under a choice of one of two
 * licenses.  You may choose to be licensed under the terms of the GNU
 * General Public License (GPL) Version 2, available from the file
 * COPYING in the main directory of this source tree, or the
 * OpenIB.org BSD license below:
 *
 *     Redistribution and use in source and binary forms, with or
 *     without modification, are permitted provided that the following
 *     conditions are met:
 *
 *      - Redistributions of source code must retain the above
 *        copyright notice, this list of conditions and the following
 *        disclaimer.
 *
 *      - Redistributions in binary form must reproduce the above
 *        copyright notice, this list of conditions and the following
 *        disclaimer in the documentation and/or other materials
 *        provided with the distribution.
 *
 * THE SOFTWARE IS PROVIDED "AS IS", WITHOUT WARRANTY OF ANY KIND,
 * EXPRESS OR IMPLIED, INCLUDING BUT NOT LIMITED TO THE WARRANTIES OF
 * MERCHANTABILITY, FITNESS FOR A PARTICULAR PURPOSE AND
 * NONINFRINGEMENT. IN NO EVENT SHALL THE AUTHORS OR COPYRIGHT HOLDERS
 * BE LIABLE FOR ANY CLAIM, DAMAGES OR OTHER LIABILITY, WHETHER IN AN
 * ACTION OF CONTRACT, TORT OR OTHERWISE, ARISING FROM, OUT OF OR IN
 * CONNECTION WITH THE SOFTWARE OR THE USE OR OTHER DEALINGS IN THE
 * SOFTWARE.
 */

#include <linux/highmem.h>
#include <linux/module.h>
#include <linux/init.h>
#include <linux/errno.h>
#include <linux/pci.h>
#include <linux/dma-mapping.h>
#include <linux/slab.h>
#if defined(CONFIG_X86)
#include <asm/pat.h>
#endif
#include <linux/sched.h>
#include <linux/delay.h>
#include <rdma/ib_user_verbs.h>
#include <rdma/ib_addr.h>
#include <rdma/ib_cache.h>
#include <linux/mlx5/port.h>
#include <linux/mlx5/vport.h>
#include <linux/list.h>
#include <rdma/ib_smi.h>
#include <rdma/ib_umem.h>
#include <linux/in.h>
#include <linux/etherdevice.h>
#include <linux/mlx5/fs.h>
#include "mlx5_ib.h"

#define DRIVER_NAME "mlx5_ib"
#define DRIVER_VERSION "2.2-1"
#define DRIVER_RELDATE	"Feb 2014"

MODULE_AUTHOR("Eli Cohen <eli@mellanox.com>");
MODULE_DESCRIPTION("Mellanox Connect-IB HCA IB driver");
MODULE_LICENSE("Dual BSD/GPL");
MODULE_VERSION(DRIVER_VERSION);

static int deprecated_prof_sel = 2;
module_param_named(prof_sel, deprecated_prof_sel, int, 0444);
MODULE_PARM_DESC(prof_sel, "profile selector. Deprecated here. Moved to module mlx5_core");

static char mlx5_version[] =
	DRIVER_NAME ": Mellanox Connect-IB Infiniband driver v"
	DRIVER_VERSION " (" DRIVER_RELDATE ")\n";

enum {
	MLX5_ATOMIC_SIZE_QP_8BYTES = 1 << 3,
};

static enum rdma_link_layer
mlx5_port_type_cap_to_rdma_ll(int port_type_cap)
{
	switch (port_type_cap) {
	case MLX5_CAP_PORT_TYPE_IB:
		return IB_LINK_LAYER_INFINIBAND;
	case MLX5_CAP_PORT_TYPE_ETH:
		return IB_LINK_LAYER_ETHERNET;
	default:
		return IB_LINK_LAYER_UNSPECIFIED;
	}
}

static enum rdma_link_layer
mlx5_ib_port_link_layer(struct ib_device *device, u8 port_num)
{
	struct mlx5_ib_dev *dev = to_mdev(device);
	int port_type_cap = MLX5_CAP_GEN(dev->mdev, port_type);

	return mlx5_port_type_cap_to_rdma_ll(port_type_cap);
}

static int mlx5_netdev_event(struct notifier_block *this,
			     unsigned long event, void *ptr)
{
	struct net_device *ndev = netdev_notifier_info_to_dev(ptr);
	struct mlx5_ib_dev *ibdev = container_of(this, struct mlx5_ib_dev,
						 roce.nb);

	switch (event) {
	case NETDEV_REGISTER:
	case NETDEV_UNREGISTER:
		write_lock(&ibdev->roce.netdev_lock);
		if (ndev->dev.parent == &ibdev->mdev->pdev->dev)
			ibdev->roce.netdev = (event == NETDEV_UNREGISTER) ?
					     NULL : ndev;
		write_unlock(&ibdev->roce.netdev_lock);
		break;

	case NETDEV_UP:
	case NETDEV_DOWN: {
		struct net_device *lag_ndev = mlx5_lag_get_roce_netdev(ibdev->mdev);
		struct net_device *upper = NULL;

		if (lag_ndev) {
			upper = netdev_master_upper_dev_get(lag_ndev);
			dev_put(lag_ndev);
		}

		if ((upper == ndev || (!upper && ndev == ibdev->roce.netdev))
		    && ibdev->ib_active) {
			struct ib_event ibev = {0};

			ibev.device = &ibdev->ib_dev;
			ibev.event = (event == NETDEV_UP) ?
				     IB_EVENT_PORT_ACTIVE : IB_EVENT_PORT_ERR;
			ibev.element.port_num = 1;
			ib_dispatch_event(&ibev);
		}
		break;
	}

	default:
		break;
	}

	return NOTIFY_DONE;
}

static struct net_device *mlx5_ib_get_netdev(struct ib_device *device,
					     u8 port_num)
{
	struct mlx5_ib_dev *ibdev = to_mdev(device);
	struct net_device *ndev;

	ndev = mlx5_lag_get_roce_netdev(ibdev->mdev);
	if (ndev)
		return ndev;

	/* Ensure ndev does not disappear before we invoke dev_hold()
	 */
	read_lock(&ibdev->roce.netdev_lock);
	ndev = ibdev->roce.netdev;
	if (ndev)
		dev_hold(ndev);
	read_unlock(&ibdev->roce.netdev_lock);

	return ndev;
}

static int mlx5_query_port_roce(struct ib_device *device, u8 port_num,
				struct ib_port_attr *props)
{
	struct mlx5_ib_dev *dev = to_mdev(device);
	struct net_device *ndev, *upper;
	enum ib_mtu ndev_ib_mtu;
	u16 qkey_viol_cntr;

	memset(props, 0, sizeof(*props));

	props->port_cap_flags  |= IB_PORT_CM_SUP;
	props->port_cap_flags  |= IB_PORT_IP_BASED_GIDS;

	props->gid_tbl_len      = MLX5_CAP_ROCE(dev->mdev,
						roce_address_table_size);
	props->max_mtu          = IB_MTU_4096;
	props->max_msg_sz       = 1 << MLX5_CAP_GEN(dev->mdev, log_max_msg);
	props->pkey_tbl_len     = 1;
	props->state            = IB_PORT_DOWN;
	props->phys_state       = 3;

	mlx5_query_nic_vport_qkey_viol_cntr(dev->mdev, &qkey_viol_cntr);
	props->qkey_viol_cntr = qkey_viol_cntr;

	ndev = mlx5_ib_get_netdev(device, port_num);
	if (!ndev)
		return 0;

	if (mlx5_lag_is_active(dev->mdev)) {
		rcu_read_lock();
		upper = netdev_master_upper_dev_get_rcu(ndev);
		if (upper) {
			dev_put(ndev);
			ndev = upper;
			dev_hold(ndev);
		}
		rcu_read_unlock();
	}

	if (netif_running(ndev) && netif_carrier_ok(ndev)) {
		props->state      = IB_PORT_ACTIVE;
		props->phys_state = 5;
	}

	ndev_ib_mtu = iboe_get_mtu(ndev->mtu);

	dev_put(ndev);

	props->active_mtu	= min(props->max_mtu, ndev_ib_mtu);

	props->active_width	= IB_WIDTH_4X;  /* TODO */
	props->active_speed	= IB_SPEED_QDR; /* TODO */

	return 0;
}

static void ib_gid_to_mlx5_roce_addr(const union ib_gid *gid,
				     const struct ib_gid_attr *attr,
				     void *mlx5_addr)
{
#define MLX5_SET_RA(p, f, v) MLX5_SET(roce_addr_layout, p, f, v)
	char *mlx5_addr_l3_addr	= MLX5_ADDR_OF(roce_addr_layout, mlx5_addr,
					       source_l3_address);
	void *mlx5_addr_mac	= MLX5_ADDR_OF(roce_addr_layout, mlx5_addr,
					       source_mac_47_32);

	if (!gid)
		return;

	ether_addr_copy(mlx5_addr_mac, attr->ndev->dev_addr);

	if (is_vlan_dev(attr->ndev)) {
		MLX5_SET_RA(mlx5_addr, vlan_valid, 1);
		MLX5_SET_RA(mlx5_addr, vlan_id, vlan_dev_vlan_id(attr->ndev));
	}

	switch (attr->gid_type) {
	case IB_GID_TYPE_IB:
		MLX5_SET_RA(mlx5_addr, roce_version, MLX5_ROCE_VERSION_1);
		break;
	case IB_GID_TYPE_ROCE_UDP_ENCAP:
		MLX5_SET_RA(mlx5_addr, roce_version, MLX5_ROCE_VERSION_2);
		break;

	default:
		WARN_ON(true);
	}

	if (attr->gid_type != IB_GID_TYPE_IB) {
		if (ipv6_addr_v4mapped((void *)gid))
			MLX5_SET_RA(mlx5_addr, roce_l3_type,
				    MLX5_ROCE_L3_TYPE_IPV4);
		else
			MLX5_SET_RA(mlx5_addr, roce_l3_type,
				    MLX5_ROCE_L3_TYPE_IPV6);
	}

	if ((attr->gid_type == IB_GID_TYPE_IB) ||
	    !ipv6_addr_v4mapped((void *)gid))
		memcpy(mlx5_addr_l3_addr, gid, sizeof(*gid));
	else
		memcpy(&mlx5_addr_l3_addr[12], &gid->raw[12], 4);
}

static int set_roce_addr(struct ib_device *device, u8 port_num,
			 unsigned int index,
			 const union ib_gid *gid,
			 const struct ib_gid_attr *attr)
{
	struct mlx5_ib_dev *dev = to_mdev(device);
	u32  in[MLX5_ST_SZ_DW(set_roce_address_in)]  = {0};
	u32 out[MLX5_ST_SZ_DW(set_roce_address_out)] = {0};
	void *in_addr = MLX5_ADDR_OF(set_roce_address_in, in, roce_address);
	enum rdma_link_layer ll = mlx5_ib_port_link_layer(device, port_num);

	if (ll != IB_LINK_LAYER_ETHERNET)
		return -EINVAL;

	ib_gid_to_mlx5_roce_addr(gid, attr, in_addr);

	MLX5_SET(set_roce_address_in, in, roce_address_index, index);
	MLX5_SET(set_roce_address_in, in, opcode, MLX5_CMD_OP_SET_ROCE_ADDRESS);
	return mlx5_cmd_exec(dev->mdev, in, sizeof(in), out, sizeof(out));
}

static int mlx5_ib_add_gid(struct ib_device *device, u8 port_num,
			   unsigned int index, const union ib_gid *gid,
			   const struct ib_gid_attr *attr,
			   __always_unused void **context)
{
	return set_roce_addr(device, port_num, index, gid, attr);
}

static int mlx5_ib_del_gid(struct ib_device *device, u8 port_num,
			   unsigned int index, __always_unused void **context)
{
	return set_roce_addr(device, port_num, index, NULL, NULL);
}

__be16 mlx5_get_roce_udp_sport(struct mlx5_ib_dev *dev, u8 port_num,
			       int index)
{
	struct ib_gid_attr attr;
	union ib_gid gid;

	if (ib_get_cached_gid(&dev->ib_dev, port_num, index, &gid, &attr))
		return 0;

	if (!attr.ndev)
		return 0;

	dev_put(attr.ndev);

	if (attr.gid_type != IB_GID_TYPE_ROCE_UDP_ENCAP)
		return 0;

	return cpu_to_be16(MLX5_CAP_ROCE(dev->mdev, r_roce_min_src_udp_port));
}

static int mlx5_use_mad_ifc(struct mlx5_ib_dev *dev)
{
	if (MLX5_CAP_GEN(dev->mdev, port_type) == MLX5_CAP_PORT_TYPE_IB)
		return !MLX5_CAP_GEN(dev->mdev, ib_virt);
	return 0;
}

enum {
	MLX5_VPORT_ACCESS_METHOD_MAD,
	MLX5_VPORT_ACCESS_METHOD_HCA,
	MLX5_VPORT_ACCESS_METHOD_NIC,
};

static int mlx5_get_vport_access_method(struct ib_device *ibdev)
{
	if (mlx5_use_mad_ifc(to_mdev(ibdev)))
		return MLX5_VPORT_ACCESS_METHOD_MAD;

	if (mlx5_ib_port_link_layer(ibdev, 1) ==
	    IB_LINK_LAYER_ETHERNET)
		return MLX5_VPORT_ACCESS_METHOD_NIC;

	return MLX5_VPORT_ACCESS_METHOD_HCA;
}

static void get_atomic_caps(struct mlx5_ib_dev *dev,
			    struct ib_device_attr *props)
{
	u8 tmp;
	u8 atomic_operations = MLX5_CAP_ATOMIC(dev->mdev, atomic_operations);
	u8 atomic_size_qp = MLX5_CAP_ATOMIC(dev->mdev, atomic_size_qp);
	u8 atomic_req_8B_endianness_mode =
		MLX5_CAP_ATOMIC(dev->mdev, atomic_req_8B_endianess_mode);

	/* Check if HW supports 8 bytes standard atomic operations and capable
	 * of host endianness respond
	 */
	tmp = MLX5_ATOMIC_OPS_CMP_SWAP | MLX5_ATOMIC_OPS_FETCH_ADD;
	if (((atomic_operations & tmp) == tmp) &&
	    (atomic_size_qp & MLX5_ATOMIC_SIZE_QP_8BYTES) &&
	    (atomic_req_8B_endianness_mode)) {
		props->atomic_cap = IB_ATOMIC_HCA;
	} else {
		props->atomic_cap = IB_ATOMIC_NONE;
	}
}

static int mlx5_query_system_image_guid(struct ib_device *ibdev,
					__be64 *sys_image_guid)
{
	struct mlx5_ib_dev *dev = to_mdev(ibdev);
	struct mlx5_core_dev *mdev = dev->mdev;
	u64 tmp;
	int err;

	switch (mlx5_get_vport_access_method(ibdev)) {
	case MLX5_VPORT_ACCESS_METHOD_MAD:
		return mlx5_query_mad_ifc_system_image_guid(ibdev,
							    sys_image_guid);

	case MLX5_VPORT_ACCESS_METHOD_HCA:
		err = mlx5_query_hca_vport_system_image_guid(mdev, &tmp);
		break;

	case MLX5_VPORT_ACCESS_METHOD_NIC:
		err = mlx5_query_nic_vport_system_image_guid(mdev, &tmp);
		break;

	default:
		return -EINVAL;
	}

	if (!err)
		*sys_image_guid = cpu_to_be64(tmp);

	return err;

}

static int mlx5_query_max_pkeys(struct ib_device *ibdev,
				u16 *max_pkeys)
{
	struct mlx5_ib_dev *dev = to_mdev(ibdev);
	struct mlx5_core_dev *mdev = dev->mdev;

	switch (mlx5_get_vport_access_method(ibdev)) {
	case MLX5_VPORT_ACCESS_METHOD_MAD:
		return mlx5_query_mad_ifc_max_pkeys(ibdev, max_pkeys);

	case MLX5_VPORT_ACCESS_METHOD_HCA:
	case MLX5_VPORT_ACCESS_METHOD_NIC:
		*max_pkeys = mlx5_to_sw_pkey_sz(MLX5_CAP_GEN(mdev,
						pkey_table_size));
		return 0;

	default:
		return -EINVAL;
	}
}

static int mlx5_query_vendor_id(struct ib_device *ibdev,
				u32 *vendor_id)
{
	struct mlx5_ib_dev *dev = to_mdev(ibdev);

	switch (mlx5_get_vport_access_method(ibdev)) {
	case MLX5_VPORT_ACCESS_METHOD_MAD:
		return mlx5_query_mad_ifc_vendor_id(ibdev, vendor_id);

	case MLX5_VPORT_ACCESS_METHOD_HCA:
	case MLX5_VPORT_ACCESS_METHOD_NIC:
		return mlx5_core_query_vendor_id(dev->mdev, vendor_id);

	default:
		return -EINVAL;
	}
}

static int mlx5_query_node_guid(struct mlx5_ib_dev *dev,
				__be64 *node_guid)
{
	u64 tmp;
	int err;

	switch (mlx5_get_vport_access_method(&dev->ib_dev)) {
	case MLX5_VPORT_ACCESS_METHOD_MAD:
		return mlx5_query_mad_ifc_node_guid(dev, node_guid);

	case MLX5_VPORT_ACCESS_METHOD_HCA:
		err = mlx5_query_hca_vport_node_guid(dev->mdev, &tmp);
		break;

	case MLX5_VPORT_ACCESS_METHOD_NIC:
		err = mlx5_query_nic_vport_node_guid(dev->mdev, &tmp);
		break;

	default:
		return -EINVAL;
	}

	if (!err)
		*node_guid = cpu_to_be64(tmp);

	return err;
}

struct mlx5_reg_node_desc {
	u8	desc[IB_DEVICE_NODE_DESC_MAX];
};

static int mlx5_query_node_desc(struct mlx5_ib_dev *dev, char *node_desc)
{
	struct mlx5_reg_node_desc in;

	if (mlx5_use_mad_ifc(dev))
		return mlx5_query_mad_ifc_node_desc(dev, node_desc);

	memset(&in, 0, sizeof(in));

	return mlx5_core_access_reg(dev->mdev, &in, sizeof(in), node_desc,
				    sizeof(struct mlx5_reg_node_desc),
				    MLX5_REG_NODE_DESC, 0, 0);
}

static int mlx5_ib_query_device(struct ib_device *ibdev,
				struct ib_device_attr *props,
				struct ib_udata *uhw)
{
	struct mlx5_ib_dev *dev = to_mdev(ibdev);
	struct mlx5_core_dev *mdev = dev->mdev;
	int err = -ENOMEM;
	int max_rq_sg;
	int max_sq_sg;
	u64 min_page_size = 1ull << MLX5_CAP_GEN(mdev, log_pg_sz);
	struct mlx5_ib_query_device_resp resp = {};
	size_t resp_len;
	u64 max_tso;

	resp_len = sizeof(resp.comp_mask) + sizeof(resp.response_length);
	if (uhw->outlen && uhw->outlen < resp_len)
		return -EINVAL;
	else
		resp.response_length = resp_len;

	if (uhw->inlen && !ib_is_udata_cleared(uhw, 0, uhw->inlen))
		return -EINVAL;

	memset(props, 0, sizeof(*props));
	err = mlx5_query_system_image_guid(ibdev,
					   &props->sys_image_guid);
	if (err)
		return err;

	err = mlx5_query_max_pkeys(ibdev, &props->max_pkeys);
	if (err)
		return err;

	err = mlx5_query_vendor_id(ibdev, &props->vendor_id);
	if (err)
		return err;

	props->fw_ver = ((u64)fw_rev_maj(dev->mdev) << 32) |
		(fw_rev_min(dev->mdev) << 16) |
		fw_rev_sub(dev->mdev);
	props->device_cap_flags    = IB_DEVICE_CHANGE_PHY_PORT |
		IB_DEVICE_PORT_ACTIVE_EVENT		|
		IB_DEVICE_SYS_IMAGE_GUID		|
		IB_DEVICE_RC_RNR_NAK_GEN;

	if (MLX5_CAP_GEN(mdev, pkv))
		props->device_cap_flags |= IB_DEVICE_BAD_PKEY_CNTR;
	if (MLX5_CAP_GEN(mdev, qkv))
		props->device_cap_flags |= IB_DEVICE_BAD_QKEY_CNTR;
	if (MLX5_CAP_GEN(mdev, apm))
		props->device_cap_flags |= IB_DEVICE_AUTO_PATH_MIG;
	if (MLX5_CAP_GEN(mdev, xrc))
		props->device_cap_flags |= IB_DEVICE_XRC;
	if (MLX5_CAP_GEN(mdev, imaicl)) {
		props->device_cap_flags |= IB_DEVICE_MEM_WINDOW |
					   IB_DEVICE_MEM_WINDOW_TYPE_2B;
		props->max_mw = 1 << MLX5_CAP_GEN(mdev, log_max_mkey);
		/* We support 'Gappy' memory registration too */
		props->device_cap_flags |= IB_DEVICE_SG_GAPS_REG;
	}
	props->device_cap_flags |= IB_DEVICE_MEM_MGT_EXTENSIONS;
	if (MLX5_CAP_GEN(mdev, sho)) {
		props->device_cap_flags |= IB_DEVICE_SIGNATURE_HANDOVER;
		/* At this stage no support for signature handover */
		props->sig_prot_cap = IB_PROT_T10DIF_TYPE_1 |
				      IB_PROT_T10DIF_TYPE_2 |
				      IB_PROT_T10DIF_TYPE_3;
		props->sig_guard_cap = IB_GUARD_T10DIF_CRC |
				       IB_GUARD_T10DIF_CSUM;
	}
	if (MLX5_CAP_GEN(mdev, block_lb_mc))
		props->device_cap_flags |= IB_DEVICE_BLOCK_MULTICAST_LOOPBACK;

	if (MLX5_CAP_GEN(dev->mdev, eth_net_offloads)) {
		if (MLX5_CAP_ETH(mdev, csum_cap))
			props->device_cap_flags |= IB_DEVICE_RAW_IP_CSUM;

		if (field_avail(typeof(resp), tso_caps, uhw->outlen)) {
			max_tso = MLX5_CAP_ETH(mdev, max_lso_cap);
			if (max_tso) {
				resp.tso_caps.max_tso = 1 << max_tso;
				resp.tso_caps.supported_qpts |=
					1 << IB_QPT_RAW_PACKET;
				resp.response_length += sizeof(resp.tso_caps);
			}
		}

		if (field_avail(typeof(resp), rss_caps, uhw->outlen)) {
			resp.rss_caps.rx_hash_function =
						MLX5_RX_HASH_FUNC_TOEPLITZ;
			resp.rss_caps.rx_hash_fields_mask =
						MLX5_RX_HASH_SRC_IPV4 |
						MLX5_RX_HASH_DST_IPV4 |
						MLX5_RX_HASH_SRC_IPV6 |
						MLX5_RX_HASH_DST_IPV6 |
						MLX5_RX_HASH_SRC_PORT_TCP |
						MLX5_RX_HASH_DST_PORT_TCP |
						MLX5_RX_HASH_SRC_PORT_UDP |
						MLX5_RX_HASH_DST_PORT_UDP;
			resp.response_length += sizeof(resp.rss_caps);
		}
	} else {
		if (field_avail(typeof(resp), tso_caps, uhw->outlen))
			resp.response_length += sizeof(resp.tso_caps);
		if (field_avail(typeof(resp), rss_caps, uhw->outlen))
			resp.response_length += sizeof(resp.rss_caps);
	}

	if (MLX5_CAP_GEN(mdev, ipoib_basic_offloads)) {
		props->device_cap_flags |= IB_DEVICE_UD_IP_CSUM;
		props->device_cap_flags |= IB_DEVICE_UD_TSO;
	}

	if (MLX5_CAP_GEN(dev->mdev, eth_net_offloads) &&
	    MLX5_CAP_ETH(dev->mdev, scatter_fcs))
		props->device_cap_flags |= IB_DEVICE_RAW_SCATTER_FCS;

	if (mlx5_get_flow_namespace(dev->mdev, MLX5_FLOW_NAMESPACE_BYPASS))
		props->device_cap_flags |= IB_DEVICE_MANAGED_FLOW_STEERING;

	props->vendor_part_id	   = mdev->pdev->device;
	props->hw_ver		   = mdev->pdev->revision;

	props->max_mr_size	   = ~0ull;
	props->page_size_cap	   = ~(min_page_size - 1);
	props->max_qp		   = 1 << MLX5_CAP_GEN(mdev, log_max_qp);
	props->max_qp_wr	   = 1 << MLX5_CAP_GEN(mdev, log_max_qp_sz);
	max_rq_sg =  MLX5_CAP_GEN(mdev, max_wqe_sz_rq) /
		     sizeof(struct mlx5_wqe_data_seg);
	max_sq_sg = (MLX5_CAP_GEN(mdev, max_wqe_sz_sq) -
		     sizeof(struct mlx5_wqe_ctrl_seg)) /
		     sizeof(struct mlx5_wqe_data_seg);
	props->max_sge = min(max_rq_sg, max_sq_sg);
	props->max_sge_rd	   = MLX5_MAX_SGE_RD;
	props->max_cq		   = 1 << MLX5_CAP_GEN(mdev, log_max_cq);
	props->max_cqe = (1 << MLX5_CAP_GEN(mdev, log_max_cq_sz)) - 1;
	props->max_mr		   = 1 << MLX5_CAP_GEN(mdev, log_max_mkey);
	props->max_pd		   = 1 << MLX5_CAP_GEN(mdev, log_max_pd);
	props->max_qp_rd_atom	   = 1 << MLX5_CAP_GEN(mdev, log_max_ra_req_qp);
	props->max_qp_init_rd_atom = 1 << MLX5_CAP_GEN(mdev, log_max_ra_res_qp);
	props->max_srq		   = 1 << MLX5_CAP_GEN(mdev, log_max_srq);
	props->max_srq_wr = (1 << MLX5_CAP_GEN(mdev, log_max_srq_sz)) - 1;
	props->local_ca_ack_delay  = MLX5_CAP_GEN(mdev, local_ca_ack_delay);
	props->max_res_rd_atom	   = props->max_qp_rd_atom * props->max_qp;
	props->max_srq_sge	   = max_rq_sg - 1;
	props->max_fast_reg_page_list_len =
		1 << MLX5_CAP_GEN(mdev, log_max_klm_list_size);
	get_atomic_caps(dev, props);
	props->masked_atomic_cap   = IB_ATOMIC_NONE;
	props->max_mcast_grp	   = 1 << MLX5_CAP_GEN(mdev, log_max_mcg);
	props->max_mcast_qp_attach = MLX5_CAP_GEN(mdev, max_qp_mcg);
	props->max_total_mcast_qp_attach = props->max_mcast_qp_attach *
					   props->max_mcast_grp;
	props->max_map_per_fmr = INT_MAX; /* no limit in ConnectIB */
	props->hca_core_clock = MLX5_CAP_GEN(mdev, device_frequency_khz);
	props->timestamp_mask = 0x7FFFFFFFFFFFFFFFULL;

#ifdef CONFIG_INFINIBAND_ON_DEMAND_PAGING
	if (MLX5_CAP_GEN(mdev, pg))
		props->device_cap_flags |= IB_DEVICE_ON_DEMAND_PAGING;
	props->odp_caps = dev->odp_caps;
#endif

	if (MLX5_CAP_GEN(mdev, cd))
		props->device_cap_flags |= IB_DEVICE_CROSS_CHANNEL;

	if (!mlx5_core_is_pf(mdev))
		props->device_cap_flags |= IB_DEVICE_VIRTUAL_FUNCTION;

	if (mlx5_ib_port_link_layer(ibdev, 1) ==
	    IB_LINK_LAYER_ETHERNET) {
		props->rss_caps.max_rwq_indirection_tables =
			1 << MLX5_CAP_GEN(dev->mdev, log_max_rqt);
		props->rss_caps.max_rwq_indirection_table_size =
			1 << MLX5_CAP_GEN(dev->mdev, log_max_rqt_size);
		props->rss_caps.supported_qpts = 1 << IB_QPT_RAW_PACKET;
		props->max_wq_type_rq =
			1 << MLX5_CAP_GEN(dev->mdev, log_max_rq);
	}

<<<<<<< HEAD
	props->xrq_caps.max_unexpected_tags =
		1 << MLX5_CAP_GEN(mdev, log_max_srq_sz);
	props->xrq_caps.tag_mask_length  = MLX5_TM_TAG_SIZE;
	props->xrq_caps.header_size      = MLX5_TM_HEADER_SIZE;
	props->xrq_caps.app_context_size = MLX5_TM_APP_CTX_SIZE;
	props->xrq_caps.max_match_list   =
		1 << MLX5_CAP_GEN(mdev, log_tag_matching_list_sz);
	props->xrq_caps.capability_flags = IBV_NO_TAG |
					   IBV_EAGER_EXPECTED |
					   IBV_EAGER_UNEXPECTED |
					   IBV_RNDV_EXPECTED_RC |
					   IBV_RNDV_UNEXPECTED;

	if (field_avail(typeof(resp), packet_pacing_caps, uhw->outlen)) {
		if (MLX5_CAP_QOS(mdev, packet_pacing) &&
		    MLX5_CAP_GEN(mdev, qos)) {
			resp.packet_pacing_caps.qp_rate_limit_max =
				MLX5_CAP_QOS(mdev, packet_pacing_max_rate);
			resp.packet_pacing_caps.qp_rate_limit_min =
				MLX5_CAP_QOS(mdev, packet_pacing_min_rate);
			resp.packet_pacing_caps.supported_qpts |=
				1 << IB_QPT_RAW_PACKET;
		}
		resp.response_length += sizeof(resp.packet_pacing_caps);
	}

	if (field_avail(typeof(resp), mlx5_ib_support_multi_pkt_send_wqes,
			uhw->outlen)) {
		resp.mlx5_ib_support_multi_pkt_send_wqes =
			MLX5_CAP_ETH(mdev, multi_pkt_send_wqe);
		resp.response_length +=
			sizeof(resp.mlx5_ib_support_multi_pkt_send_wqes);
	}

	if (field_avail(typeof(resp), reserved, uhw->outlen))
		resp.response_length += sizeof(resp.reserved);

=======
	if (field_avail(typeof(resp), cqe_comp_caps, uhw->outlen)) {
		resp.cqe_comp_caps.max_num =
			MLX5_CAP_GEN(dev->mdev, cqe_compression) ?
			MLX5_CAP_GEN(dev->mdev, cqe_compression_max_num) : 0;
		resp.cqe_comp_caps.supported_format =
			MLX5_IB_CQE_RES_FORMAT_HASH |
			MLX5_IB_CQE_RES_FORMAT_CSUM;
		resp.response_length += sizeof(resp.cqe_comp_caps);
	}

>>>>>>> b9ffec47
	if (uhw->outlen) {
		err = ib_copy_to_udata(uhw, &resp, resp.response_length);

		if (err)
			return err;
	}

	return 0;
}

enum mlx5_ib_width {
	MLX5_IB_WIDTH_1X	= 1 << 0,
	MLX5_IB_WIDTH_2X	= 1 << 1,
	MLX5_IB_WIDTH_4X	= 1 << 2,
	MLX5_IB_WIDTH_8X	= 1 << 3,
	MLX5_IB_WIDTH_12X	= 1 << 4
};

static int translate_active_width(struct ib_device *ibdev, u8 active_width,
				  u8 *ib_width)
{
	struct mlx5_ib_dev *dev = to_mdev(ibdev);
	int err = 0;

	if (active_width & MLX5_IB_WIDTH_1X) {
		*ib_width = IB_WIDTH_1X;
	} else if (active_width & MLX5_IB_WIDTH_2X) {
		mlx5_ib_dbg(dev, "active_width %d is not supported by IB spec\n",
			    (int)active_width);
		err = -EINVAL;
	} else if (active_width & MLX5_IB_WIDTH_4X) {
		*ib_width = IB_WIDTH_4X;
	} else if (active_width & MLX5_IB_WIDTH_8X) {
		*ib_width = IB_WIDTH_8X;
	} else if (active_width & MLX5_IB_WIDTH_12X) {
		*ib_width = IB_WIDTH_12X;
	} else {
		mlx5_ib_dbg(dev, "Invalid active_width %d\n",
			    (int)active_width);
		err = -EINVAL;
	}

	return err;
}

static int mlx5_mtu_to_ib_mtu(int mtu)
{
	switch (mtu) {
	case 256: return 1;
	case 512: return 2;
	case 1024: return 3;
	case 2048: return 4;
	case 4096: return 5;
	default:
		pr_warn("invalid mtu\n");
		return -1;
	}
}

enum ib_max_vl_num {
	__IB_MAX_VL_0		= 1,
	__IB_MAX_VL_0_1		= 2,
	__IB_MAX_VL_0_3		= 3,
	__IB_MAX_VL_0_7		= 4,
	__IB_MAX_VL_0_14	= 5,
};

enum mlx5_vl_hw_cap {
	MLX5_VL_HW_0	= 1,
	MLX5_VL_HW_0_1	= 2,
	MLX5_VL_HW_0_2	= 3,
	MLX5_VL_HW_0_3	= 4,
	MLX5_VL_HW_0_4	= 5,
	MLX5_VL_HW_0_5	= 6,
	MLX5_VL_HW_0_6	= 7,
	MLX5_VL_HW_0_7	= 8,
	MLX5_VL_HW_0_14	= 15
};

static int translate_max_vl_num(struct ib_device *ibdev, u8 vl_hw_cap,
				u8 *max_vl_num)
{
	switch (vl_hw_cap) {
	case MLX5_VL_HW_0:
		*max_vl_num = __IB_MAX_VL_0;
		break;
	case MLX5_VL_HW_0_1:
		*max_vl_num = __IB_MAX_VL_0_1;
		break;
	case MLX5_VL_HW_0_3:
		*max_vl_num = __IB_MAX_VL_0_3;
		break;
	case MLX5_VL_HW_0_7:
		*max_vl_num = __IB_MAX_VL_0_7;
		break;
	case MLX5_VL_HW_0_14:
		*max_vl_num = __IB_MAX_VL_0_14;
		break;

	default:
		return -EINVAL;
	}

	return 0;
}

static int mlx5_query_hca_port(struct ib_device *ibdev, u8 port,
			       struct ib_port_attr *props)
{
	struct mlx5_ib_dev *dev = to_mdev(ibdev);
	struct mlx5_core_dev *mdev = dev->mdev;
	struct mlx5_hca_vport_context *rep;
	u16 max_mtu;
	u16 oper_mtu;
	int err;
	u8 ib_link_width_oper;
	u8 vl_hw_cap;

	rep = kzalloc(sizeof(*rep), GFP_KERNEL);
	if (!rep) {
		err = -ENOMEM;
		goto out;
	}

	memset(props, 0, sizeof(*props));

	err = mlx5_query_hca_vport_context(mdev, 0, port, 0, rep);
	if (err)
		goto out;

	props->lid		= rep->lid;
	props->lmc		= rep->lmc;
	props->sm_lid		= rep->sm_lid;
	props->sm_sl		= rep->sm_sl;
	props->state		= rep->vport_state;
	props->phys_state	= rep->port_physical_state;
	props->port_cap_flags	= rep->cap_mask1;
	props->gid_tbl_len	= mlx5_get_gid_table_len(MLX5_CAP_GEN(mdev, gid_table_size));
	props->max_msg_sz	= 1 << MLX5_CAP_GEN(mdev, log_max_msg);
	props->pkey_tbl_len	= mlx5_to_sw_pkey_sz(MLX5_CAP_GEN(mdev, pkey_table_size));
	props->bad_pkey_cntr	= rep->pkey_violation_counter;
	props->qkey_viol_cntr	= rep->qkey_violation_counter;
	props->subnet_timeout	= rep->subnet_timeout;
	props->init_type_reply	= rep->init_type_reply;
	props->grh_required	= rep->grh_required;

	err = mlx5_query_port_link_width_oper(mdev, &ib_link_width_oper, port);
	if (err)
		goto out;

	err = translate_active_width(ibdev, ib_link_width_oper,
				     &props->active_width);
	if (err)
		goto out;
	err = mlx5_query_port_ib_proto_oper(mdev, &props->active_speed, port);
	if (err)
		goto out;

	mlx5_query_port_max_mtu(mdev, &max_mtu, port);

	props->max_mtu = mlx5_mtu_to_ib_mtu(max_mtu);

	mlx5_query_port_oper_mtu(mdev, &oper_mtu, port);

	props->active_mtu = mlx5_mtu_to_ib_mtu(oper_mtu);

	err = mlx5_query_port_vl_hw_cap(mdev, &vl_hw_cap, port);
	if (err)
		goto out;

	err = translate_max_vl_num(ibdev, vl_hw_cap,
				   &props->max_vl_num);
out:
	kfree(rep);
	return err;
}

int mlx5_ib_query_port(struct ib_device *ibdev, u8 port,
		       struct ib_port_attr *props)
{
	switch (mlx5_get_vport_access_method(ibdev)) {
	case MLX5_VPORT_ACCESS_METHOD_MAD:
		return mlx5_query_mad_ifc_port(ibdev, port, props);

	case MLX5_VPORT_ACCESS_METHOD_HCA:
		return mlx5_query_hca_port(ibdev, port, props);

	case MLX5_VPORT_ACCESS_METHOD_NIC:
		return mlx5_query_port_roce(ibdev, port, props);

	default:
		return -EINVAL;
	}
}

static int mlx5_ib_query_gid(struct ib_device *ibdev, u8 port, int index,
			     union ib_gid *gid)
{
	struct mlx5_ib_dev *dev = to_mdev(ibdev);
	struct mlx5_core_dev *mdev = dev->mdev;

	switch (mlx5_get_vport_access_method(ibdev)) {
	case MLX5_VPORT_ACCESS_METHOD_MAD:
		return mlx5_query_mad_ifc_gids(ibdev, port, index, gid);

	case MLX5_VPORT_ACCESS_METHOD_HCA:
		return mlx5_query_hca_vport_gid(mdev, 0, port, 0, index, gid);

	default:
		return -EINVAL;
	}

}

static int mlx5_ib_query_pkey(struct ib_device *ibdev, u8 port, u16 index,
			      u16 *pkey)
{
	struct mlx5_ib_dev *dev = to_mdev(ibdev);
	struct mlx5_core_dev *mdev = dev->mdev;

	switch (mlx5_get_vport_access_method(ibdev)) {
	case MLX5_VPORT_ACCESS_METHOD_MAD:
		return mlx5_query_mad_ifc_pkey(ibdev, port, index, pkey);

	case MLX5_VPORT_ACCESS_METHOD_HCA:
	case MLX5_VPORT_ACCESS_METHOD_NIC:
		return mlx5_query_hca_vport_pkey(mdev, 0, port,  0, index,
						 pkey);
	default:
		return -EINVAL;
	}
}

static int mlx5_ib_modify_device(struct ib_device *ibdev, int mask,
				 struct ib_device_modify *props)
{
	struct mlx5_ib_dev *dev = to_mdev(ibdev);
	struct mlx5_reg_node_desc in;
	struct mlx5_reg_node_desc out;
	int err;

	if (mask & ~IB_DEVICE_MODIFY_NODE_DESC)
		return -EOPNOTSUPP;

	if (!(mask & IB_DEVICE_MODIFY_NODE_DESC))
		return 0;

	/*
	 * If possible, pass node desc to FW, so it can generate
	 * a 144 trap.  If cmd fails, just ignore.
	 */
	memcpy(&in, props->node_desc, IB_DEVICE_NODE_DESC_MAX);
	err = mlx5_core_access_reg(dev->mdev, &in, sizeof(in), &out,
				   sizeof(out), MLX5_REG_NODE_DESC, 0, 1);
	if (err)
		return err;

	memcpy(ibdev->node_desc, props->node_desc, IB_DEVICE_NODE_DESC_MAX);

	return err;
}

static int mlx5_ib_modify_port(struct ib_device *ibdev, u8 port, int mask,
			       struct ib_port_modify *props)
{
	struct mlx5_ib_dev *dev = to_mdev(ibdev);
	struct ib_port_attr attr;
	u32 tmp;
	int err;

	mutex_lock(&dev->cap_mask_mutex);

	err = mlx5_ib_query_port(ibdev, port, &attr);
	if (err)
		goto out;

	tmp = (attr.port_cap_flags | props->set_port_cap_mask) &
		~props->clr_port_cap_mask;

	err = mlx5_set_port_caps(dev->mdev, port, tmp);

out:
	mutex_unlock(&dev->cap_mask_mutex);
	return err;
}

static struct ib_ucontext *mlx5_ib_alloc_ucontext(struct ib_device *ibdev,
						  struct ib_udata *udata)
{
	struct mlx5_ib_dev *dev = to_mdev(ibdev);
	struct mlx5_ib_alloc_ucontext_req_v2 req = {};
	struct mlx5_ib_alloc_ucontext_resp resp = {};
	struct mlx5_ib_ucontext *context;
	struct mlx5_uuar_info *uuari;
	struct mlx5_uar *uars;
	int gross_uuars;
	int num_uars;
	int ver;
	int uuarn;
	int err;
	int i;
	size_t reqlen;
	size_t min_req_v2 = offsetof(struct mlx5_ib_alloc_ucontext_req_v2,
				     max_cqe_version);

	if (!dev->ib_active)
		return ERR_PTR(-EAGAIN);

	if (udata->inlen < sizeof(struct ib_uverbs_cmd_hdr))
		return ERR_PTR(-EINVAL);

	reqlen = udata->inlen - sizeof(struct ib_uverbs_cmd_hdr);
	if (reqlen == sizeof(struct mlx5_ib_alloc_ucontext_req))
		ver = 0;
	else if (reqlen >= min_req_v2)
		ver = 2;
	else
		return ERR_PTR(-EINVAL);

	err = ib_copy_from_udata(&req, udata, min(reqlen, sizeof(req)));
	if (err)
		return ERR_PTR(err);

	if (req.flags)
		return ERR_PTR(-EINVAL);

	if (req.total_num_uuars > MLX5_MAX_UUARS)
		return ERR_PTR(-ENOMEM);

	if (req.total_num_uuars == 0)
		return ERR_PTR(-EINVAL);

	if (req.comp_mask || req.reserved0 || req.reserved1 || req.reserved2)
		return ERR_PTR(-EOPNOTSUPP);

	if (reqlen > sizeof(req) &&
	    !ib_is_udata_cleared(udata, sizeof(req),
				 reqlen - sizeof(req)))
		return ERR_PTR(-EOPNOTSUPP);

	req.total_num_uuars = ALIGN(req.total_num_uuars,
				    MLX5_NON_FP_BF_REGS_PER_PAGE);
	if (req.num_low_latency_uuars > req.total_num_uuars - 1)
		return ERR_PTR(-EINVAL);

	num_uars = req.total_num_uuars / MLX5_NON_FP_BF_REGS_PER_PAGE;
	gross_uuars = num_uars * MLX5_BF_REGS_PER_PAGE;
	resp.qp_tab_size = 1 << MLX5_CAP_GEN(dev->mdev, log_max_qp);
	if (mlx5_core_is_pf(dev->mdev) && MLX5_CAP_GEN(dev->mdev, bf))
		resp.bf_reg_size = 1 << MLX5_CAP_GEN(dev->mdev, log_bf_reg_size);
	resp.cache_line_size = L1_CACHE_BYTES;
	resp.max_sq_desc_sz = MLX5_CAP_GEN(dev->mdev, max_wqe_sz_sq);
	resp.max_rq_desc_sz = MLX5_CAP_GEN(dev->mdev, max_wqe_sz_rq);
	resp.max_send_wqebb = 1 << MLX5_CAP_GEN(dev->mdev, log_max_qp_sz);
	resp.max_recv_wr = 1 << MLX5_CAP_GEN(dev->mdev, log_max_qp_sz);
	resp.max_srq_recv_wr = 1 << MLX5_CAP_GEN(dev->mdev, log_max_srq_sz);
	resp.cqe_version = min_t(__u8,
				 (__u8)MLX5_CAP_GEN(dev->mdev, cqe_version),
				 req.max_cqe_version);
	resp.response_length = min(offsetof(typeof(resp), response_length) +
				   sizeof(resp.response_length), udata->outlen);

	context = kzalloc(sizeof(*context), GFP_KERNEL);
	if (!context)
		return ERR_PTR(-ENOMEM);

	uuari = &context->uuari;
	mutex_init(&uuari->lock);
	uars = kcalloc(num_uars, sizeof(*uars), GFP_KERNEL);
	if (!uars) {
		err = -ENOMEM;
		goto out_ctx;
	}

	uuari->bitmap = kcalloc(BITS_TO_LONGS(gross_uuars),
				sizeof(*uuari->bitmap),
				GFP_KERNEL);
	if (!uuari->bitmap) {
		err = -ENOMEM;
		goto out_uar_ctx;
	}
	/*
	 * clear all fast path uuars
	 */
	for (i = 0; i < gross_uuars; i++) {
		uuarn = i & 3;
		if (uuarn == 2 || uuarn == 3)
			set_bit(i, uuari->bitmap);
	}

	uuari->count = kcalloc(gross_uuars, sizeof(*uuari->count), GFP_KERNEL);
	if (!uuari->count) {
		err = -ENOMEM;
		goto out_bitmap;
	}

	for (i = 0; i < num_uars; i++) {
		err = mlx5_cmd_alloc_uar(dev->mdev, &uars[i].index);
		if (err)
			goto out_count;
	}

#ifdef CONFIG_INFINIBAND_ON_DEMAND_PAGING
	context->ibucontext.invalidate_range = &mlx5_ib_invalidate_range;
#endif

	if (MLX5_CAP_GEN(dev->mdev, log_max_transport_domain)) {
		err = mlx5_core_alloc_transport_domain(dev->mdev,
						       &context->tdn);
		if (err)
			goto out_uars;
	}

	INIT_LIST_HEAD(&context->vma_private_list);
	INIT_LIST_HEAD(&context->db_page_list);
	mutex_init(&context->db_page_mutex);

	resp.tot_uuars = req.total_num_uuars;
	resp.num_ports = MLX5_CAP_GEN(dev->mdev, num_ports);

	if (field_avail(typeof(resp), cqe_version, udata->outlen))
		resp.response_length += sizeof(resp.cqe_version);

	if (field_avail(typeof(resp), cmds_supp_uhw, udata->outlen)) {
		resp.cmds_supp_uhw |= MLX5_USER_CMDS_SUPP_UHW_QUERY_DEVICE;
		resp.response_length += sizeof(resp.cmds_supp_uhw);
	}

	/*
	 * We don't want to expose information from the PCI bar that is located
	 * after 4096 bytes, so if the arch only supports larger pages, let's
	 * pretend we don't support reading the HCA's core clock. This is also
	 * forced by mmap function.
	 */
	if (PAGE_SIZE <= 4096 &&
	    field_avail(typeof(resp), hca_core_clock_offset, udata->outlen)) {
		resp.comp_mask |=
			MLX5_IB_ALLOC_UCONTEXT_RESP_MASK_CORE_CLOCK_OFFSET;
		resp.hca_core_clock_offset =
			offsetof(struct mlx5_init_seg, internal_timer_h) %
			PAGE_SIZE;
		resp.response_length += sizeof(resp.hca_core_clock_offset) +
					sizeof(resp.reserved2);
	}

	err = ib_copy_to_udata(udata, &resp, resp.response_length);
	if (err)
		goto out_td;

	uuari->ver = ver;
	uuari->num_low_latency_uuars = req.num_low_latency_uuars;
	uuari->uars = uars;
	uuari->num_uars = num_uars;
	context->cqe_version = resp.cqe_version;

	return &context->ibucontext;

out_td:
	if (MLX5_CAP_GEN(dev->mdev, log_max_transport_domain))
		mlx5_core_dealloc_transport_domain(dev->mdev, context->tdn);

out_uars:
	for (i--; i >= 0; i--)
		mlx5_cmd_free_uar(dev->mdev, uars[i].index);
out_count:
	kfree(uuari->count);

out_bitmap:
	kfree(uuari->bitmap);

out_uar_ctx:
	kfree(uars);

out_ctx:
	kfree(context);
	return ERR_PTR(err);
}

static int mlx5_ib_dealloc_ucontext(struct ib_ucontext *ibcontext)
{
	struct mlx5_ib_ucontext *context = to_mucontext(ibcontext);
	struct mlx5_ib_dev *dev = to_mdev(ibcontext->device);
	struct mlx5_uuar_info *uuari = &context->uuari;
	int i;

	if (MLX5_CAP_GEN(dev->mdev, log_max_transport_domain))
		mlx5_core_dealloc_transport_domain(dev->mdev, context->tdn);

	for (i = 0; i < uuari->num_uars; i++) {
		if (mlx5_cmd_free_uar(dev->mdev, uuari->uars[i].index))
			mlx5_ib_warn(dev, "failed to free UAR 0x%x\n", uuari->uars[i].index);
	}

	kfree(uuari->count);
	kfree(uuari->bitmap);
	kfree(uuari->uars);
	kfree(context);

	return 0;
}

static phys_addr_t uar_index2pfn(struct mlx5_ib_dev *dev, int index)
{
	return (pci_resource_start(dev->mdev->pdev, 0) >> PAGE_SHIFT) + index;
}

static int get_command(unsigned long offset)
{
	return (offset >> MLX5_IB_MMAP_CMD_SHIFT) & MLX5_IB_MMAP_CMD_MASK;
}

static int get_arg(unsigned long offset)
{
	return offset & ((1 << MLX5_IB_MMAP_CMD_SHIFT) - 1);
}

static int get_index(unsigned long offset)
{
	return get_arg(offset);
}

static void  mlx5_ib_vma_open(struct vm_area_struct *area)
{
	/* vma_open is called when a new VMA is created on top of our VMA.  This
	 * is done through either mremap flow or split_vma (usually due to
	 * mlock, madvise, munmap, etc.) We do not support a clone of the VMA,
	 * as this VMA is strongly hardware related.  Therefore we set the
	 * vm_ops of the newly created/cloned VMA to NULL, to prevent it from
	 * calling us again and trying to do incorrect actions.  We assume that
	 * the original VMA size is exactly a single page, and therefore all
	 * "splitting" operation will not happen to it.
	 */
	area->vm_ops = NULL;
}

static void  mlx5_ib_vma_close(struct vm_area_struct *area)
{
	struct mlx5_ib_vma_private_data *mlx5_ib_vma_priv_data;

	/* It's guaranteed that all VMAs opened on a FD are closed before the
	 * file itself is closed, therefore no sync is needed with the regular
	 * closing flow. (e.g. mlx5 ib_dealloc_ucontext)
	 * However need a sync with accessing the vma as part of
	 * mlx5_ib_disassociate_ucontext.
	 * The close operation is usually called under mm->mmap_sem except when
	 * process is exiting.
	 * The exiting case is handled explicitly as part of
	 * mlx5_ib_disassociate_ucontext.
	 */
	mlx5_ib_vma_priv_data = (struct mlx5_ib_vma_private_data *)area->vm_private_data;

	/* setting the vma context pointer to null in the mlx5_ib driver's
	 * private data, to protect a race condition in
	 * mlx5_ib_disassociate_ucontext().
	 */
	mlx5_ib_vma_priv_data->vma = NULL;
	list_del(&mlx5_ib_vma_priv_data->list);
	kfree(mlx5_ib_vma_priv_data);
}

static const struct vm_operations_struct mlx5_ib_vm_ops = {
	.open = mlx5_ib_vma_open,
	.close = mlx5_ib_vma_close
};

static int mlx5_ib_set_vma_data(struct vm_area_struct *vma,
				struct mlx5_ib_ucontext *ctx)
{
	struct mlx5_ib_vma_private_data *vma_prv;
	struct list_head *vma_head = &ctx->vma_private_list;

	vma_prv = kzalloc(sizeof(*vma_prv), GFP_KERNEL);
	if (!vma_prv)
		return -ENOMEM;

	vma_prv->vma = vma;
	vma->vm_private_data = vma_prv;
	vma->vm_ops =  &mlx5_ib_vm_ops;

	list_add(&vma_prv->list, vma_head);

	return 0;
}

static void mlx5_ib_disassociate_ucontext(struct ib_ucontext *ibcontext)
{
	int ret;
	struct vm_area_struct *vma;
	struct mlx5_ib_vma_private_data *vma_private, *n;
	struct mlx5_ib_ucontext *context = to_mucontext(ibcontext);
	struct task_struct *owning_process  = NULL;
	struct mm_struct   *owning_mm       = NULL;

	owning_process = get_pid_task(ibcontext->tgid, PIDTYPE_PID);
	if (!owning_process)
		return;

	owning_mm = get_task_mm(owning_process);
	if (!owning_mm) {
		pr_info("no mm, disassociate ucontext is pending task termination\n");
		while (1) {
			put_task_struct(owning_process);
			usleep_range(1000, 2000);
			owning_process = get_pid_task(ibcontext->tgid,
						      PIDTYPE_PID);
			if (!owning_process ||
			    owning_process->state == TASK_DEAD) {
				pr_info("disassociate ucontext done, task was terminated\n");
				/* in case task was dead need to release the
				 * task struct.
				 */
				if (owning_process)
					put_task_struct(owning_process);
				return;
			}
		}
	}

	/* need to protect from a race on closing the vma as part of
	 * mlx5_ib_vma_close.
	 */
	down_read(&owning_mm->mmap_sem);
	list_for_each_entry_safe(vma_private, n, &context->vma_private_list,
				 list) {
		vma = vma_private->vma;
		ret = zap_vma_ptes(vma, vma->vm_start,
				   PAGE_SIZE);
		WARN_ONCE(ret, "%s: zap_vma_ptes failed", __func__);
		/* context going to be destroyed, should
		 * not access ops any more.
		 */
		vma->vm_ops = NULL;
		list_del(&vma_private->list);
		kfree(vma_private);
	}
	up_read(&owning_mm->mmap_sem);
	mmput(owning_mm);
	put_task_struct(owning_process);
}

static inline char *mmap_cmd2str(enum mlx5_ib_mmap_cmd cmd)
{
	switch (cmd) {
	case MLX5_IB_MMAP_WC_PAGE:
		return "WC";
	case MLX5_IB_MMAP_REGULAR_PAGE:
		return "best effort WC";
	case MLX5_IB_MMAP_NC_PAGE:
		return "NC";
	default:
		return NULL;
	}
}

static int uar_mmap(struct mlx5_ib_dev *dev, enum mlx5_ib_mmap_cmd cmd,
		    struct vm_area_struct *vma,
		    struct mlx5_ib_ucontext *context)
{
	struct mlx5_uuar_info *uuari = &context->uuari;
	int err;
	unsigned long idx;
	phys_addr_t pfn, pa;
	pgprot_t prot;

	switch (cmd) {
	case MLX5_IB_MMAP_WC_PAGE:
/* Some architectures don't support WC memory */
#if defined(CONFIG_X86)
		if (!pat_enabled())
			return -EPERM;
#elif !(defined(CONFIG_PPC) || (defined(CONFIG_ARM) && defined(CONFIG_MMU)))
			return -EPERM;
#endif
	/* fall through */
	case MLX5_IB_MMAP_REGULAR_PAGE:
		/* For MLX5_IB_MMAP_REGULAR_PAGE do the best effort to get WC */
		prot = pgprot_writecombine(vma->vm_page_prot);
		break;
	case MLX5_IB_MMAP_NC_PAGE:
		prot = pgprot_noncached(vma->vm_page_prot);
		break;
	default:
		return -EINVAL;
	}

	if (vma->vm_end - vma->vm_start != PAGE_SIZE)
		return -EINVAL;

	idx = get_index(vma->vm_pgoff);
	if (idx >= uuari->num_uars)
		return -EINVAL;

	pfn = uar_index2pfn(dev, uuari->uars[idx].index);
	mlx5_ib_dbg(dev, "uar idx 0x%lx, pfn %pa\n", idx, &pfn);

	vma->vm_page_prot = prot;
	err = io_remap_pfn_range(vma, vma->vm_start, pfn,
				 PAGE_SIZE, vma->vm_page_prot);
	if (err) {
		mlx5_ib_err(dev, "io_remap_pfn_range failed with error=%d, vm_start=0x%lx, pfn=%pa, mmap_cmd=%s\n",
			    err, vma->vm_start, &pfn, mmap_cmd2str(cmd));
		return -EAGAIN;
	}

	pa = pfn << PAGE_SHIFT;
	mlx5_ib_dbg(dev, "mapped %s at 0x%lx, PA %pa\n", mmap_cmd2str(cmd),
		    vma->vm_start, &pa);

	return mlx5_ib_set_vma_data(vma, context);
}

static int mlx5_ib_mmap(struct ib_ucontext *ibcontext, struct vm_area_struct *vma)
{
	struct mlx5_ib_ucontext *context = to_mucontext(ibcontext);
	struct mlx5_ib_dev *dev = to_mdev(ibcontext->device);
	unsigned long command;
	phys_addr_t pfn;

	command = get_command(vma->vm_pgoff);
	switch (command) {
	case MLX5_IB_MMAP_WC_PAGE:
	case MLX5_IB_MMAP_NC_PAGE:
	case MLX5_IB_MMAP_REGULAR_PAGE:
		return uar_mmap(dev, command, vma, context);

	case MLX5_IB_MMAP_GET_CONTIGUOUS_PAGES:
		return -ENOSYS;

	case MLX5_IB_MMAP_CORE_CLOCK:
		if (vma->vm_end - vma->vm_start != PAGE_SIZE)
			return -EINVAL;

		if (vma->vm_flags & VM_WRITE)
			return -EPERM;

		/* Don't expose to user-space information it shouldn't have */
		if (PAGE_SIZE > 4096)
			return -EOPNOTSUPP;

		vma->vm_page_prot = pgprot_noncached(vma->vm_page_prot);
		pfn = (dev->mdev->iseg_base +
		       offsetof(struct mlx5_init_seg, internal_timer_h)) >>
			PAGE_SHIFT;
		if (io_remap_pfn_range(vma, vma->vm_start, pfn,
				       PAGE_SIZE, vma->vm_page_prot))
			return -EAGAIN;

		mlx5_ib_dbg(dev, "mapped internal timer at 0x%lx, PA 0x%llx\n",
			    vma->vm_start,
			    (unsigned long long)pfn << PAGE_SHIFT);
		break;

	default:
		return -EINVAL;
	}

	return 0;
}

static struct ib_pd *mlx5_ib_alloc_pd(struct ib_device *ibdev,
				      struct ib_ucontext *context,
				      struct ib_udata *udata)
{
	struct mlx5_ib_alloc_pd_resp resp;
	struct mlx5_ib_pd *pd;
	int err;

	pd = kmalloc(sizeof(*pd), GFP_KERNEL);
	if (!pd)
		return ERR_PTR(-ENOMEM);

	err = mlx5_core_alloc_pd(to_mdev(ibdev)->mdev, &pd->pdn);
	if (err) {
		kfree(pd);
		return ERR_PTR(err);
	}

	if (context) {
		resp.pdn = pd->pdn;
		if (ib_copy_to_udata(udata, &resp, sizeof(resp))) {
			mlx5_core_dealloc_pd(to_mdev(ibdev)->mdev, pd->pdn);
			kfree(pd);
			return ERR_PTR(-EFAULT);
		}
	}

	return &pd->ibpd;
}

static int mlx5_ib_dealloc_pd(struct ib_pd *pd)
{
	struct mlx5_ib_dev *mdev = to_mdev(pd->device);
	struct mlx5_ib_pd *mpd = to_mpd(pd);

	mlx5_core_dealloc_pd(mdev->mdev, mpd->pdn);
	kfree(mpd);

	return 0;
}

enum {
	MATCH_CRITERIA_ENABLE_OUTER_BIT,
	MATCH_CRITERIA_ENABLE_MISC_BIT,
	MATCH_CRITERIA_ENABLE_INNER_BIT
};

#define HEADER_IS_ZERO(match_criteria, headers)			           \
	!(memchr_inv(MLX5_ADDR_OF(fte_match_param, match_criteria, headers), \
		    0, MLX5_FLD_SZ_BYTES(fte_match_param, headers)))       \

static u8 get_match_criteria_enable(u32 *match_criteria)
{
	u8 match_criteria_enable;

	match_criteria_enable =
		(!HEADER_IS_ZERO(match_criteria, outer_headers)) <<
		MATCH_CRITERIA_ENABLE_OUTER_BIT;
	match_criteria_enable |=
		(!HEADER_IS_ZERO(match_criteria, misc_parameters)) <<
		MATCH_CRITERIA_ENABLE_MISC_BIT;
	match_criteria_enable |=
		(!HEADER_IS_ZERO(match_criteria, inner_headers)) <<
		MATCH_CRITERIA_ENABLE_INNER_BIT;

	return match_criteria_enable;
}

static void set_proto(void *outer_c, void *outer_v, u8 mask, u8 val)
{
	MLX5_SET(fte_match_set_lyr_2_4, outer_c, ip_protocol, mask);
	MLX5_SET(fte_match_set_lyr_2_4, outer_v, ip_protocol, val);
}

static void set_tos(void *outer_c, void *outer_v, u8 mask, u8 val)
{
	MLX5_SET(fte_match_set_lyr_2_4, outer_c, ip_ecn, mask);
	MLX5_SET(fte_match_set_lyr_2_4, outer_v, ip_ecn, val);
	MLX5_SET(fte_match_set_lyr_2_4, outer_c, ip_dscp, mask >> 2);
	MLX5_SET(fte_match_set_lyr_2_4, outer_v, ip_dscp, val >> 2);
}

#define LAST_ETH_FIELD vlan_tag
#define LAST_IB_FIELD sl
#define LAST_IPV4_FIELD tos
#define LAST_IPV6_FIELD traffic_class
#define LAST_TCP_UDP_FIELD src_port

/* Field is the last supported field */
#define FIELDS_NOT_SUPPORTED(filter, field)\
	memchr_inv((void *)&filter.field  +\
		   sizeof(filter.field), 0,\
		   sizeof(filter) -\
		   offsetof(typeof(filter), field) -\
		   sizeof(filter.field))

static int parse_flow_attr(u32 *match_c, u32 *match_v,
			   const union ib_flow_spec *ib_spec)
{
	void *outer_headers_c = MLX5_ADDR_OF(fte_match_param, match_c,
					     outer_headers);
	void *outer_headers_v = MLX5_ADDR_OF(fte_match_param, match_v,
					     outer_headers);
	void *misc_params_c = MLX5_ADDR_OF(fte_match_param, match_c,
					   misc_parameters);
	void *misc_params_v = MLX5_ADDR_OF(fte_match_param, match_v,
					   misc_parameters);

	switch (ib_spec->type) {
	case IB_FLOW_SPEC_ETH:
		if (FIELDS_NOT_SUPPORTED(ib_spec->eth.mask, LAST_ETH_FIELD))
			return -ENOTSUPP;

		ether_addr_copy(MLX5_ADDR_OF(fte_match_set_lyr_2_4, outer_headers_c,
					     dmac_47_16),
				ib_spec->eth.mask.dst_mac);
		ether_addr_copy(MLX5_ADDR_OF(fte_match_set_lyr_2_4, outer_headers_v,
					     dmac_47_16),
				ib_spec->eth.val.dst_mac);

		ether_addr_copy(MLX5_ADDR_OF(fte_match_set_lyr_2_4, outer_headers_c,
					     smac_47_16),
				ib_spec->eth.mask.src_mac);
		ether_addr_copy(MLX5_ADDR_OF(fte_match_set_lyr_2_4, outer_headers_v,
					     smac_47_16),
				ib_spec->eth.val.src_mac);

		if (ib_spec->eth.mask.vlan_tag) {
			MLX5_SET(fte_match_set_lyr_2_4, outer_headers_c,
				 cvlan_tag, 1);
			MLX5_SET(fte_match_set_lyr_2_4, outer_headers_v,
				 cvlan_tag, 1);

			MLX5_SET(fte_match_set_lyr_2_4, outer_headers_c,
				 first_vid, ntohs(ib_spec->eth.mask.vlan_tag));
			MLX5_SET(fte_match_set_lyr_2_4, outer_headers_v,
				 first_vid, ntohs(ib_spec->eth.val.vlan_tag));

			MLX5_SET(fte_match_set_lyr_2_4, outer_headers_c,
				 first_cfi,
				 ntohs(ib_spec->eth.mask.vlan_tag) >> 12);
			MLX5_SET(fte_match_set_lyr_2_4, outer_headers_v,
				 first_cfi,
				 ntohs(ib_spec->eth.val.vlan_tag) >> 12);

			MLX5_SET(fte_match_set_lyr_2_4, outer_headers_c,
				 first_prio,
				 ntohs(ib_spec->eth.mask.vlan_tag) >> 13);
			MLX5_SET(fte_match_set_lyr_2_4, outer_headers_v,
				 first_prio,
				 ntohs(ib_spec->eth.val.vlan_tag) >> 13);
		}
		MLX5_SET(fte_match_set_lyr_2_4, outer_headers_c,
			 ethertype, ntohs(ib_spec->eth.mask.ether_type));
		MLX5_SET(fte_match_set_lyr_2_4, outer_headers_v,
			 ethertype, ntohs(ib_spec->eth.val.ether_type));
		break;
	case IB_FLOW_SPEC_IPV4:
		if (FIELDS_NOT_SUPPORTED(ib_spec->ipv4.mask, LAST_IPV4_FIELD))
			return -ENOTSUPP;

		MLX5_SET(fte_match_set_lyr_2_4, outer_headers_c,
			 ethertype, 0xffff);
		MLX5_SET(fte_match_set_lyr_2_4, outer_headers_v,
			 ethertype, ETH_P_IP);

		memcpy(MLX5_ADDR_OF(fte_match_set_lyr_2_4, outer_headers_c,
				    src_ipv4_src_ipv6.ipv4_layout.ipv4),
		       &ib_spec->ipv4.mask.src_ip,
		       sizeof(ib_spec->ipv4.mask.src_ip));
		memcpy(MLX5_ADDR_OF(fte_match_set_lyr_2_4, outer_headers_v,
				    src_ipv4_src_ipv6.ipv4_layout.ipv4),
		       &ib_spec->ipv4.val.src_ip,
		       sizeof(ib_spec->ipv4.val.src_ip));
		memcpy(MLX5_ADDR_OF(fte_match_set_lyr_2_4, outer_headers_c,
				    dst_ipv4_dst_ipv6.ipv4_layout.ipv4),
		       &ib_spec->ipv4.mask.dst_ip,
		       sizeof(ib_spec->ipv4.mask.dst_ip));
		memcpy(MLX5_ADDR_OF(fte_match_set_lyr_2_4, outer_headers_v,
				    dst_ipv4_dst_ipv6.ipv4_layout.ipv4),
		       &ib_spec->ipv4.val.dst_ip,
		       sizeof(ib_spec->ipv4.val.dst_ip));

		set_tos(outer_headers_c, outer_headers_v,
			ib_spec->ipv4.mask.tos, ib_spec->ipv4.val.tos);

		set_proto(outer_headers_c, outer_headers_v,
			  ib_spec->ipv4.mask.proto, ib_spec->ipv4.val.proto);
		break;
	case IB_FLOW_SPEC_IPV6:
		if (FIELDS_NOT_SUPPORTED(ib_spec->ipv6.mask, LAST_IPV6_FIELD))
			return -ENOTSUPP;

		MLX5_SET(fte_match_set_lyr_2_4, outer_headers_c,
			 ethertype, 0xffff);
		MLX5_SET(fte_match_set_lyr_2_4, outer_headers_v,
			 ethertype, ETH_P_IPV6);

		memcpy(MLX5_ADDR_OF(fte_match_set_lyr_2_4, outer_headers_c,
				    src_ipv4_src_ipv6.ipv6_layout.ipv6),
		       &ib_spec->ipv6.mask.src_ip,
		       sizeof(ib_spec->ipv6.mask.src_ip));
		memcpy(MLX5_ADDR_OF(fte_match_set_lyr_2_4, outer_headers_v,
				    src_ipv4_src_ipv6.ipv6_layout.ipv6),
		       &ib_spec->ipv6.val.src_ip,
		       sizeof(ib_spec->ipv6.val.src_ip));
		memcpy(MLX5_ADDR_OF(fte_match_set_lyr_2_4, outer_headers_c,
				    dst_ipv4_dst_ipv6.ipv6_layout.ipv6),
		       &ib_spec->ipv6.mask.dst_ip,
		       sizeof(ib_spec->ipv6.mask.dst_ip));
		memcpy(MLX5_ADDR_OF(fte_match_set_lyr_2_4, outer_headers_v,
				    dst_ipv4_dst_ipv6.ipv6_layout.ipv6),
		       &ib_spec->ipv6.val.dst_ip,
		       sizeof(ib_spec->ipv6.val.dst_ip));

		set_tos(outer_headers_c, outer_headers_v,
			ib_spec->ipv6.mask.traffic_class,
			ib_spec->ipv6.val.traffic_class);

		set_proto(outer_headers_c, outer_headers_v,
			  ib_spec->ipv6.mask.next_hdr,
			  ib_spec->ipv6.val.next_hdr);

		MLX5_SET(fte_match_set_misc, misc_params_c,
			 outer_ipv6_flow_label,
			 ntohl(ib_spec->ipv6.mask.flow_label));
		MLX5_SET(fte_match_set_misc, misc_params_v,
			 outer_ipv6_flow_label,
			 ntohl(ib_spec->ipv6.val.flow_label));
		break;
	case IB_FLOW_SPEC_TCP:
		if (FIELDS_NOT_SUPPORTED(ib_spec->tcp_udp.mask,
					 LAST_TCP_UDP_FIELD))
			return -ENOTSUPP;

		MLX5_SET(fte_match_set_lyr_2_4, outer_headers_c, ip_protocol,
			 0xff);
		MLX5_SET(fte_match_set_lyr_2_4, outer_headers_v, ip_protocol,
			 IPPROTO_TCP);

		MLX5_SET(fte_match_set_lyr_2_4, outer_headers_c, tcp_sport,
			 ntohs(ib_spec->tcp_udp.mask.src_port));
		MLX5_SET(fte_match_set_lyr_2_4, outer_headers_v, tcp_sport,
			 ntohs(ib_spec->tcp_udp.val.src_port));

		MLX5_SET(fte_match_set_lyr_2_4, outer_headers_c, tcp_dport,
			 ntohs(ib_spec->tcp_udp.mask.dst_port));
		MLX5_SET(fte_match_set_lyr_2_4, outer_headers_v, tcp_dport,
			 ntohs(ib_spec->tcp_udp.val.dst_port));
		break;
	case IB_FLOW_SPEC_UDP:
		if (FIELDS_NOT_SUPPORTED(ib_spec->tcp_udp.mask,
					 LAST_TCP_UDP_FIELD))
			return -ENOTSUPP;

		MLX5_SET(fte_match_set_lyr_2_4, outer_headers_c, ip_protocol,
			 0xff);
		MLX5_SET(fte_match_set_lyr_2_4, outer_headers_v, ip_protocol,
			 IPPROTO_UDP);

		MLX5_SET(fte_match_set_lyr_2_4, outer_headers_c, udp_sport,
			 ntohs(ib_spec->tcp_udp.mask.src_port));
		MLX5_SET(fte_match_set_lyr_2_4, outer_headers_v, udp_sport,
			 ntohs(ib_spec->tcp_udp.val.src_port));

		MLX5_SET(fte_match_set_lyr_2_4, outer_headers_c, udp_dport,
			 ntohs(ib_spec->tcp_udp.mask.dst_port));
		MLX5_SET(fte_match_set_lyr_2_4, outer_headers_v, udp_dport,
			 ntohs(ib_spec->tcp_udp.val.dst_port));
		break;
	default:
		return -EINVAL;
	}

	return 0;
}

/* If a flow could catch both multicast and unicast packets,
 * it won't fall into the multicast flow steering table and this rule
 * could steal other multicast packets.
 */
static bool flow_is_multicast_only(struct ib_flow_attr *ib_attr)
{
	struct ib_flow_spec_eth *eth_spec;

	if (ib_attr->type != IB_FLOW_ATTR_NORMAL ||
	    ib_attr->size < sizeof(struct ib_flow_attr) +
	    sizeof(struct ib_flow_spec_eth) ||
	    ib_attr->num_of_specs < 1)
		return false;

	eth_spec = (struct ib_flow_spec_eth *)(ib_attr + 1);
	if (eth_spec->type != IB_FLOW_SPEC_ETH ||
	    eth_spec->size != sizeof(*eth_spec))
		return false;

	return is_multicast_ether_addr(eth_spec->mask.dst_mac) &&
	       is_multicast_ether_addr(eth_spec->val.dst_mac);
}

static bool is_valid_attr(const struct ib_flow_attr *flow_attr)
{
	union ib_flow_spec *ib_spec = (union ib_flow_spec *)(flow_attr + 1);
	bool has_ipv4_spec = false;
	bool eth_type_ipv4 = true;
	unsigned int spec_index;

	/* Validate that ethertype is correct */
	for (spec_index = 0; spec_index < flow_attr->num_of_specs; spec_index++) {
		if (ib_spec->type == IB_FLOW_SPEC_ETH &&
		    ib_spec->eth.mask.ether_type) {
			if (!((ib_spec->eth.mask.ether_type == htons(0xffff)) &&
			      ib_spec->eth.val.ether_type == htons(ETH_P_IP)))
				eth_type_ipv4 = false;
		} else if (ib_spec->type == IB_FLOW_SPEC_IPV4) {
			has_ipv4_spec = true;
		}
		ib_spec = (void *)ib_spec + ib_spec->size;
	}
	return !has_ipv4_spec || eth_type_ipv4;
}

static void put_flow_table(struct mlx5_ib_dev *dev,
			   struct mlx5_ib_flow_prio *prio, bool ft_added)
{
	prio->refcount -= !!ft_added;
	if (!prio->refcount) {
		mlx5_destroy_flow_table(prio->flow_table);
		prio->flow_table = NULL;
	}
}

static int mlx5_ib_destroy_flow(struct ib_flow *flow_id)
{
	struct mlx5_ib_dev *dev = to_mdev(flow_id->qp->device);
	struct mlx5_ib_flow_handler *handler = container_of(flow_id,
							  struct mlx5_ib_flow_handler,
							  ibflow);
	struct mlx5_ib_flow_handler *iter, *tmp;

	mutex_lock(&dev->flow_db.lock);

	list_for_each_entry_safe(iter, tmp, &handler->list, list) {
		mlx5_del_flow_rules(iter->rule);
		put_flow_table(dev, iter->prio, true);
		list_del(&iter->list);
		kfree(iter);
	}

	mlx5_del_flow_rules(handler->rule);
	put_flow_table(dev, handler->prio, true);
	mutex_unlock(&dev->flow_db.lock);

	kfree(handler);

	return 0;
}

static int ib_prio_to_core_prio(unsigned int priority, bool dont_trap)
{
	priority *= 2;
	if (!dont_trap)
		priority++;
	return priority;
}

enum flow_table_type {
	MLX5_IB_FT_RX,
	MLX5_IB_FT_TX
};

#define MLX5_FS_MAX_TYPES	 10
#define MLX5_FS_MAX_ENTRIES	 32000UL
static struct mlx5_ib_flow_prio *get_flow_table(struct mlx5_ib_dev *dev,
						struct ib_flow_attr *flow_attr,
						enum flow_table_type ft_type)
{
	bool dont_trap = flow_attr->flags & IB_FLOW_ATTR_FLAGS_DONT_TRAP;
	struct mlx5_flow_namespace *ns = NULL;
	struct mlx5_ib_flow_prio *prio;
	struct mlx5_flow_table *ft;
	int num_entries;
	int num_groups;
	int priority;
	int err = 0;

	if (flow_attr->type == IB_FLOW_ATTR_NORMAL) {
		if (flow_is_multicast_only(flow_attr) &&
		    !dont_trap)
			priority = MLX5_IB_FLOW_MCAST_PRIO;
		else
			priority = ib_prio_to_core_prio(flow_attr->priority,
							dont_trap);
		ns = mlx5_get_flow_namespace(dev->mdev,
					     MLX5_FLOW_NAMESPACE_BYPASS);
		num_entries = MLX5_FS_MAX_ENTRIES;
		num_groups = MLX5_FS_MAX_TYPES;
		prio = &dev->flow_db.prios[priority];
	} else if (flow_attr->type == IB_FLOW_ATTR_ALL_DEFAULT ||
		   flow_attr->type == IB_FLOW_ATTR_MC_DEFAULT) {
		ns = mlx5_get_flow_namespace(dev->mdev,
					     MLX5_FLOW_NAMESPACE_LEFTOVERS);
		build_leftovers_ft_param(&priority,
					 &num_entries,
					 &num_groups);
		prio = &dev->flow_db.prios[MLX5_IB_FLOW_LEFTOVERS_PRIO];
	} else if (flow_attr->type == IB_FLOW_ATTR_SNIFFER) {
		if (!MLX5_CAP_FLOWTABLE(dev->mdev,
					allow_sniffer_and_nic_rx_shared_tir))
			return ERR_PTR(-ENOTSUPP);

		ns = mlx5_get_flow_namespace(dev->mdev, ft_type == MLX5_IB_FT_RX ?
					     MLX5_FLOW_NAMESPACE_SNIFFER_RX :
					     MLX5_FLOW_NAMESPACE_SNIFFER_TX);

		prio = &dev->flow_db.sniffer[ft_type];
		priority = 0;
		num_entries = 1;
		num_groups = 1;
	}

	if (!ns)
		return ERR_PTR(-ENOTSUPP);

	ft = prio->flow_table;
	if (!ft) {
		ft = mlx5_create_auto_grouped_flow_table(ns, priority,
							 num_entries,
							 num_groups,
							 0, 0);

		if (!IS_ERR(ft)) {
			prio->refcount = 0;
			prio->flow_table = ft;
		} else {
			err = PTR_ERR(ft);
		}
	}

	return err ? ERR_PTR(err) : prio;
}

static struct mlx5_ib_flow_handler *create_flow_rule(struct mlx5_ib_dev *dev,
						     struct mlx5_ib_flow_prio *ft_prio,
						     const struct ib_flow_attr *flow_attr,
						     struct mlx5_flow_destination *dst)
{
	struct mlx5_flow_table	*ft = ft_prio->flow_table;
	struct mlx5_ib_flow_handler *handler;
	struct mlx5_flow_act flow_act = {0};
	struct mlx5_flow_spec *spec;
	const void *ib_flow = (const void *)flow_attr + sizeof(*flow_attr);
	unsigned int spec_index;
	int err = 0;

	if (!is_valid_attr(flow_attr))
		return ERR_PTR(-EINVAL);

	spec = mlx5_vzalloc(sizeof(*spec));
	handler = kzalloc(sizeof(*handler), GFP_KERNEL);
	if (!handler || !spec) {
		err = -ENOMEM;
		goto free;
	}

	INIT_LIST_HEAD(&handler->list);

	for (spec_index = 0; spec_index < flow_attr->num_of_specs; spec_index++) {
		err = parse_flow_attr(spec->match_criteria,
				      spec->match_value, ib_flow);
		if (err < 0)
			goto free;

		ib_flow += ((union ib_flow_spec *)ib_flow)->size;
	}

	spec->match_criteria_enable = get_match_criteria_enable(spec->match_criteria);
	flow_act.action = dst ? MLX5_FLOW_CONTEXT_ACTION_FWD_DEST :
		MLX5_FLOW_CONTEXT_ACTION_FWD_NEXT_PRIO;
	flow_act.flow_tag = MLX5_FS_DEFAULT_FLOW_TAG;
	handler->rule = mlx5_add_flow_rules(ft, spec,
					    &flow_act,
					    dst, 1);

	if (IS_ERR(handler->rule)) {
		err = PTR_ERR(handler->rule);
		goto free;
	}

	ft_prio->refcount++;
	handler->prio = ft_prio;

	ft_prio->flow_table = ft;
free:
	if (err)
		kfree(handler);
	kvfree(spec);
	return err ? ERR_PTR(err) : handler;
}

static struct mlx5_ib_flow_handler *create_dont_trap_rule(struct mlx5_ib_dev *dev,
							  struct mlx5_ib_flow_prio *ft_prio,
							  struct ib_flow_attr *flow_attr,
							  struct mlx5_flow_destination *dst)
{
	struct mlx5_ib_flow_handler *handler_dst = NULL;
	struct mlx5_ib_flow_handler *handler = NULL;

	handler = create_flow_rule(dev, ft_prio, flow_attr, NULL);
	if (!IS_ERR(handler)) {
		handler_dst = create_flow_rule(dev, ft_prio,
					       flow_attr, dst);
		if (IS_ERR(handler_dst)) {
			mlx5_del_flow_rules(handler->rule);
			ft_prio->refcount--;
			kfree(handler);
			handler = handler_dst;
		} else {
			list_add(&handler_dst->list, &handler->list);
		}
	}

	return handler;
}
enum {
	LEFTOVERS_MC,
	LEFTOVERS_UC,
};

static struct mlx5_ib_flow_handler *create_leftovers_rule(struct mlx5_ib_dev *dev,
							  struct mlx5_ib_flow_prio *ft_prio,
							  struct ib_flow_attr *flow_attr,
							  struct mlx5_flow_destination *dst)
{
	struct mlx5_ib_flow_handler *handler_ucast = NULL;
	struct mlx5_ib_flow_handler *handler = NULL;

	static struct {
		struct ib_flow_attr	flow_attr;
		struct ib_flow_spec_eth eth_flow;
	} leftovers_specs[] = {
		[LEFTOVERS_MC] = {
			.flow_attr = {
				.num_of_specs = 1,
				.size = sizeof(leftovers_specs[0])
			},
			.eth_flow = {
				.type = IB_FLOW_SPEC_ETH,
				.size = sizeof(struct ib_flow_spec_eth),
				.mask = {.dst_mac = {0x1} },
				.val =  {.dst_mac = {0x1} }
			}
		},
		[LEFTOVERS_UC] = {
			.flow_attr = {
				.num_of_specs = 1,
				.size = sizeof(leftovers_specs[0])
			},
			.eth_flow = {
				.type = IB_FLOW_SPEC_ETH,
				.size = sizeof(struct ib_flow_spec_eth),
				.mask = {.dst_mac = {0x1} },
				.val = {.dst_mac = {} }
			}
		}
	};

	handler = create_flow_rule(dev, ft_prio,
				   &leftovers_specs[LEFTOVERS_MC].flow_attr,
				   dst);
	if (!IS_ERR(handler) &&
	    flow_attr->type == IB_FLOW_ATTR_ALL_DEFAULT) {
		handler_ucast = create_flow_rule(dev, ft_prio,
						 &leftovers_specs[LEFTOVERS_UC].flow_attr,
						 dst);
		if (IS_ERR(handler_ucast)) {
			mlx5_del_flow_rules(handler->rule);
			ft_prio->refcount--;
			kfree(handler);
			handler = handler_ucast;
		} else {
			list_add(&handler_ucast->list, &handler->list);
		}
	}

	return handler;
}

static struct mlx5_ib_flow_handler *create_sniffer_rule(struct mlx5_ib_dev *dev,
							struct mlx5_ib_flow_prio *ft_rx,
							struct mlx5_ib_flow_prio *ft_tx,
							struct mlx5_flow_destination *dst)
{
	struct mlx5_ib_flow_handler *handler_rx;
	struct mlx5_ib_flow_handler *handler_tx;
	int err;
	static const struct ib_flow_attr flow_attr  = {
		.num_of_specs = 0,
		.size = sizeof(flow_attr)
	};

	handler_rx = create_flow_rule(dev, ft_rx, &flow_attr, dst);
	if (IS_ERR(handler_rx)) {
		err = PTR_ERR(handler_rx);
		goto err;
	}

	handler_tx = create_flow_rule(dev, ft_tx, &flow_attr, dst);
	if (IS_ERR(handler_tx)) {
		err = PTR_ERR(handler_tx);
		goto err_tx;
	}

	list_add(&handler_tx->list, &handler_rx->list);

	return handler_rx;

err_tx:
	mlx5_del_flow_rules(handler_rx->rule);
	ft_rx->refcount--;
	kfree(handler_rx);
err:
	return ERR_PTR(err);
}

static struct ib_flow *mlx5_ib_create_flow(struct ib_qp *qp,
					   struct ib_flow_attr *flow_attr,
					   int domain)
{
	struct mlx5_ib_dev *dev = to_mdev(qp->device);
	struct mlx5_ib_qp *mqp = to_mqp(qp);
	struct mlx5_ib_flow_handler *handler = NULL;
	struct mlx5_flow_destination *dst = NULL;
	struct mlx5_ib_flow_prio *ft_prio_tx = NULL;
	struct mlx5_ib_flow_prio *ft_prio;
	int err;

	if (flow_attr->priority > MLX5_IB_FLOW_LAST_PRIO)
		return ERR_PTR(-ENOSPC);

	if (domain != IB_FLOW_DOMAIN_USER ||
	    flow_attr->port > MLX5_CAP_GEN(dev->mdev, num_ports) ||
	    (flow_attr->flags & ~IB_FLOW_ATTR_FLAGS_DONT_TRAP))
		return ERR_PTR(-EINVAL);

	dst = kzalloc(sizeof(*dst), GFP_KERNEL);
	if (!dst)
		return ERR_PTR(-ENOMEM);

	mutex_lock(&dev->flow_db.lock);

	ft_prio = get_flow_table(dev, flow_attr, MLX5_IB_FT_RX);
	if (IS_ERR(ft_prio)) {
		err = PTR_ERR(ft_prio);
		goto unlock;
	}
	if (flow_attr->type == IB_FLOW_ATTR_SNIFFER) {
		ft_prio_tx = get_flow_table(dev, flow_attr, MLX5_IB_FT_TX);
		if (IS_ERR(ft_prio_tx)) {
			err = PTR_ERR(ft_prio_tx);
			ft_prio_tx = NULL;
			goto destroy_ft;
		}
	}

	dst->type = MLX5_FLOW_DESTINATION_TYPE_TIR;
	if (mqp->flags & MLX5_IB_QP_RSS)
		dst->tir_num = mqp->rss_qp.tirn;
	else
		dst->tir_num = mqp->raw_packet_qp.rq.tirn;

	if (flow_attr->type == IB_FLOW_ATTR_NORMAL) {
		if (flow_attr->flags & IB_FLOW_ATTR_FLAGS_DONT_TRAP)  {
			handler = create_dont_trap_rule(dev, ft_prio,
							flow_attr, dst);
		} else {
			handler = create_flow_rule(dev, ft_prio, flow_attr,
						   dst);
		}
	} else if (flow_attr->type == IB_FLOW_ATTR_ALL_DEFAULT ||
		   flow_attr->type == IB_FLOW_ATTR_MC_DEFAULT) {
		handler = create_leftovers_rule(dev, ft_prio, flow_attr,
						dst);
	} else if (flow_attr->type == IB_FLOW_ATTR_SNIFFER) {
		handler = create_sniffer_rule(dev, ft_prio, ft_prio_tx, dst);
	} else {
		err = -EINVAL;
		goto destroy_ft;
	}

	if (IS_ERR(handler)) {
		err = PTR_ERR(handler);
		handler = NULL;
		goto destroy_ft;
	}

	mutex_unlock(&dev->flow_db.lock);
	kfree(dst);

	return &handler->ibflow;

destroy_ft:
	put_flow_table(dev, ft_prio, false);
	if (ft_prio_tx)
		put_flow_table(dev, ft_prio_tx, false);
unlock:
	mutex_unlock(&dev->flow_db.lock);
	kfree(dst);
	kfree(handler);
	return ERR_PTR(err);
}

static int mlx5_ib_mcg_attach(struct ib_qp *ibqp, union ib_gid *gid, u16 lid)
{
	struct mlx5_ib_dev *dev = to_mdev(ibqp->device);
	int err;

	err = mlx5_core_attach_mcg(dev->mdev, gid, ibqp->qp_num);
	if (err)
		mlx5_ib_warn(dev, "failed attaching QPN 0x%x, MGID %pI6\n",
			     ibqp->qp_num, gid->raw);

	return err;
}

static int mlx5_ib_mcg_detach(struct ib_qp *ibqp, union ib_gid *gid, u16 lid)
{
	struct mlx5_ib_dev *dev = to_mdev(ibqp->device);
	int err;

	err = mlx5_core_detach_mcg(dev->mdev, gid, ibqp->qp_num);
	if (err)
		mlx5_ib_warn(dev, "failed detaching QPN 0x%x, MGID %pI6\n",
			     ibqp->qp_num, gid->raw);

	return err;
}

static int init_node_data(struct mlx5_ib_dev *dev)
{
	int err;

	err = mlx5_query_node_desc(dev, dev->ib_dev.node_desc);
	if (err)
		return err;

	dev->mdev->rev_id = dev->mdev->pdev->revision;

	return mlx5_query_node_guid(dev, &dev->ib_dev.node_guid);
}

static ssize_t show_fw_pages(struct device *device, struct device_attribute *attr,
			     char *buf)
{
	struct mlx5_ib_dev *dev =
		container_of(device, struct mlx5_ib_dev, ib_dev.dev);

	return sprintf(buf, "%d\n", dev->mdev->priv.fw_pages);
}

static ssize_t show_reg_pages(struct device *device,
			      struct device_attribute *attr, char *buf)
{
	struct mlx5_ib_dev *dev =
		container_of(device, struct mlx5_ib_dev, ib_dev.dev);

	return sprintf(buf, "%d\n", atomic_read(&dev->mdev->priv.reg_pages));
}

static ssize_t show_hca(struct device *device, struct device_attribute *attr,
			char *buf)
{
	struct mlx5_ib_dev *dev =
		container_of(device, struct mlx5_ib_dev, ib_dev.dev);
	return sprintf(buf, "MT%d\n", dev->mdev->pdev->device);
}

static ssize_t show_rev(struct device *device, struct device_attribute *attr,
			char *buf)
{
	struct mlx5_ib_dev *dev =
		container_of(device, struct mlx5_ib_dev, ib_dev.dev);
	return sprintf(buf, "%x\n", dev->mdev->rev_id);
}

static ssize_t show_board(struct device *device, struct device_attribute *attr,
			  char *buf)
{
	struct mlx5_ib_dev *dev =
		container_of(device, struct mlx5_ib_dev, ib_dev.dev);
	return sprintf(buf, "%.*s\n", MLX5_BOARD_ID_LEN,
		       dev->mdev->board_id);
}

static DEVICE_ATTR(hw_rev,   S_IRUGO, show_rev,    NULL);
static DEVICE_ATTR(hca_type, S_IRUGO, show_hca,    NULL);
static DEVICE_ATTR(board_id, S_IRUGO, show_board,  NULL);
static DEVICE_ATTR(fw_pages, S_IRUGO, show_fw_pages, NULL);
static DEVICE_ATTR(reg_pages, S_IRUGO, show_reg_pages, NULL);

static struct device_attribute *mlx5_class_attributes[] = {
	&dev_attr_hw_rev,
	&dev_attr_hca_type,
	&dev_attr_board_id,
	&dev_attr_fw_pages,
	&dev_attr_reg_pages,
};

static void pkey_change_handler(struct work_struct *work)
{
	struct mlx5_ib_port_resources *ports =
		container_of(work, struct mlx5_ib_port_resources,
			     pkey_change_work);

	mutex_lock(&ports->devr->mutex);
	mlx5_ib_gsi_pkey_change(ports->gsi);
	mutex_unlock(&ports->devr->mutex);
}

static void mlx5_ib_handle_internal_error(struct mlx5_ib_dev *ibdev)
{
	struct mlx5_ib_qp *mqp;
	struct mlx5_ib_cq *send_mcq, *recv_mcq;
	struct mlx5_core_cq *mcq;
	struct list_head cq_armed_list;
	unsigned long flags_qp;
	unsigned long flags_cq;
	unsigned long flags;

	INIT_LIST_HEAD(&cq_armed_list);

	/* Go over qp list reside on that ibdev, sync with create/destroy qp.*/
	spin_lock_irqsave(&ibdev->reset_flow_resource_lock, flags);
	list_for_each_entry(mqp, &ibdev->qp_list, qps_list) {
		spin_lock_irqsave(&mqp->sq.lock, flags_qp);
		if (mqp->sq.tail != mqp->sq.head) {
			send_mcq = to_mcq(mqp->ibqp.send_cq);
			spin_lock_irqsave(&send_mcq->lock, flags_cq);
			if (send_mcq->mcq.comp &&
			    mqp->ibqp.send_cq->comp_handler) {
				if (!send_mcq->mcq.reset_notify_added) {
					send_mcq->mcq.reset_notify_added = 1;
					list_add_tail(&send_mcq->mcq.reset_notify,
						      &cq_armed_list);
				}
			}
			spin_unlock_irqrestore(&send_mcq->lock, flags_cq);
		}
		spin_unlock_irqrestore(&mqp->sq.lock, flags_qp);
		spin_lock_irqsave(&mqp->rq.lock, flags_qp);
		/* no handling is needed for SRQ */
		if (!mqp->ibqp.srq) {
			if (mqp->rq.tail != mqp->rq.head) {
				recv_mcq = to_mcq(mqp->ibqp.recv_cq);
				spin_lock_irqsave(&recv_mcq->lock, flags_cq);
				if (recv_mcq->mcq.comp &&
				    mqp->ibqp.recv_cq->comp_handler) {
					if (!recv_mcq->mcq.reset_notify_added) {
						recv_mcq->mcq.reset_notify_added = 1;
						list_add_tail(&recv_mcq->mcq.reset_notify,
							      &cq_armed_list);
					}
				}
				spin_unlock_irqrestore(&recv_mcq->lock,
						       flags_cq);
			}
		}
		spin_unlock_irqrestore(&mqp->rq.lock, flags_qp);
	}
	/*At that point all inflight post send were put to be executed as of we
	 * lock/unlock above locks Now need to arm all involved CQs.
	 */
	list_for_each_entry(mcq, &cq_armed_list, reset_notify) {
		mcq->comp(mcq);
	}
	spin_unlock_irqrestore(&ibdev->reset_flow_resource_lock, flags);
}

static void mlx5_ib_event(struct mlx5_core_dev *dev, void *context,
			  enum mlx5_dev_event event, unsigned long param)
{
	struct mlx5_ib_dev *ibdev = (struct mlx5_ib_dev *)context;
	struct ib_event ibev;

	u8 port = 0;

	switch (event) {
	case MLX5_DEV_EVENT_SYS_ERROR:
		ibdev->ib_active = false;
		ibev.event = IB_EVENT_DEVICE_FATAL;
		mlx5_ib_handle_internal_error(ibdev);
		break;

	case MLX5_DEV_EVENT_PORT_UP:
	case MLX5_DEV_EVENT_PORT_DOWN:
	case MLX5_DEV_EVENT_PORT_INITIALIZED:
		port = (u8)param;

		/* In RoCE, port up/down events are handled in
		 * mlx5_netdev_event().
		 */
		if (mlx5_ib_port_link_layer(&ibdev->ib_dev, port) ==
			IB_LINK_LAYER_ETHERNET)
			return;

		ibev.event = (event == MLX5_DEV_EVENT_PORT_UP) ?
			     IB_EVENT_PORT_ACTIVE : IB_EVENT_PORT_ERR;
		break;

	case MLX5_DEV_EVENT_LID_CHANGE:
		ibev.event = IB_EVENT_LID_CHANGE;
		port = (u8)param;
		break;

	case MLX5_DEV_EVENT_PKEY_CHANGE:
		ibev.event = IB_EVENT_PKEY_CHANGE;
		port = (u8)param;

		schedule_work(&ibdev->devr.ports[port - 1].pkey_change_work);
		break;

	case MLX5_DEV_EVENT_GUID_CHANGE:
		ibev.event = IB_EVENT_GID_CHANGE;
		port = (u8)param;
		break;

	case MLX5_DEV_EVENT_CLIENT_REREG:
		ibev.event = IB_EVENT_CLIENT_REREGISTER;
		port = (u8)param;
		break;
	default:
		return;
	}

	ibev.device	      = &ibdev->ib_dev;
	ibev.element.port_num = port;

	if (port < 1 || port > ibdev->num_ports) {
		mlx5_ib_warn(ibdev, "warning: event on port %d\n", port);
		return;
	}

	if (ibdev->ib_active)
		ib_dispatch_event(&ibev);
}

static void get_ext_port_caps(struct mlx5_ib_dev *dev)
{
	int port;

	for (port = 1; port <= MLX5_CAP_GEN(dev->mdev, num_ports); port++)
		mlx5_query_ext_port_caps(dev, port);
}

static int get_port_caps(struct mlx5_ib_dev *dev)
{
	struct ib_device_attr *dprops = NULL;
	struct ib_port_attr *pprops = NULL;
	int err = -ENOMEM;
	int port;
	struct ib_udata uhw = {.inlen = 0, .outlen = 0};

	pprops = kmalloc(sizeof(*pprops), GFP_KERNEL);
	if (!pprops)
		goto out;

	dprops = kmalloc(sizeof(*dprops), GFP_KERNEL);
	if (!dprops)
		goto out;

	err = mlx5_ib_query_device(&dev->ib_dev, dprops, &uhw);
	if (err) {
		mlx5_ib_warn(dev, "query_device failed %d\n", err);
		goto out;
	}

	for (port = 1; port <= MLX5_CAP_GEN(dev->mdev, num_ports); port++) {
		err = mlx5_ib_query_port(&dev->ib_dev, port, pprops);
		if (err) {
			mlx5_ib_warn(dev, "query_port %d failed %d\n",
				     port, err);
			break;
		}
		dev->mdev->port_caps[port - 1].pkey_table_len =
						dprops->max_pkeys;
		dev->mdev->port_caps[port - 1].gid_table_len =
						pprops->gid_tbl_len;
		mlx5_ib_dbg(dev, "pkey_table_len %d, gid_table_len %d\n",
			    dprops->max_pkeys, pprops->gid_tbl_len);
	}

out:
	kfree(pprops);
	kfree(dprops);

	return err;
}

static void destroy_umrc_res(struct mlx5_ib_dev *dev)
{
	int err;

	err = mlx5_mr_cache_cleanup(dev);
	if (err)
		mlx5_ib_warn(dev, "mr cache cleanup failed\n");

	mlx5_ib_destroy_qp(dev->umrc.qp);
	ib_free_cq(dev->umrc.cq);
	ib_dealloc_pd(dev->umrc.pd);
}

enum {
	MAX_UMR_WR = 128,
};

static int create_umr_res(struct mlx5_ib_dev *dev)
{
	struct ib_qp_init_attr *init_attr = NULL;
	struct ib_qp_attr *attr = NULL;
	struct ib_pd *pd;
	struct ib_cq *cq;
	struct ib_qp *qp;
	int ret;

	attr = kzalloc(sizeof(*attr), GFP_KERNEL);
	init_attr = kzalloc(sizeof(*init_attr), GFP_KERNEL);
	if (!attr || !init_attr) {
		ret = -ENOMEM;
		goto error_0;
	}

	pd = ib_alloc_pd(&dev->ib_dev, 0);
	if (IS_ERR(pd)) {
		mlx5_ib_dbg(dev, "Couldn't create PD for sync UMR QP\n");
		ret = PTR_ERR(pd);
		goto error_0;
	}

	cq = ib_alloc_cq(&dev->ib_dev, NULL, 128, 0, IB_POLL_SOFTIRQ);
	if (IS_ERR(cq)) {
		mlx5_ib_dbg(dev, "Couldn't create CQ for sync UMR QP\n");
		ret = PTR_ERR(cq);
		goto error_2;
	}

	init_attr->send_cq = cq;
	init_attr->recv_cq = cq;
	init_attr->sq_sig_type = IB_SIGNAL_ALL_WR;
	init_attr->cap.max_send_wr = MAX_UMR_WR;
	init_attr->cap.max_send_sge = 1;
	init_attr->qp_type = MLX5_IB_QPT_REG_UMR;
	init_attr->port_num = 1;
	qp = mlx5_ib_create_qp(pd, init_attr, NULL);
	if (IS_ERR(qp)) {
		mlx5_ib_dbg(dev, "Couldn't create sync UMR QP\n");
		ret = PTR_ERR(qp);
		goto error_3;
	}
	qp->device     = &dev->ib_dev;
	qp->real_qp    = qp;
	qp->uobject    = NULL;
	qp->qp_type    = MLX5_IB_QPT_REG_UMR;

	attr->qp_state = IB_QPS_INIT;
	attr->port_num = 1;
	ret = mlx5_ib_modify_qp(qp, attr, IB_QP_STATE | IB_QP_PKEY_INDEX |
				IB_QP_PORT, NULL);
	if (ret) {
		mlx5_ib_dbg(dev, "Couldn't modify UMR QP\n");
		goto error_4;
	}

	memset(attr, 0, sizeof(*attr));
	attr->qp_state = IB_QPS_RTR;
	attr->path_mtu = IB_MTU_256;

	ret = mlx5_ib_modify_qp(qp, attr, IB_QP_STATE, NULL);
	if (ret) {
		mlx5_ib_dbg(dev, "Couldn't modify umr QP to rtr\n");
		goto error_4;
	}

	memset(attr, 0, sizeof(*attr));
	attr->qp_state = IB_QPS_RTS;
	ret = mlx5_ib_modify_qp(qp, attr, IB_QP_STATE, NULL);
	if (ret) {
		mlx5_ib_dbg(dev, "Couldn't modify umr QP to rts\n");
		goto error_4;
	}

	dev->umrc.qp = qp;
	dev->umrc.cq = cq;
	dev->umrc.pd = pd;

	sema_init(&dev->umrc.sem, MAX_UMR_WR);
	ret = mlx5_mr_cache_init(dev);
	if (ret) {
		mlx5_ib_warn(dev, "mr cache init failed %d\n", ret);
		goto error_4;
	}

	kfree(attr);
	kfree(init_attr);

	return 0;

error_4:
	mlx5_ib_destroy_qp(qp);

error_3:
	ib_free_cq(cq);

error_2:
	ib_dealloc_pd(pd);

error_0:
	kfree(attr);
	kfree(init_attr);
	return ret;
}

static int create_dev_resources(struct mlx5_ib_resources *devr)
{
	struct ib_srq_init_attr attr;
	struct mlx5_ib_dev *dev;
	struct ib_cq_init_attr cq_attr = {.cqe = 1};
	int port;
	int ret = 0;

	dev = container_of(devr, struct mlx5_ib_dev, devr);

	mutex_init(&devr->mutex);

	devr->p0 = mlx5_ib_alloc_pd(&dev->ib_dev, NULL, NULL);
	if (IS_ERR(devr->p0)) {
		ret = PTR_ERR(devr->p0);
		goto error0;
	}
	devr->p0->device  = &dev->ib_dev;
	devr->p0->uobject = NULL;
	atomic_set(&devr->p0->usecnt, 0);

	devr->c0 = mlx5_ib_create_cq(&dev->ib_dev, &cq_attr, NULL, NULL);
	if (IS_ERR(devr->c0)) {
		ret = PTR_ERR(devr->c0);
		goto error1;
	}
	devr->c0->device        = &dev->ib_dev;
	devr->c0->uobject       = NULL;
	devr->c0->comp_handler  = NULL;
	devr->c0->event_handler = NULL;
	devr->c0->cq_context    = NULL;
	atomic_set(&devr->c0->usecnt, 0);

	devr->x0 = mlx5_ib_alloc_xrcd(&dev->ib_dev, NULL, NULL);
	if (IS_ERR(devr->x0)) {
		ret = PTR_ERR(devr->x0);
		goto error2;
	}
	devr->x0->device = &dev->ib_dev;
	devr->x0->inode = NULL;
	atomic_set(&devr->x0->usecnt, 0);
	mutex_init(&devr->x0->tgt_qp_mutex);
	INIT_LIST_HEAD(&devr->x0->tgt_qp_list);

	devr->x1 = mlx5_ib_alloc_xrcd(&dev->ib_dev, NULL, NULL);
	if (IS_ERR(devr->x1)) {
		ret = PTR_ERR(devr->x1);
		goto error3;
	}
	devr->x1->device = &dev->ib_dev;
	devr->x1->inode = NULL;
	atomic_set(&devr->x1->usecnt, 0);
	mutex_init(&devr->x1->tgt_qp_mutex);
	INIT_LIST_HEAD(&devr->x1->tgt_qp_list);

	memset(&attr, 0, sizeof(attr));
	attr.attr.max_sge = 1;
	attr.attr.max_wr = 1;
	attr.srq_type = IB_SRQT_XRC;
	attr.ext.xrc.cq = devr->c0;
	attr.ext.xrc.xrcd = devr->x0;

	devr->s0 = mlx5_ib_create_srq(devr->p0, &attr, NULL);
	if (IS_ERR(devr->s0)) {
		ret = PTR_ERR(devr->s0);
		goto error4;
	}
	devr->s0->device	= &dev->ib_dev;
	devr->s0->pd		= devr->p0;
	devr->s0->uobject       = NULL;
	devr->s0->event_handler = NULL;
	devr->s0->srq_context   = NULL;
	devr->s0->srq_type      = IB_SRQT_XRC;
	devr->s0->ext.xrc.xrcd	= devr->x0;
	devr->s0->ext.cq	= devr->c0;
	atomic_inc(&devr->s0->ext.xrc.xrcd->usecnt);
	atomic_inc(&devr->s0->ext.cq->usecnt);
	atomic_inc(&devr->p0->usecnt);
	atomic_set(&devr->s0->usecnt, 0);

	memset(&attr, 0, sizeof(attr));
	attr.attr.max_sge = 1;
	attr.attr.max_wr = 1;
	attr.srq_type = IB_SRQT_BASIC;
	devr->s1 = mlx5_ib_create_srq(devr->p0, &attr, NULL);
	if (IS_ERR(devr->s1)) {
		ret = PTR_ERR(devr->s1);
		goto error5;
	}
	devr->s1->device	= &dev->ib_dev;
	devr->s1->pd		= devr->p0;
	devr->s1->uobject       = NULL;
	devr->s1->event_handler = NULL;
	devr->s1->srq_context   = NULL;
	devr->s1->srq_type      = IB_SRQT_BASIC;
	devr->s1->ext.cq	= devr->c0;
	atomic_inc(&devr->p0->usecnt);
	atomic_set(&devr->s1->usecnt, 0);

	for (port = 0; port < ARRAY_SIZE(devr->ports); ++port) {
		INIT_WORK(&devr->ports[port].pkey_change_work,
			  pkey_change_handler);
		devr->ports[port].devr = devr;
	}

	return 0;

error5:
	mlx5_ib_destroy_srq(devr->s0);
error4:
	mlx5_ib_dealloc_xrcd(devr->x1);
error3:
	mlx5_ib_dealloc_xrcd(devr->x0);
error2:
	mlx5_ib_destroy_cq(devr->c0);
error1:
	mlx5_ib_dealloc_pd(devr->p0);
error0:
	return ret;
}

static void destroy_dev_resources(struct mlx5_ib_resources *devr)
{
	struct mlx5_ib_dev *dev =
		container_of(devr, struct mlx5_ib_dev, devr);
	int port;

	mlx5_ib_destroy_srq(devr->s1);
	mlx5_ib_destroy_srq(devr->s0);
	mlx5_ib_dealloc_xrcd(devr->x0);
	mlx5_ib_dealloc_xrcd(devr->x1);
	mlx5_ib_destroy_cq(devr->c0);
	mlx5_ib_dealloc_pd(devr->p0);

	/* Make sure no change P_Key work items are still executing */
	for (port = 0; port < dev->num_ports; ++port)
		cancel_work_sync(&devr->ports[port].pkey_change_work);
}

static u32 get_core_cap_flags(struct ib_device *ibdev)
{
	struct mlx5_ib_dev *dev = to_mdev(ibdev);
	enum rdma_link_layer ll = mlx5_ib_port_link_layer(ibdev, 1);
	u8 l3_type_cap = MLX5_CAP_ROCE(dev->mdev, l3_type);
	u8 roce_version_cap = MLX5_CAP_ROCE(dev->mdev, roce_version);
	u32 ret = 0;

	if (ll == IB_LINK_LAYER_INFINIBAND)
		return RDMA_CORE_PORT_IBA_IB;

	if (!(l3_type_cap & MLX5_ROCE_L3_TYPE_IPV4_CAP))
		return 0;

	if (!(l3_type_cap & MLX5_ROCE_L3_TYPE_IPV6_CAP))
		return 0;

	if (roce_version_cap & MLX5_ROCE_VERSION_1_CAP)
		ret |= RDMA_CORE_PORT_IBA_ROCE;

	if (roce_version_cap & MLX5_ROCE_VERSION_2_CAP)
		ret |= RDMA_CORE_PORT_IBA_ROCE_UDP_ENCAP;

	return ret;
}

static int mlx5_port_immutable(struct ib_device *ibdev, u8 port_num,
			       struct ib_port_immutable *immutable)
{
	struct ib_port_attr attr;
	int err;

	err = mlx5_ib_query_port(ibdev, port_num, &attr);
	if (err)
		return err;

	immutable->pkey_tbl_len = attr.pkey_tbl_len;
	immutable->gid_tbl_len = attr.gid_tbl_len;
	immutable->core_cap_flags = get_core_cap_flags(ibdev);
	immutable->max_mad_size = IB_MGMT_MAD_SIZE;

	return 0;
}

static void get_dev_fw_str(struct ib_device *ibdev, char *str,
			   size_t str_len)
{
	struct mlx5_ib_dev *dev =
		container_of(ibdev, struct mlx5_ib_dev, ib_dev);
	snprintf(str, str_len, "%d.%d.%04d", fw_rev_maj(dev->mdev),
		       fw_rev_min(dev->mdev), fw_rev_sub(dev->mdev));
}

static int mlx5_roce_lag_init(struct mlx5_ib_dev *dev)
{
	struct mlx5_core_dev *mdev = dev->mdev;
	struct mlx5_flow_namespace *ns = mlx5_get_flow_namespace(mdev,
								 MLX5_FLOW_NAMESPACE_LAG);
	struct mlx5_flow_table *ft;
	int err;

	if (!ns || !mlx5_lag_is_active(mdev))
		return 0;

	err = mlx5_cmd_create_vport_lag(mdev);
	if (err)
		return err;

	ft = mlx5_create_lag_demux_flow_table(ns, 0, 0);
	if (IS_ERR(ft)) {
		err = PTR_ERR(ft);
		goto err_destroy_vport_lag;
	}

	dev->flow_db.lag_demux_ft = ft;
	return 0;

err_destroy_vport_lag:
	mlx5_cmd_destroy_vport_lag(mdev);
	return err;
}

static void mlx5_roce_lag_cleanup(struct mlx5_ib_dev *dev)
{
	struct mlx5_core_dev *mdev = dev->mdev;

	if (dev->flow_db.lag_demux_ft) {
		mlx5_destroy_flow_table(dev->flow_db.lag_demux_ft);
		dev->flow_db.lag_demux_ft = NULL;

		mlx5_cmd_destroy_vport_lag(mdev);
	}
}

static void mlx5_remove_roce_notifier(struct mlx5_ib_dev *dev)
{
	if (dev->roce.nb.notifier_call) {
		unregister_netdevice_notifier(&dev->roce.nb);
		dev->roce.nb.notifier_call = NULL;
	}
}

static int mlx5_enable_roce(struct mlx5_ib_dev *dev)
{
	int err;

	dev->roce.nb.notifier_call = mlx5_netdev_event;
	err = register_netdevice_notifier(&dev->roce.nb);
	if (err) {
		dev->roce.nb.notifier_call = NULL;
		return err;
	}

	err = mlx5_nic_vport_enable_roce(dev->mdev);
	if (err)
		goto err_unregister_netdevice_notifier;

	err = mlx5_roce_lag_init(dev);
	if (err)
		goto err_disable_roce;

	return 0;

err_disable_roce:
	mlx5_nic_vport_disable_roce(dev->mdev);

err_unregister_netdevice_notifier:
	mlx5_remove_roce_notifier(dev);
	return err;
}

static void mlx5_disable_roce(struct mlx5_ib_dev *dev)
{
	mlx5_roce_lag_cleanup(dev);
	mlx5_nic_vport_disable_roce(dev->mdev);
}

static void mlx5_ib_dealloc_q_counters(struct mlx5_ib_dev *dev)
{
	unsigned int i;

	for (i = 0; i < dev->num_ports; i++)
		mlx5_core_dealloc_q_counter(dev->mdev,
					    dev->port[i].q_cnt_id);
}

static int mlx5_ib_alloc_q_counters(struct mlx5_ib_dev *dev)
{
	int i;
	int ret;

	for (i = 0; i < dev->num_ports; i++) {
		ret = mlx5_core_alloc_q_counter(dev->mdev,
						&dev->port[i].q_cnt_id);
		if (ret) {
			mlx5_ib_warn(dev,
				     "couldn't allocate queue counter for port %d, err %d\n",
				     i + 1, ret);
			goto dealloc_counters;
		}
	}

	return 0;

dealloc_counters:
	while (--i >= 0)
		mlx5_core_dealloc_q_counter(dev->mdev,
					    dev->port[i].q_cnt_id);

	return ret;
}

static const char * const names[] = {
	"rx_write_requests",
	"rx_read_requests",
	"rx_atomic_requests",
	"out_of_buffer",
	"out_of_sequence",
	"duplicate_request",
	"rnr_nak_retry_err",
	"packet_seq_err",
	"implied_nak_seq_err",
	"local_ack_timeout_err",
};

static const size_t stats_offsets[] = {
	MLX5_BYTE_OFF(query_q_counter_out, rx_write_requests),
	MLX5_BYTE_OFF(query_q_counter_out, rx_read_requests),
	MLX5_BYTE_OFF(query_q_counter_out, rx_atomic_requests),
	MLX5_BYTE_OFF(query_q_counter_out, out_of_buffer),
	MLX5_BYTE_OFF(query_q_counter_out, out_of_sequence),
	MLX5_BYTE_OFF(query_q_counter_out, duplicate_request),
	MLX5_BYTE_OFF(query_q_counter_out, rnr_nak_retry_err),
	MLX5_BYTE_OFF(query_q_counter_out, packet_seq_err),
	MLX5_BYTE_OFF(query_q_counter_out, implied_nak_seq_err),
	MLX5_BYTE_OFF(query_q_counter_out, local_ack_timeout_err),
};

static struct rdma_hw_stats *mlx5_ib_alloc_hw_stats(struct ib_device *ibdev,
						    u8 port_num)
{
	BUILD_BUG_ON(ARRAY_SIZE(names) != ARRAY_SIZE(stats_offsets));

	/* We support only per port stats */
	if (port_num == 0)
		return NULL;

	return rdma_alloc_hw_stats_struct(names, ARRAY_SIZE(names),
					  RDMA_HW_STATS_DEFAULT_LIFESPAN);
}

static int mlx5_ib_get_hw_stats(struct ib_device *ibdev,
				struct rdma_hw_stats *stats,
				u8 port, int index)
{
	struct mlx5_ib_dev *dev = to_mdev(ibdev);
	int outlen = MLX5_ST_SZ_BYTES(query_q_counter_out);
	void *out;
	__be32 val;
	int ret;
	int i;

	if (!port || !stats)
		return -ENOSYS;

	out = mlx5_vzalloc(outlen);
	if (!out)
		return -ENOMEM;

	ret = mlx5_core_query_q_counter(dev->mdev,
					dev->port[port - 1].q_cnt_id, 0,
					out, outlen);
	if (ret)
		goto free;

	for (i = 0; i < ARRAY_SIZE(names); i++) {
		val = *(__be32 *)(out + stats_offsets[i]);
		stats->value[i] = (u64)be32_to_cpu(val);
	}
free:
	kvfree(out);
	return ARRAY_SIZE(names);
}

static void *mlx5_ib_add(struct mlx5_core_dev *mdev)
{
	struct mlx5_ib_dev *dev;
	enum rdma_link_layer ll;
	int port_type_cap;
	const char *name;
	int err;
	int i;

	port_type_cap = MLX5_CAP_GEN(mdev, port_type);
	ll = mlx5_port_type_cap_to_rdma_ll(port_type_cap);

	if ((ll == IB_LINK_LAYER_ETHERNET) && !MLX5_CAP_GEN(mdev, roce))
		return NULL;

	printk_once(KERN_INFO "%s", mlx5_version);

	dev = (struct mlx5_ib_dev *)ib_alloc_device(sizeof(*dev));
	if (!dev)
		return NULL;

	dev->mdev = mdev;

	dev->port = kcalloc(MLX5_CAP_GEN(mdev, num_ports), sizeof(*dev->port),
			    GFP_KERNEL);
	if (!dev->port)
		goto err_dealloc;

	rwlock_init(&dev->roce.netdev_lock);
	err = get_port_caps(dev);
	if (err)
		goto err_free_port;

	if (mlx5_use_mad_ifc(dev))
		get_ext_port_caps(dev);

	MLX5_INIT_DOORBELL_LOCK(&dev->uar_lock);

	if (!mlx5_lag_is_active(mdev))
		name = "mlx5_%d";
	else
		name = "mlx5_bond_%d";

	strlcpy(dev->ib_dev.name, name, IB_DEVICE_NAME_MAX);
	dev->ib_dev.owner		= THIS_MODULE;
	dev->ib_dev.node_type		= RDMA_NODE_IB_CA;
	dev->ib_dev.local_dma_lkey	= 0 /* not supported for now */;
	dev->num_ports		= MLX5_CAP_GEN(mdev, num_ports);
	dev->ib_dev.phys_port_cnt     = dev->num_ports;
	dev->ib_dev.num_comp_vectors    =
		dev->mdev->priv.eq_table.num_comp_vectors;
	dev->ib_dev.dma_device	= &mdev->pdev->dev;

	dev->ib_dev.uverbs_abi_ver	= MLX5_IB_UVERBS_ABI_VERSION;
	dev->ib_dev.uverbs_cmd_mask	=
		(1ull << IB_USER_VERBS_CMD_GET_CONTEXT)		|
		(1ull << IB_USER_VERBS_CMD_QUERY_DEVICE)	|
		(1ull << IB_USER_VERBS_CMD_QUERY_PORT)		|
		(1ull << IB_USER_VERBS_CMD_ALLOC_PD)		|
		(1ull << IB_USER_VERBS_CMD_DEALLOC_PD)		|
		(1ull << IB_USER_VERBS_CMD_REG_MR)		|
		(1ull << IB_USER_VERBS_CMD_REREG_MR)		|
		(1ull << IB_USER_VERBS_CMD_DEREG_MR)		|
		(1ull << IB_USER_VERBS_CMD_CREATE_COMP_CHANNEL)	|
		(1ull << IB_USER_VERBS_CMD_CREATE_CQ)		|
		(1ull << IB_USER_VERBS_CMD_RESIZE_CQ)		|
		(1ull << IB_USER_VERBS_CMD_DESTROY_CQ)		|
		(1ull << IB_USER_VERBS_CMD_CREATE_QP)		|
		(1ull << IB_USER_VERBS_CMD_MODIFY_QP)		|
		(1ull << IB_USER_VERBS_CMD_QUERY_QP)		|
		(1ull << IB_USER_VERBS_CMD_DESTROY_QP)		|
		(1ull << IB_USER_VERBS_CMD_ATTACH_MCAST)	|
		(1ull << IB_USER_VERBS_CMD_DETACH_MCAST)	|
		(1ull << IB_USER_VERBS_CMD_CREATE_SRQ)		|
		(1ull << IB_USER_VERBS_CMD_MODIFY_SRQ)		|
		(1ull << IB_USER_VERBS_CMD_QUERY_SRQ)		|
		(1ull << IB_USER_VERBS_CMD_DESTROY_SRQ)		|
		(1ull << IB_USER_VERBS_CMD_CREATE_XSRQ)		|
		(1ull << IB_USER_VERBS_CMD_OPEN_QP);
	dev->ib_dev.uverbs_ex_cmd_mask =
		(1ull << IB_USER_VERBS_EX_CMD_QUERY_DEVICE)	|
		(1ull << IB_USER_VERBS_EX_CMD_CREATE_CQ)	|
		(1ull << IB_USER_VERBS_EX_CMD_CREATE_QP)	|
		(1ull << IB_USER_VERBS_EX_CMD_MODIFY_QP);

	dev->ib_dev.query_device	= mlx5_ib_query_device;
	dev->ib_dev.query_port		= mlx5_ib_query_port;
	dev->ib_dev.get_link_layer	= mlx5_ib_port_link_layer;
	if (ll == IB_LINK_LAYER_ETHERNET)
		dev->ib_dev.get_netdev	= mlx5_ib_get_netdev;
	dev->ib_dev.query_gid		= mlx5_ib_query_gid;
	dev->ib_dev.add_gid		= mlx5_ib_add_gid;
	dev->ib_dev.del_gid		= mlx5_ib_del_gid;
	dev->ib_dev.query_pkey		= mlx5_ib_query_pkey;
	dev->ib_dev.modify_device	= mlx5_ib_modify_device;
	dev->ib_dev.modify_port		= mlx5_ib_modify_port;
	dev->ib_dev.alloc_ucontext	= mlx5_ib_alloc_ucontext;
	dev->ib_dev.dealloc_ucontext	= mlx5_ib_dealloc_ucontext;
	dev->ib_dev.mmap		= mlx5_ib_mmap;
	dev->ib_dev.alloc_pd		= mlx5_ib_alloc_pd;
	dev->ib_dev.dealloc_pd		= mlx5_ib_dealloc_pd;
	dev->ib_dev.create_ah		= mlx5_ib_create_ah;
	dev->ib_dev.query_ah		= mlx5_ib_query_ah;
	dev->ib_dev.destroy_ah		= mlx5_ib_destroy_ah;
	dev->ib_dev.create_srq		= mlx5_ib_create_srq;
	dev->ib_dev.modify_srq		= mlx5_ib_modify_srq;
	dev->ib_dev.query_srq		= mlx5_ib_query_srq;
	dev->ib_dev.destroy_srq		= mlx5_ib_destroy_srq;
	dev->ib_dev.post_srq_recv	= mlx5_ib_post_srq_recv;
	dev->ib_dev.create_qp		= mlx5_ib_create_qp;
	dev->ib_dev.modify_qp		= mlx5_ib_modify_qp;
	dev->ib_dev.query_qp		= mlx5_ib_query_qp;
	dev->ib_dev.destroy_qp		= mlx5_ib_destroy_qp;
	dev->ib_dev.post_send		= mlx5_ib_post_send;
	dev->ib_dev.post_recv		= mlx5_ib_post_recv;
	dev->ib_dev.create_cq		= mlx5_ib_create_cq;
	dev->ib_dev.modify_cq		= mlx5_ib_modify_cq;
	dev->ib_dev.resize_cq		= mlx5_ib_resize_cq;
	dev->ib_dev.destroy_cq		= mlx5_ib_destroy_cq;
	dev->ib_dev.poll_cq		= mlx5_ib_poll_cq;
	dev->ib_dev.req_notify_cq	= mlx5_ib_arm_cq;
	dev->ib_dev.get_dma_mr		= mlx5_ib_get_dma_mr;
	dev->ib_dev.reg_user_mr		= mlx5_ib_reg_user_mr;
	dev->ib_dev.rereg_user_mr	= mlx5_ib_rereg_user_mr;
	dev->ib_dev.dereg_mr		= mlx5_ib_dereg_mr;
	dev->ib_dev.attach_mcast	= mlx5_ib_mcg_attach;
	dev->ib_dev.detach_mcast	= mlx5_ib_mcg_detach;
	dev->ib_dev.process_mad		= mlx5_ib_process_mad;
	dev->ib_dev.alloc_mr		= mlx5_ib_alloc_mr;
	dev->ib_dev.map_mr_sg		= mlx5_ib_map_mr_sg;
	dev->ib_dev.check_mr_status	= mlx5_ib_check_mr_status;
	dev->ib_dev.get_port_immutable  = mlx5_port_immutable;
	dev->ib_dev.get_dev_fw_str      = get_dev_fw_str;
	if (mlx5_core_is_pf(mdev)) {
		dev->ib_dev.get_vf_config	= mlx5_ib_get_vf_config;
		dev->ib_dev.set_vf_link_state	= mlx5_ib_set_vf_link_state;
		dev->ib_dev.get_vf_stats	= mlx5_ib_get_vf_stats;
		dev->ib_dev.set_vf_guid		= mlx5_ib_set_vf_guid;
	}

	dev->ib_dev.disassociate_ucontext = mlx5_ib_disassociate_ucontext;

	mlx5_ib_internal_fill_odp_caps(dev);

	if (MLX5_CAP_GEN(mdev, imaicl)) {
		dev->ib_dev.alloc_mw		= mlx5_ib_alloc_mw;
		dev->ib_dev.dealloc_mw		= mlx5_ib_dealloc_mw;
		dev->ib_dev.uverbs_cmd_mask |=
			(1ull << IB_USER_VERBS_CMD_ALLOC_MW)	|
			(1ull << IB_USER_VERBS_CMD_DEALLOC_MW);
	}

	if (MLX5_CAP_GEN(dev->mdev, out_of_seq_cnt) &&
	    MLX5_CAP_GEN(dev->mdev, retransmission_q_counters)) {
		dev->ib_dev.get_hw_stats	= mlx5_ib_get_hw_stats;
		dev->ib_dev.alloc_hw_stats	= mlx5_ib_alloc_hw_stats;
	}

	if (MLX5_CAP_GEN(mdev, xrc)) {
		dev->ib_dev.alloc_xrcd = mlx5_ib_alloc_xrcd;
		dev->ib_dev.dealloc_xrcd = mlx5_ib_dealloc_xrcd;
		dev->ib_dev.uverbs_cmd_mask |=
			(1ull << IB_USER_VERBS_CMD_OPEN_XRCD) |
			(1ull << IB_USER_VERBS_CMD_CLOSE_XRCD);
	}

	if (mlx5_ib_port_link_layer(&dev->ib_dev, 1) ==
	    IB_LINK_LAYER_ETHERNET) {
		dev->ib_dev.create_flow	= mlx5_ib_create_flow;
		dev->ib_dev.destroy_flow = mlx5_ib_destroy_flow;
		dev->ib_dev.create_wq	 = mlx5_ib_create_wq;
		dev->ib_dev.modify_wq	 = mlx5_ib_modify_wq;
		dev->ib_dev.destroy_wq	 = mlx5_ib_destroy_wq;
		dev->ib_dev.create_rwq_ind_table = mlx5_ib_create_rwq_ind_table;
		dev->ib_dev.destroy_rwq_ind_table = mlx5_ib_destroy_rwq_ind_table;
		dev->ib_dev.uverbs_ex_cmd_mask |=
			(1ull << IB_USER_VERBS_EX_CMD_CREATE_FLOW) |
			(1ull << IB_USER_VERBS_EX_CMD_DESTROY_FLOW) |
			(1ull << IB_USER_VERBS_EX_CMD_CREATE_WQ) |
			(1ull << IB_USER_VERBS_EX_CMD_MODIFY_WQ) |
			(1ull << IB_USER_VERBS_EX_CMD_DESTROY_WQ) |
			(1ull << IB_USER_VERBS_EX_CMD_CREATE_RWQ_IND_TBL) |
			(1ull << IB_USER_VERBS_EX_CMD_DESTROY_RWQ_IND_TBL);
	}
	err = init_node_data(dev);
	if (err)
		goto err_dealloc;

	mutex_init(&dev->flow_db.lock);
	mutex_init(&dev->cap_mask_mutex);
	INIT_LIST_HEAD(&dev->qp_list);
	spin_lock_init(&dev->reset_flow_resource_lock);

	if (ll == IB_LINK_LAYER_ETHERNET) {
		err = mlx5_enable_roce(dev);
		if (err)
			goto err_dealloc;
	}

	err = create_dev_resources(&dev->devr);
	if (err)
		goto err_disable_roce;

	err = mlx5_ib_odp_init_one(dev);
	if (err)
		goto err_rsrc;

	err = mlx5_ib_alloc_q_counters(dev);
	if (err)
		goto err_odp;

	err = ib_register_device(&dev->ib_dev, NULL);
	if (err)
		goto err_q_cnt;

	err = create_umr_res(dev);
	if (err)
		goto err_dev;

	for (i = 0; i < ARRAY_SIZE(mlx5_class_attributes); i++) {
		err = device_create_file(&dev->ib_dev.dev,
					 mlx5_class_attributes[i]);
		if (err)
			goto err_umrc;
	}

	dev->ib_active = true;

	return dev;

err_umrc:
	destroy_umrc_res(dev);

err_dev:
	ib_unregister_device(&dev->ib_dev);

err_q_cnt:
	mlx5_ib_dealloc_q_counters(dev);

err_odp:
	mlx5_ib_odp_remove_one(dev);

err_rsrc:
	destroy_dev_resources(&dev->devr);

err_disable_roce:
	if (ll == IB_LINK_LAYER_ETHERNET) {
		mlx5_disable_roce(dev);
		mlx5_remove_roce_notifier(dev);
	}

err_free_port:
	kfree(dev->port);

err_dealloc:
	ib_dealloc_device((struct ib_device *)dev);

	return NULL;
}

static void mlx5_ib_remove(struct mlx5_core_dev *mdev, void *context)
{
	struct mlx5_ib_dev *dev = context;
	enum rdma_link_layer ll = mlx5_ib_port_link_layer(&dev->ib_dev, 1);

	mlx5_remove_roce_notifier(dev);
	ib_unregister_device(&dev->ib_dev);
	mlx5_ib_dealloc_q_counters(dev);
	destroy_umrc_res(dev);
	mlx5_ib_odp_remove_one(dev);
	destroy_dev_resources(&dev->devr);
	if (ll == IB_LINK_LAYER_ETHERNET)
		mlx5_disable_roce(dev);
	kfree(dev->port);
	ib_dealloc_device(&dev->ib_dev);
}

static struct mlx5_interface mlx5_ib_interface = {
	.add            = mlx5_ib_add,
	.remove         = mlx5_ib_remove,
	.event          = mlx5_ib_event,
	.protocol	= MLX5_INTERFACE_PROTOCOL_IB,
};

static int __init mlx5_ib_init(void)
{
	int err;

	if (deprecated_prof_sel != 2)
		pr_warn("prof_sel is deprecated for mlx5_ib, set it for mlx5_core\n");

	err = mlx5_ib_odp_init();
	if (err)
		return err;

	err = mlx5_register_interface(&mlx5_ib_interface);
	if (err)
		goto clean_odp;

	return err;

clean_odp:
	mlx5_ib_odp_cleanup();
	return err;
}

static void __exit mlx5_ib_cleanup(void)
{
	mlx5_unregister_interface(&mlx5_ib_interface);
	mlx5_ib_odp_cleanup();
}

module_init(mlx5_ib_init);
module_exit(mlx5_ib_cleanup);<|MERGE_RESOLUTION|>--- conflicted
+++ resolved
@@ -669,7 +669,6 @@
 			1 << MLX5_CAP_GEN(dev->mdev, log_max_rq);
 	}
 
-<<<<<<< HEAD
 	props->xrq_caps.max_unexpected_tags =
 		1 << MLX5_CAP_GEN(mdev, log_max_srq_sz);
 	props->xrq_caps.tag_mask_length  = MLX5_TM_TAG_SIZE;
@@ -707,7 +706,6 @@
 	if (field_avail(typeof(resp), reserved, uhw->outlen))
 		resp.response_length += sizeof(resp.reserved);
 
-=======
 	if (field_avail(typeof(resp), cqe_comp_caps, uhw->outlen)) {
 		resp.cqe_comp_caps.max_num =
 			MLX5_CAP_GEN(dev->mdev, cqe_compression) ?
@@ -718,7 +716,6 @@
 		resp.response_length += sizeof(resp.cqe_comp_caps);
 	}
 
->>>>>>> b9ffec47
 	if (uhw->outlen) {
 		err = ib_copy_to_udata(uhw, &resp, resp.response_length);
 
