/* DVB USB compliant linux driver for Conexant USB reference design.
 *
 * The Conexant reference design I saw on their website was only for analogue
 * capturing (using the cx25842). The box I took to write this driver (reverse
 * engineered) is the one labeled Medion MD95700. In addition to the cx25842
 * for analogue capturing it also has a cx22702 DVB-T demodulator on the main
 * board. Besides it has a atiremote (X10) and a USB2.0 hub onboard.
 *
 * Maybe it is a little bit premature to call this driver cxusb, but I assume
 * the USB protocol is identical or at least inherited from the reference
 * design, so it can be reused for the "analogue-only" device (if it will
 * appear at all).
 *
 * TODO: Use the cx25840-driver for the analogue part
 *
 * Copyright (C) 2005 Patrick Boettcher (patrick.boettcher@posteo.de)
 * Copyright (C) 2006 Michael Krufky (mkrufky@linuxtv.org)
 * Copyright (C) 2006, 2007 Chris Pascoe (c.pascoe@itee.uq.edu.au)
 *
 *   This program is free software; you can redistribute it and/or modify it
 *   under the terms of the GNU General Public License as published by the Free
 *   Software Foundation, version 2.
 *
 * see Documentation/dvb/README.dvb-usb for more information
 */
#include <media/tuner.h>
#include <linux/vmalloc.h>
#include <linux/slab.h>

#include "cxusb.h"

#include "cx22702.h"
#include "lgdt330x.h"
#include "mt352.h"
#include "mt352_priv.h"
#include "zl10353.h"
#include "tuner-xc2028.h"
#include "tuner-simple.h"
#include "mxl5005s.h"
#include "max2165.h"
#include "dib7000p.h"
#include "dib0070.h"
#include "lgs8gxx.h"
#include "atbm8830.h"
#include "si2168.h"
#include "si2157.h"

/* debug */
static int dvb_usb_cxusb_debug;
module_param_named(debug, dvb_usb_cxusb_debug, int, 0644);
MODULE_PARM_DESC(debug, "set debugging level (1=rc (or-able))." DVB_USB_DEBUG_STATUS);

DVB_DEFINE_MOD_OPT_ADAPTER_NR(adapter_nr);

#define deb_info(args...)   dprintk(dvb_usb_cxusb_debug, 0x03, args)
#define deb_i2c(args...)    dprintk(dvb_usb_cxusb_debug, 0x02, args)

static int cxusb_ctrl_msg(struct dvb_usb_device *d,
			  u8 cmd, u8 *wbuf, int wlen, u8 *rbuf, int rlen)
{
	struct cxusb_state *st = d->priv;
	int ret;

	if (1 + wlen > MAX_XFER_SIZE) {
		warn("i2c wr: len=%d is too big!\n", wlen);
		return -EOPNOTSUPP;
	}

	if (rlen > MAX_XFER_SIZE) {
		warn("i2c rd: len=%d is too big!\n", rlen);
		return -EOPNOTSUPP;
	}

	mutex_lock(&d->data_mutex);
	st->data[0] = cmd;
	memcpy(&st->data[1], wbuf, wlen);
	ret = dvb_usb_generic_rw(d, st->data, 1 + wlen, st->data, rlen, 0);
	if (!ret && rbuf && rlen)
		memcpy(rbuf, st->data, rlen);

	mutex_unlock(&d->data_mutex);
	return ret;
}

/* GPIO */
static void cxusb_gpio_tuner(struct dvb_usb_device *d, int onoff)
{
	struct cxusb_state *st = d->priv;
	u8 o[2], i;

	if (st->gpio_write_state[GPIO_TUNER] == onoff)
		return;

	o[0] = GPIO_TUNER;
	o[1] = onoff;
	cxusb_ctrl_msg(d, CMD_GPIO_WRITE, o, 2, &i, 1);

	if (i != 0x01)
		deb_info("gpio_write failed.\n");

	st->gpio_write_state[GPIO_TUNER] = onoff;
}

static int cxusb_bluebird_gpio_rw(struct dvb_usb_device *d, u8 changemask,
				 u8 newval)
{
	u8 o[2], gpio_state;
	int rc;

	o[0] = 0xff & ~changemask;	/* mask of bits to keep */
	o[1] = newval & changemask;	/* new values for bits  */

	rc = cxusb_ctrl_msg(d, CMD_BLUEBIRD_GPIO_RW, o, 2, &gpio_state, 1);
	if (rc < 0 || (gpio_state & changemask) != (newval & changemask))
		deb_info("bluebird_gpio_write failed.\n");

	return rc < 0 ? rc : gpio_state;
}

static void cxusb_bluebird_gpio_pulse(struct dvb_usb_device *d, u8 pin, int low)
{
	cxusb_bluebird_gpio_rw(d, pin, low ? 0 : pin);
	msleep(5);
	cxusb_bluebird_gpio_rw(d, pin, low ? pin : 0);
}

static void cxusb_nano2_led(struct dvb_usb_device *d, int onoff)
{
	cxusb_bluebird_gpio_rw(d, 0x40, onoff ? 0 : 0x40);
}

static int cxusb_d680_dmb_gpio_tuner(struct dvb_usb_device *d,
		u8 addr, int onoff)
{
	u8  o[2] = {addr, onoff};
	u8  i;
	int rc;

	rc = cxusb_ctrl_msg(d, CMD_GPIO_WRITE, o, 2, &i, 1);

	if (rc < 0)
		return rc;
	if (i == 0x01)
		return 0;
	else {
		deb_info("gpio_write failed.\n");
		return -EIO;
	}
}

/* I2C */
static int cxusb_i2c_xfer(struct i2c_adapter *adap, struct i2c_msg msg[],
			  int num)
{
	struct dvb_usb_device *d = i2c_get_adapdata(adap);
	int ret;
	int i;

	if (mutex_lock_interruptible(&d->i2c_mutex) < 0)
		return -EAGAIN;

	for (i = 0; i < num; i++) {

		if (le16_to_cpu(d->udev->descriptor.idVendor) == USB_VID_MEDION)
			switch (msg[i].addr) {
			case 0x63:
				cxusb_gpio_tuner(d, 0);
				break;
			default:
				cxusb_gpio_tuner(d, 1);
				break;
			}

		if (msg[i].flags & I2C_M_RD) {
			/* read only */
			u8 obuf[3], ibuf[MAX_XFER_SIZE];

			if (1 + msg[i].len > sizeof(ibuf)) {
				warn("i2c rd: len=%d is too big!\n",
				     msg[i].len);
				ret = -EOPNOTSUPP;
				goto unlock;
			}
			obuf[0] = 0;
			obuf[1] = msg[i].len;
			obuf[2] = msg[i].addr;
			if (cxusb_ctrl_msg(d, CMD_I2C_READ,
					   obuf, 3,
					   ibuf, 1+msg[i].len) < 0) {
				warn("i2c read failed");
				break;
			}
			memcpy(msg[i].buf, &ibuf[1], msg[i].len);
		} else if (i+1 < num && (msg[i+1].flags & I2C_M_RD) &&
			   msg[i].addr == msg[i+1].addr) {
			/* write to then read from same address */
			u8 obuf[MAX_XFER_SIZE], ibuf[MAX_XFER_SIZE];

			if (3 + msg[i].len > sizeof(obuf)) {
				warn("i2c wr: len=%d is too big!\n",
				     msg[i].len);
				ret = -EOPNOTSUPP;
				goto unlock;
			}
			if (1 + msg[i + 1].len > sizeof(ibuf)) {
				warn("i2c rd: len=%d is too big!\n",
				     msg[i + 1].len);
				ret = -EOPNOTSUPP;
				goto unlock;
			}
			obuf[0] = msg[i].len;
			obuf[1] = msg[i+1].len;
			obuf[2] = msg[i].addr;
			memcpy(&obuf[3], msg[i].buf, msg[i].len);

			if (cxusb_ctrl_msg(d, CMD_I2C_READ,
					   obuf, 3+msg[i].len,
					   ibuf, 1+msg[i+1].len) < 0)
				break;

			if (ibuf[0] != 0x08)
				deb_i2c("i2c read may have failed\n");

			memcpy(msg[i+1].buf, &ibuf[1], msg[i+1].len);

			i++;
		} else {
			/* write only */
			u8 obuf[MAX_XFER_SIZE], ibuf;

			if (2 + msg[i].len > sizeof(obuf)) {
				warn("i2c wr: len=%d is too big!\n",
				     msg[i].len);
				ret = -EOPNOTSUPP;
				goto unlock;
			}
			obuf[0] = msg[i].addr;
			obuf[1] = msg[i].len;
			memcpy(&obuf[2], msg[i].buf, msg[i].len);

			if (cxusb_ctrl_msg(d, CMD_I2C_WRITE, obuf,
					   2+msg[i].len, &ibuf,1) < 0)
				break;
			if (ibuf != 0x08)
				deb_i2c("i2c write may have failed\n");
		}
	}

	if (i == num)
		ret = num;
	else
		ret = -EREMOTEIO;

unlock:
	mutex_unlock(&d->i2c_mutex);
	return ret;
}

static u32 cxusb_i2c_func(struct i2c_adapter *adapter)
{
	return I2C_FUNC_I2C;
}

static struct i2c_algorithm cxusb_i2c_algo = {
	.master_xfer   = cxusb_i2c_xfer,
	.functionality = cxusb_i2c_func,
};

static int cxusb_power_ctrl(struct dvb_usb_device *d, int onoff)
{
	u8 b = 0;
	if (onoff)
		return cxusb_ctrl_msg(d, CMD_POWER_ON, &b, 1, NULL, 0);
	else
		return cxusb_ctrl_msg(d, CMD_POWER_OFF, &b, 1, NULL, 0);
}

static int cxusb_aver_power_ctrl(struct dvb_usb_device *d, int onoff)
{
	int ret;
	if (!onoff)
		return cxusb_ctrl_msg(d, CMD_POWER_OFF, NULL, 0, NULL, 0);
	if (d->state == DVB_USB_STATE_INIT &&
	    usb_set_interface(d->udev, 0, 0) < 0)
		err("set interface failed");
	do {} while (!(ret = cxusb_ctrl_msg(d, CMD_POWER_ON, NULL, 0, NULL, 0)) &&
		   !(ret = cxusb_ctrl_msg(d, 0x15, NULL, 0, NULL, 0)) &&
		   !(ret = cxusb_ctrl_msg(d, 0x17, NULL, 0, NULL, 0)) && 0);
	if (!ret) {
		/* FIXME: We don't know why, but we need to configure the
		 * lgdt3303 with the register settings below on resume */
		int i;
		u8 buf, bufs[] = {
			0x0e, 0x2, 0x00, 0x7f,
			0x0e, 0x2, 0x02, 0xfe,
			0x0e, 0x2, 0x02, 0x01,
			0x0e, 0x2, 0x00, 0x03,
			0x0e, 0x2, 0x0d, 0x40,
			0x0e, 0x2, 0x0e, 0x87,
			0x0e, 0x2, 0x0f, 0x8e,
			0x0e, 0x2, 0x10, 0x01,
			0x0e, 0x2, 0x14, 0xd7,
			0x0e, 0x2, 0x47, 0x88,
		};
		msleep(20);
		for (i = 0; i < sizeof(bufs)/sizeof(u8); i += 4/sizeof(u8)) {
			ret = cxusb_ctrl_msg(d, CMD_I2C_WRITE,
					     bufs+i, 4, &buf, 1);
			if (ret)
				break;
			if (buf != 0x8)
				return -EREMOTEIO;
		}
	}
	return ret;
}

static int cxusb_bluebird_power_ctrl(struct dvb_usb_device *d, int onoff)
{
	u8 b = 0;
	if (onoff)
		return cxusb_ctrl_msg(d, CMD_POWER_ON, &b, 1, NULL, 0);
	else
		return 0;
}

static int cxusb_nano2_power_ctrl(struct dvb_usb_device *d, int onoff)
{
	int rc = 0;

	rc = cxusb_power_ctrl(d, onoff);
	if (!onoff)
		cxusb_nano2_led(d, 0);

	return rc;
}

static int cxusb_d680_dmb_power_ctrl(struct dvb_usb_device *d, int onoff)
{
	int ret;
	u8  b;
	ret = cxusb_power_ctrl(d, onoff);
	if (!onoff)
		return ret;

	msleep(128);
	cxusb_ctrl_msg(d, CMD_DIGITAL, NULL, 0, &b, 1);
	msleep(100);
	return ret;
}

static int cxusb_streaming_ctrl(struct dvb_usb_adapter *adap, int onoff)
{
	u8 buf[2] = { 0x03, 0x00 };
	if (onoff)
		cxusb_ctrl_msg(adap->dev, CMD_STREAMING_ON, buf, 2, NULL, 0);
	else
		cxusb_ctrl_msg(adap->dev, CMD_STREAMING_OFF, NULL, 0, NULL, 0);

	return 0;
}

static int cxusb_aver_streaming_ctrl(struct dvb_usb_adapter *adap, int onoff)
{
	if (onoff)
		cxusb_ctrl_msg(adap->dev, CMD_AVER_STREAM_ON, NULL, 0, NULL, 0);
	else
		cxusb_ctrl_msg(adap->dev, CMD_AVER_STREAM_OFF,
			       NULL, 0, NULL, 0);
	return 0;
}

static int cxusb_read_status(struct dvb_frontend *fe,
				  enum fe_status *status)
{
	struct dvb_usb_adapter *adap = (struct dvb_usb_adapter *)fe->dvb->priv;
	struct cxusb_state *state = (struct cxusb_state *)adap->dev->priv;
	int ret;

	ret = state->fe_read_status(fe, status);

	/* it need resync slave fifo when signal change from unlock to lock.*/
	if ((*status & FE_HAS_LOCK) && (!state->last_lock)) {
		mutex_lock(&state->stream_mutex);
		cxusb_streaming_ctrl(adap, 1);
		mutex_unlock(&state->stream_mutex);
	}

	state->last_lock = (*status & FE_HAS_LOCK) ? 1 : 0;
	return ret;
}

static void cxusb_d680_dmb_drain_message(struct dvb_usb_device *d)
{
	int       ep = d->props.generic_bulk_ctrl_endpoint;
	const int timeout = 100;
	const int junk_len = 32;
	u8        *junk;
	int       rd_count;

	/* Discard remaining data in video pipe */
	junk = kmalloc(junk_len, GFP_KERNEL);
	if (!junk)
		return;
	while (1) {
		if (usb_bulk_msg(d->udev,
			usb_rcvbulkpipe(d->udev, ep),
			junk, junk_len, &rd_count, timeout) < 0)
			break;
		if (!rd_count)
			break;
	}
	kfree(junk);
}

static void cxusb_d680_dmb_drain_video(struct dvb_usb_device *d)
{
	struct usb_data_stream_properties *p = &d->props.adapter[0].fe[0].stream;
	const int timeout = 100;
	const int junk_len = p->u.bulk.buffersize;
	u8        *junk;
	int       rd_count;

	/* Discard remaining data in video pipe */
	junk = kmalloc(junk_len, GFP_KERNEL);
	if (!junk)
		return;
	while (1) {
		if (usb_bulk_msg(d->udev,
			usb_rcvbulkpipe(d->udev, p->endpoint),
			junk, junk_len, &rd_count, timeout) < 0)
			break;
		if (!rd_count)
			break;
	}
	kfree(junk);
}

static int cxusb_d680_dmb_streaming_ctrl(
		struct dvb_usb_adapter *adap, int onoff)
{
	if (onoff) {
		u8 buf[2] = { 0x03, 0x00 };
		cxusb_d680_dmb_drain_video(adap->dev);
		return cxusb_ctrl_msg(adap->dev, CMD_STREAMING_ON,
			buf, sizeof(buf), NULL, 0);
	} else {
		int ret = cxusb_ctrl_msg(adap->dev,
			CMD_STREAMING_OFF, NULL, 0, NULL, 0);
		return ret;
	}
}

static int cxusb_rc_query(struct dvb_usb_device *d)
{
	u8 ircode[4];

	cxusb_ctrl_msg(d, CMD_GET_IR_CODE, NULL, 0, ircode, 4);

	if (ircode[2] || ircode[3])
		rc_keydown(d->rc_dev, RC_TYPE_UNKNOWN,
			   RC_SCANCODE_RC5(ircode[2], ircode[3]), 0);
	return 0;
}

static int cxusb_bluebird2_rc_query(struct dvb_usb_device *d)
{
	u8 ircode[4];
	struct i2c_msg msg = { .addr = 0x6b, .flags = I2C_M_RD,
			       .buf = ircode, .len = 4 };

	if (cxusb_i2c_xfer(&d->i2c_adap, &msg, 1) != 1)
		return 0;

	if (ircode[1] || ircode[2])
		rc_keydown(d->rc_dev, RC_TYPE_UNKNOWN,
			   RC_SCANCODE_RC5(ircode[1], ircode[2]), 0);
	return 0;
}

static int cxusb_d680_dmb_rc_query(struct dvb_usb_device *d)
{
	u8 ircode[2];

	if (cxusb_ctrl_msg(d, 0x10, NULL, 0, ircode, 2) < 0)
		return 0;

	if (ircode[0] || ircode[1])
		rc_keydown(d->rc_dev, RC_TYPE_UNKNOWN,
			   RC_SCANCODE_RC5(ircode[0], ircode[1]), 0);
	return 0;
}

static int cxusb_dee1601_demod_init(struct dvb_frontend* fe)
{
	static u8 clock_config []  = { CLOCK_CTL,  0x38, 0x28 };
	static u8 reset []         = { RESET,      0x80 };
	static u8 adc_ctl_1_cfg [] = { ADC_CTL_1,  0x40 };
	static u8 agc_cfg []       = { AGC_TARGET, 0x28, 0x20 };
	static u8 gpp_ctl_cfg []   = { GPP_CTL,    0x33 };
	static u8 capt_range_cfg[] = { CAPT_RANGE, 0x32 };

	mt352_write(fe, clock_config,   sizeof(clock_config));
	udelay(200);
	mt352_write(fe, reset,          sizeof(reset));
	mt352_write(fe, adc_ctl_1_cfg,  sizeof(adc_ctl_1_cfg));

	mt352_write(fe, agc_cfg,        sizeof(agc_cfg));
	mt352_write(fe, gpp_ctl_cfg,    sizeof(gpp_ctl_cfg));
	mt352_write(fe, capt_range_cfg, sizeof(capt_range_cfg));

	return 0;
}

static int cxusb_mt352_demod_init(struct dvb_frontend* fe)
{	/* used in both lgz201 and th7579 */
	static u8 clock_config []  = { CLOCK_CTL,  0x38, 0x29 };
	static u8 reset []         = { RESET,      0x80 };
	static u8 adc_ctl_1_cfg [] = { ADC_CTL_1,  0x40 };
	static u8 agc_cfg []       = { AGC_TARGET, 0x24, 0x20 };
	static u8 gpp_ctl_cfg []   = { GPP_CTL,    0x33 };
	static u8 capt_range_cfg[] = { CAPT_RANGE, 0x32 };

	mt352_write(fe, clock_config,   sizeof(clock_config));
	udelay(200);
	mt352_write(fe, reset,          sizeof(reset));
	mt352_write(fe, adc_ctl_1_cfg,  sizeof(adc_ctl_1_cfg));

	mt352_write(fe, agc_cfg,        sizeof(agc_cfg));
	mt352_write(fe, gpp_ctl_cfg,    sizeof(gpp_ctl_cfg));
	mt352_write(fe, capt_range_cfg, sizeof(capt_range_cfg));
	return 0;
}

static struct cx22702_config cxusb_cx22702_config = {
	.demod_address = 0x63,
	.output_mode = CX22702_PARALLEL_OUTPUT,
};

static struct lgdt330x_config cxusb_lgdt3303_config = {
	.demod_address = 0x0e,
	.demod_chip    = LGDT3303,
};

static struct lgdt330x_config cxusb_aver_lgdt3303_config = {
	.demod_address       = 0x0e,
	.demod_chip          = LGDT3303,
	.clock_polarity_flip = 2,
};

static struct mt352_config cxusb_dee1601_config = {
	.demod_address = 0x0f,
	.demod_init    = cxusb_dee1601_demod_init,
};

static struct zl10353_config cxusb_zl10353_dee1601_config = {
	.demod_address = 0x0f,
	.parallel_ts = 1,
};

static struct mt352_config cxusb_mt352_config = {
	/* used in both lgz201 and th7579 */
	.demod_address = 0x0f,
	.demod_init    = cxusb_mt352_demod_init,
};

static struct zl10353_config cxusb_zl10353_xc3028_config = {
	.demod_address = 0x0f,
	.if2 = 45600,
	.no_tuner = 1,
	.parallel_ts = 1,
};

static struct zl10353_config cxusb_zl10353_xc3028_config_no_i2c_gate = {
	.demod_address = 0x0f,
	.if2 = 45600,
	.no_tuner = 1,
	.parallel_ts = 1,
	.disable_i2c_gate_ctrl = 1,
};

static struct mt352_config cxusb_mt352_xc3028_config = {
	.demod_address = 0x0f,
	.if2 = 4560,
	.no_tuner = 1,
	.demod_init = cxusb_mt352_demod_init,
};

/* FIXME: needs tweaking */
static struct mxl5005s_config aver_a868r_tuner = {
	.i2c_address     = 0x63,
	.if_freq         = 6000000UL,
	.xtal_freq       = CRYSTAL_FREQ_16000000HZ,
	.agc_mode        = MXL_SINGLE_AGC,
	.tracking_filter = MXL_TF_C,
	.rssi_enable     = MXL_RSSI_ENABLE,
	.cap_select      = MXL_CAP_SEL_ENABLE,
	.div_out         = MXL_DIV_OUT_4,
	.clock_out       = MXL_CLOCK_OUT_DISABLE,
	.output_load     = MXL5005S_IF_OUTPUT_LOAD_200_OHM,
	.top		 = MXL5005S_TOP_25P2,
	.mod_mode        = MXL_DIGITAL_MODE,
	.if_mode         = MXL_ZERO_IF,
	.AgcMasterByte   = 0x00,
};

/* FIXME: needs tweaking */
static struct mxl5005s_config d680_dmb_tuner = {
	.i2c_address     = 0x63,
	.if_freq         = 36125000UL,
	.xtal_freq       = CRYSTAL_FREQ_16000000HZ,
	.agc_mode        = MXL_SINGLE_AGC,
	.tracking_filter = MXL_TF_C,
	.rssi_enable     = MXL_RSSI_ENABLE,
	.cap_select      = MXL_CAP_SEL_ENABLE,
	.div_out         = MXL_DIV_OUT_4,
	.clock_out       = MXL_CLOCK_OUT_DISABLE,
	.output_load     = MXL5005S_IF_OUTPUT_LOAD_200_OHM,
	.top		 = MXL5005S_TOP_25P2,
	.mod_mode        = MXL_DIGITAL_MODE,
	.if_mode         = MXL_ZERO_IF,
	.AgcMasterByte   = 0x00,
};

static struct max2165_config mygica_d689_max2165_cfg = {
	.i2c_address = 0x60,
	.osc_clk = 20
};

/* Callbacks for DVB USB */
static int cxusb_fmd1216me_tuner_attach(struct dvb_usb_adapter *adap)
{
	dvb_attach(simple_tuner_attach, adap->fe_adap[0].fe,
		   &adap->dev->i2c_adap, 0x61,
		   TUNER_PHILIPS_FMD1216ME_MK3);
	return 0;
}

static int cxusb_dee1601_tuner_attach(struct dvb_usb_adapter *adap)
{
	dvb_attach(dvb_pll_attach, adap->fe_adap[0].fe, 0x61,
		   NULL, DVB_PLL_THOMSON_DTT7579);
	return 0;
}

static int cxusb_lgz201_tuner_attach(struct dvb_usb_adapter *adap)
{
	dvb_attach(dvb_pll_attach, adap->fe_adap[0].fe, 0x61, NULL, DVB_PLL_LG_Z201);
	return 0;
}

static int cxusb_dtt7579_tuner_attach(struct dvb_usb_adapter *adap)
{
	dvb_attach(dvb_pll_attach, adap->fe_adap[0].fe, 0x60,
		   NULL, DVB_PLL_THOMSON_DTT7579);
	return 0;
}

static int cxusb_lgh064f_tuner_attach(struct dvb_usb_adapter *adap)
{
	dvb_attach(simple_tuner_attach, adap->fe_adap[0].fe,
		   &adap->dev->i2c_adap, 0x61, TUNER_LG_TDVS_H06XF);
	return 0;
}

static int dvico_bluebird_xc2028_callback(void *ptr, int component,
					  int command, int arg)
{
	struct dvb_usb_adapter *adap = ptr;
	struct dvb_usb_device *d = adap->dev;

	switch (command) {
	case XC2028_TUNER_RESET:
		deb_info("%s: XC2028_TUNER_RESET %d\n", __func__, arg);
		cxusb_bluebird_gpio_pulse(d, 0x01, 1);
		break;
	case XC2028_RESET_CLK:
		deb_info("%s: XC2028_RESET_CLK %d\n", __func__, arg);
		break;
	default:
		deb_info("%s: unknown command %d, arg %d\n", __func__,
			 command, arg);
		return -EINVAL;
	}

	return 0;
}

static int cxusb_dvico_xc3028_tuner_attach(struct dvb_usb_adapter *adap)
{
	struct dvb_frontend	 *fe;
	struct xc2028_config	  cfg = {
		.i2c_adap  = &adap->dev->i2c_adap,
		.i2c_addr  = 0x61,
	};
	static struct xc2028_ctrl ctl = {
		.fname       = XC2028_DEFAULT_FIRMWARE,
		.max_len     = 64,
		.demod       = XC3028_FE_ZARLINK456,
	};

	/* FIXME: generalize & move to common area */
	adap->fe_adap[0].fe->callback = dvico_bluebird_xc2028_callback;

	fe = dvb_attach(xc2028_attach, adap->fe_adap[0].fe, &cfg);
	if (fe == NULL || fe->ops.tuner_ops.set_config == NULL)
		return -EIO;

	fe->ops.tuner_ops.set_config(fe, &ctl);

	return 0;
}

static int cxusb_mxl5003s_tuner_attach(struct dvb_usb_adapter *adap)
{
	dvb_attach(mxl5005s_attach, adap->fe_adap[0].fe,
		   &adap->dev->i2c_adap, &aver_a868r_tuner);
	return 0;
}

static int cxusb_d680_dmb_tuner_attach(struct dvb_usb_adapter *adap)
{
	struct dvb_frontend *fe;
	fe = dvb_attach(mxl5005s_attach, adap->fe_adap[0].fe,
			&adap->dev->i2c_adap, &d680_dmb_tuner);
	return (fe == NULL) ? -EIO : 0;
}

static int cxusb_mygica_d689_tuner_attach(struct dvb_usb_adapter *adap)
{
	struct dvb_frontend *fe;
	fe = dvb_attach(max2165_attach, adap->fe_adap[0].fe,
			&adap->dev->i2c_adap, &mygica_d689_max2165_cfg);
	return (fe == NULL) ? -EIO : 0;
}

static int cxusb_cx22702_frontend_attach(struct dvb_usb_adapter *adap)
{
	u8 b;
	if (usb_set_interface(adap->dev->udev, 0, 6) < 0)
		err("set interface failed");

	cxusb_ctrl_msg(adap->dev, CMD_DIGITAL, NULL, 0, &b, 1);

	adap->fe_adap[0].fe = dvb_attach(cx22702_attach, &cxusb_cx22702_config,
					 &adap->dev->i2c_adap);
	if ((adap->fe_adap[0].fe) != NULL)
		return 0;

	return -EIO;
}

static int cxusb_lgdt3303_frontend_attach(struct dvb_usb_adapter *adap)
{
	if (usb_set_interface(adap->dev->udev, 0, 7) < 0)
		err("set interface failed");

	cxusb_ctrl_msg(adap->dev, CMD_DIGITAL, NULL, 0, NULL, 0);

	adap->fe_adap[0].fe = dvb_attach(lgdt330x_attach,
					 &cxusb_lgdt3303_config,
					 &adap->dev->i2c_adap);
	if ((adap->fe_adap[0].fe) != NULL)
		return 0;

	return -EIO;
}

static int cxusb_aver_lgdt3303_frontend_attach(struct dvb_usb_adapter *adap)
{
	adap->fe_adap[0].fe = dvb_attach(lgdt330x_attach, &cxusb_aver_lgdt3303_config,
			      &adap->dev->i2c_adap);
	if (adap->fe_adap[0].fe != NULL)
		return 0;

	return -EIO;
}

static int cxusb_mt352_frontend_attach(struct dvb_usb_adapter *adap)
{
	/* used in both lgz201 and th7579 */
	if (usb_set_interface(adap->dev->udev, 0, 0) < 0)
		err("set interface failed");

	cxusb_ctrl_msg(adap->dev, CMD_DIGITAL, NULL, 0, NULL, 0);

	adap->fe_adap[0].fe = dvb_attach(mt352_attach, &cxusb_mt352_config,
					 &adap->dev->i2c_adap);
	if ((adap->fe_adap[0].fe) != NULL)
		return 0;

	return -EIO;
}

static int cxusb_dee1601_frontend_attach(struct dvb_usb_adapter *adap)
{
	if (usb_set_interface(adap->dev->udev, 0, 0) < 0)
		err("set interface failed");

	cxusb_ctrl_msg(adap->dev, CMD_DIGITAL, NULL, 0, NULL, 0);

	adap->fe_adap[0].fe = dvb_attach(mt352_attach, &cxusb_dee1601_config,
					 &adap->dev->i2c_adap);
	if ((adap->fe_adap[0].fe) != NULL)
		return 0;

	adap->fe_adap[0].fe = dvb_attach(zl10353_attach,
					 &cxusb_zl10353_dee1601_config,
					 &adap->dev->i2c_adap);
	if ((adap->fe_adap[0].fe) != NULL)
		return 0;

	return -EIO;
}

static int cxusb_dualdig4_frontend_attach(struct dvb_usb_adapter *adap)
{
	u8 ircode[4];
	int i;
	struct i2c_msg msg = { .addr = 0x6b, .flags = I2C_M_RD,
			       .buf = ircode, .len = 4 };

	if (usb_set_interface(adap->dev->udev, 0, 1) < 0)
		err("set interface failed");

	cxusb_ctrl_msg(adap->dev, CMD_DIGITAL, NULL, 0, NULL, 0);

	/* reset the tuner and demodulator */
	cxusb_bluebird_gpio_rw(adap->dev, 0x04, 0);
	cxusb_bluebird_gpio_pulse(adap->dev, 0x01, 1);
	cxusb_bluebird_gpio_pulse(adap->dev, 0x02, 1);

	adap->fe_adap[0].fe =
		dvb_attach(zl10353_attach,
			   &cxusb_zl10353_xc3028_config_no_i2c_gate,
			   &adap->dev->i2c_adap);
	if ((adap->fe_adap[0].fe) == NULL)
		return -EIO;

	/* try to determine if there is no IR decoder on the I2C bus */
	for (i = 0; adap->dev->props.rc.core.rc_codes && i < 5; i++) {
		msleep(20);
		if (cxusb_i2c_xfer(&adap->dev->i2c_adap, &msg, 1) != 1)
			goto no_IR;
		if (ircode[0] == 0 && ircode[1] == 0)
			continue;
		if (ircode[2] + ircode[3] != 0xff) {
no_IR:
			adap->dev->props.rc.core.rc_codes = NULL;
			info("No IR receiver detected on this device.");
			break;
		}
	}

	return 0;
}

static struct dibx000_agc_config dib7070_agc_config = {
	.band_caps = BAND_UHF | BAND_VHF | BAND_LBAND | BAND_SBAND,

	/*
	 * P_agc_use_sd_mod1=0, P_agc_use_sd_mod2=0, P_agc_freq_pwm_div=5,
	 * P_agc_inv_pwm1=0, P_agc_inv_pwm2=0, P_agc_inh_dc_rv_est=0,
	 * P_agc_time_est=3, P_agc_freeze=0, P_agc_nb_est=5, P_agc_write=0
	 */
	.setup = (0 << 15) | (0 << 14) | (5 << 11) | (0 << 10) | (0 << 9) |
		 (0 << 8) | (3 << 5) | (0 << 4) | (5 << 1) | (0 << 0),
	.inv_gain = 600,
	.time_stabiliz = 10,
	.alpha_level = 0,
	.thlock = 118,
	.wbd_inv = 0,
	.wbd_ref = 3530,
	.wbd_sel = 1,
	.wbd_alpha = 5,
	.agc1_max = 65535,
	.agc1_min = 0,
	.agc2_max = 65535,
	.agc2_min = 0,
	.agc1_pt1 = 0,
	.agc1_pt2 = 40,
	.agc1_pt3 = 183,
	.agc1_slope1 = 206,
	.agc1_slope2 = 255,
	.agc2_pt1 = 72,
	.agc2_pt2 = 152,
	.agc2_slope1 = 88,
	.agc2_slope2 = 90,
	.alpha_mant = 17,
	.alpha_exp = 27,
	.beta_mant = 23,
	.beta_exp = 51,
	.perform_agc_softsplit = 0,
};

static struct dibx000_bandwidth_config dib7070_bw_config_12_mhz = {
	.internal = 60000,
	.sampling = 15000,
	.pll_prediv = 1,
	.pll_ratio = 20,
	.pll_range = 3,
	.pll_reset = 1,
	.pll_bypass = 0,
	.enable_refdiv = 0,
	.bypclk_div = 0,
	.IO_CLK_en_core = 1,
	.ADClkSrc = 1,
	.modulo = 2,
	/* refsel, sel, freq_15k */
	.sad_cfg = (3 << 14) | (1 << 12) | (524 << 0),
	.ifreq = (0 << 25) | 0,
	.timf = 20452225,
	.xtal_hz = 12000000,
};

static struct dib7000p_config cxusb_dualdig4_rev2_config = {
	.output_mode = OUTMODE_MPEG2_PAR_GATED_CLK,
	.output_mpeg2_in_188_bytes = 1,

	.agc_config_count = 1,
	.agc = &dib7070_agc_config,
	.bw  = &dib7070_bw_config_12_mhz,
	.tuner_is_baseband = 1,
	.spur_protect = 1,

	.gpio_dir = 0xfcef,
	.gpio_val = 0x0110,

	.gpio_pwm_pos = DIB7000P_GPIO_DEFAULT_PWM_POS,

	.hostbus_diversity = 1,
};

struct dib0700_adapter_state {
	int (*set_param_save)(struct dvb_frontend *);
	struct dib7000p_ops dib7000p_ops;
};

static int cxusb_dualdig4_rev2_frontend_attach(struct dvb_usb_adapter *adap)
{
	struct dib0700_adapter_state *state = adap->priv;

	if (usb_set_interface(adap->dev->udev, 0, 1) < 0)
		err("set interface failed");

	cxusb_ctrl_msg(adap->dev, CMD_DIGITAL, NULL, 0, NULL, 0);

	cxusb_bluebird_gpio_pulse(adap->dev, 0x02, 1);

	if (!dvb_attach(dib7000p_attach, &state->dib7000p_ops))
		return -ENODEV;

	if (state->dib7000p_ops.i2c_enumeration(&adap->dev->i2c_adap, 1, 18,
				       &cxusb_dualdig4_rev2_config) < 0) {
		printk(KERN_WARNING "Unable to enumerate dib7000p\n");
		return -ENODEV;
	}

	adap->fe_adap[0].fe = state->dib7000p_ops.init(&adap->dev->i2c_adap, 0x80,
					      &cxusb_dualdig4_rev2_config);
	if (adap->fe_adap[0].fe == NULL)
		return -EIO;

	return 0;
}

static int dib7070_tuner_reset(struct dvb_frontend *fe, int onoff)
{
	struct dvb_usb_adapter *adap = fe->dvb->priv;
	struct dib0700_adapter_state *state = adap->priv;

	return state->dib7000p_ops.set_gpio(fe, 8, 0, !onoff);
}

static int dib7070_tuner_sleep(struct dvb_frontend *fe, int onoff)
{
	return 0;
}

static struct dib0070_config dib7070p_dib0070_config = {
	.i2c_address = DEFAULT_DIB0070_I2C_ADDRESS,
	.reset = dib7070_tuner_reset,
	.sleep = dib7070_tuner_sleep,
	.clock_khz = 12000,
};

static int dib7070_set_param_override(struct dvb_frontend *fe)
{
	struct dtv_frontend_properties *p = &fe->dtv_property_cache;
	struct dvb_usb_adapter *adap = fe->dvb->priv;
	struct dib0700_adapter_state *state = adap->priv;

	u16 offset;
	u8 band = BAND_OF_FREQUENCY(p->frequency/1000);
	switch (band) {
	case BAND_VHF: offset = 950; break;
	default:
	case BAND_UHF: offset = 550; break;
	}

	state->dib7000p_ops.set_wbd_ref(fe, offset + dib0070_wbd_offset(fe));

	return state->set_param_save(fe);
}

static int cxusb_dualdig4_rev2_tuner_attach(struct dvb_usb_adapter *adap)
{
	struct dib0700_adapter_state *st = adap->priv;
	struct i2c_adapter *tun_i2c;

	/*
	 * No need to call dvb7000p_attach here, as it was called
	 * already, as frontend_attach method is called first, and
	 * tuner_attach is only called on sucess.
	 */
	tun_i2c = st->dib7000p_ops.get_i2c_master(adap->fe_adap[0].fe,
					DIBX000_I2C_INTERFACE_TUNER, 1);

	if (dvb_attach(dib0070_attach, adap->fe_adap[0].fe, tun_i2c,
	    &dib7070p_dib0070_config) == NULL)
		return -ENODEV;

	st->set_param_save = adap->fe_adap[0].fe->ops.tuner_ops.set_params;
	adap->fe_adap[0].fe->ops.tuner_ops.set_params = dib7070_set_param_override;
	return 0;
}

static int cxusb_nano2_frontend_attach(struct dvb_usb_adapter *adap)
{
	if (usb_set_interface(adap->dev->udev, 0, 1) < 0)
		err("set interface failed");

	cxusb_ctrl_msg(adap->dev, CMD_DIGITAL, NULL, 0, NULL, 0);

	/* reset the tuner and demodulator */
	cxusb_bluebird_gpio_rw(adap->dev, 0x04, 0);
	cxusb_bluebird_gpio_pulse(adap->dev, 0x01, 1);
	cxusb_bluebird_gpio_pulse(adap->dev, 0x02, 1);

	adap->fe_adap[0].fe = dvb_attach(zl10353_attach,
					 &cxusb_zl10353_xc3028_config,
					 &adap->dev->i2c_adap);
	if ((adap->fe_adap[0].fe) != NULL)
		return 0;

	adap->fe_adap[0].fe = dvb_attach(mt352_attach,
					 &cxusb_mt352_xc3028_config,
					 &adap->dev->i2c_adap);
	if ((adap->fe_adap[0].fe) != NULL)
		return 0;

	return -EIO;
}

static struct lgs8gxx_config d680_lgs8gl5_cfg = {
	.prod = LGS8GXX_PROD_LGS8GL5,
	.demod_address = 0x19,
	.serial_ts = 0,
	.ts_clk_pol = 0,
	.ts_clk_gated = 1,
	.if_clk_freq = 30400, /* 30.4 MHz */
	.if_freq = 5725, /* 5.725 MHz */
	.if_neg_center = 0,
	.ext_adc = 0,
	.adc_signed = 0,
	.if_neg_edge = 0,
};

static int cxusb_d680_dmb_frontend_attach(struct dvb_usb_adapter *adap)
{
	struct dvb_usb_device *d = adap->dev;
	int n;

	/* Select required USB configuration */
	if (usb_set_interface(d->udev, 0, 0) < 0)
		err("set interface failed");

	/* Unblock all USB pipes */
	usb_clear_halt(d->udev,
		usb_sndbulkpipe(d->udev, d->props.generic_bulk_ctrl_endpoint));
	usb_clear_halt(d->udev,
		usb_rcvbulkpipe(d->udev, d->props.generic_bulk_ctrl_endpoint));
	usb_clear_halt(d->udev,
		usb_rcvbulkpipe(d->udev, d->props.adapter[0].fe[0].stream.endpoint));

	/* Drain USB pipes to avoid hang after reboot */
	for (n = 0;  n < 5;  n++) {
		cxusb_d680_dmb_drain_message(d);
		cxusb_d680_dmb_drain_video(d);
		msleep(200);
	}

	/* Reset the tuner */
	if (cxusb_d680_dmb_gpio_tuner(d, 0x07, 0) < 0) {
		err("clear tuner gpio failed");
		return -EIO;
	}
	msleep(100);
	if (cxusb_d680_dmb_gpio_tuner(d, 0x07, 1) < 0) {
		err("set tuner gpio failed");
		return -EIO;
	}
	msleep(100);

	/* Attach frontend */
	adap->fe_adap[0].fe = dvb_attach(lgs8gxx_attach, &d680_lgs8gl5_cfg, &d->i2c_adap);
	if (adap->fe_adap[0].fe == NULL)
		return -EIO;

	return 0;
}

static struct atbm8830_config mygica_d689_atbm8830_cfg = {
	.prod = ATBM8830_PROD_8830,
	.demod_address = 0x40,
	.serial_ts = 0,
	.ts_sampling_edge = 1,
	.ts_clk_gated = 0,
	.osc_clk_freq = 30400, /* in kHz */
	.if_freq = 0, /* zero IF */
	.zif_swap_iq = 1,
	.agc_min = 0x2E,
	.agc_max = 0x90,
	.agc_hold_loop = 0,
};

static int cxusb_mygica_d689_frontend_attach(struct dvb_usb_adapter *adap)
{
	struct dvb_usb_device *d = adap->dev;

	/* Select required USB configuration */
	if (usb_set_interface(d->udev, 0, 0) < 0)
		err("set interface failed");

	/* Unblock all USB pipes */
	usb_clear_halt(d->udev,
		usb_sndbulkpipe(d->udev, d->props.generic_bulk_ctrl_endpoint));
	usb_clear_halt(d->udev,
		usb_rcvbulkpipe(d->udev, d->props.generic_bulk_ctrl_endpoint));
	usb_clear_halt(d->udev,
		usb_rcvbulkpipe(d->udev, d->props.adapter[0].fe[0].stream.endpoint));


	/* Reset the tuner */
	if (cxusb_d680_dmb_gpio_tuner(d, 0x07, 0) < 0) {
		err("clear tuner gpio failed");
		return -EIO;
	}
	msleep(100);
	if (cxusb_d680_dmb_gpio_tuner(d, 0x07, 1) < 0) {
		err("set tuner gpio failed");
		return -EIO;
	}
	msleep(100);

	/* Attach frontend */
	adap->fe_adap[0].fe = dvb_attach(atbm8830_attach, &mygica_d689_atbm8830_cfg,
		&d->i2c_adap);
	if (adap->fe_adap[0].fe == NULL)
		return -EIO;

	return 0;
}

static int cxusb_mygica_t230_frontend_attach(struct dvb_usb_adapter *adap)
{
	struct dvb_usb_device *d = adap->dev;
	struct cxusb_state *st = d->priv;
	struct i2c_adapter *adapter;
	struct i2c_client *client_demod;
	struct i2c_client *client_tuner;
	struct i2c_board_info info;
	struct si2168_config si2168_config;
	struct si2157_config si2157_config;

	/* Select required USB configuration */
	if (usb_set_interface(d->udev, 0, 0) < 0)
		err("set interface failed");

	/* Unblock all USB pipes */
	usb_clear_halt(d->udev,
		usb_sndbulkpipe(d->udev, d->props.generic_bulk_ctrl_endpoint));
	usb_clear_halt(d->udev,
		usb_rcvbulkpipe(d->udev, d->props.generic_bulk_ctrl_endpoint));
	usb_clear_halt(d->udev,
		usb_rcvbulkpipe(d->udev, d->props.adapter[0].fe[0].stream.endpoint));

	/* attach frontend */
	si2168_config.i2c_adapter = &adapter;
	si2168_config.fe = &adap->fe_adap[0].fe;
	si2168_config.ts_mode = SI2168_TS_PARALLEL;
	si2168_config.ts_clock_inv = 1;
	memset(&info, 0, sizeof(struct i2c_board_info));
	strlcpy(info.type, "si2168", I2C_NAME_SIZE);
	info.addr = 0x64;
	info.platform_data = &si2168_config;
	request_module(info.type);
	client_demod = i2c_new_device(&d->i2c_adap, &info);
	if (client_demod == NULL || client_demod->dev.driver == NULL)
		return -ENODEV;

	if (!try_module_get(client_demod->dev.driver->owner)) {
		i2c_unregister_device(client_demod);
		return -ENODEV;
	}

	st->i2c_client_demod = client_demod;

	/* attach tuner */
	memset(&si2157_config, 0, sizeof(si2157_config));
	si2157_config.fe = adap->fe_adap[0].fe;
	si2157_config.if_port = 1;
	memset(&info, 0, sizeof(struct i2c_board_info));
	strlcpy(info.type, "si2157", I2C_NAME_SIZE);
	info.addr = 0x60;
	info.platform_data = &si2157_config;
	request_module(info.type);
	client_tuner = i2c_new_device(adapter, &info);
	if (client_tuner == NULL || client_tuner->dev.driver == NULL) {
		module_put(client_demod->dev.driver->owner);
		i2c_unregister_device(client_demod);
		return -ENODEV;
	}
	if (!try_module_get(client_tuner->dev.driver->owner)) {
		i2c_unregister_device(client_tuner);
		module_put(client_demod->dev.driver->owner);
		i2c_unregister_device(client_demod);
		return -ENODEV;
	}

	st->i2c_client_tuner = client_tuner;

	/* hook fe: need to resync the slave fifo when signal locks. */
	mutex_init(&st->stream_mutex);
	st->last_lock = 0;
	st->fe_read_status = adap->fe_adap[0].fe->ops.read_status;
	adap->fe_adap[0].fe->ops.read_status = cxusb_read_status;

	return 0;
}

static int cxusb_mygica_t230c_frontend_attach(struct dvb_usb_adapter *adap)
{
	struct dvb_usb_device *d = adap->dev;
	struct cxusb_state *st = d->priv;
	struct i2c_adapter *adapter;
	struct i2c_client *client_demod;
	struct i2c_client *client_tuner;
	struct i2c_board_info info;
	struct si2168_config si2168_config;
	struct si2157_config si2157_config;

	/* Select required USB configuration */
	if (usb_set_interface(d->udev, 0, 0) < 0)
		err("set interface failed");

	/* Unblock all USB pipes */
	usb_clear_halt(d->udev,
		usb_sndbulkpipe(d->udev, d->props.generic_bulk_ctrl_endpoint));
	usb_clear_halt(d->udev,
		usb_rcvbulkpipe(d->udev, d->props.generic_bulk_ctrl_endpoint));
	usb_clear_halt(d->udev,
		usb_rcvbulkpipe(d->udev, d->props.adapter[0].fe[0].stream.endpoint));

	/* attach frontend */
	memset(&si2168_config, 0, sizeof(si2168_config));
	si2168_config.i2c_adapter = &adapter;
	si2168_config.fe = &adap->fe_adap[0].fe;
	si2168_config.ts_mode = SI2168_TS_PARALLEL;
	si2168_config.ts_clock_inv = 1;
	memset(&info, 0, sizeof(struct i2c_board_info));
	strlcpy(info.type, "si2168", I2C_NAME_SIZE);
	info.addr = 0x64;
	info.platform_data = &si2168_config;
	request_module(info.type);
	client_demod = i2c_new_device(&d->i2c_adap, &info);
	if (client_demod == NULL || client_demod->dev.driver == NULL)
		return -ENODEV;

	if (!try_module_get(client_demod->dev.driver->owner)) {
		i2c_unregister_device(client_demod);
		return -ENODEV;
	}

	/* attach tuner */
	memset(&si2157_config, 0, sizeof(si2157_config));
	si2157_config.fe = adap->fe_adap[0].fe;
	memset(&info, 0, sizeof(struct i2c_board_info));
	strlcpy(info.type, "si2141", I2C_NAME_SIZE);
	info.addr = 0x60;
	info.platform_data = &si2157_config;
	request_module("si2157");
	client_tuner = i2c_new_device(adapter, &info);
	if (client_tuner == NULL || client_tuner->dev.driver == NULL) {
		module_put(client_demod->dev.driver->owner);
		i2c_unregister_device(client_demod);
		return -ENODEV;
	}
	if (!try_module_get(client_tuner->dev.driver->owner)) {
		i2c_unregister_device(client_tuner);
		module_put(client_demod->dev.driver->owner);
		i2c_unregister_device(client_demod);
		return -ENODEV;
	}

	st->i2c_client_demod = client_demod;
	st->i2c_client_tuner = client_tuner;

	/* hook fe: need to resync the slave fifo when signal locks. */
	mutex_init(&st->stream_mutex);
	st->last_lock = 0;
	st->fe_read_status = adap->fe_adap[0].fe->ops.read_status;
	adap->fe_adap[0].fe->ops.read_status = cxusb_read_status;

	return 0;
}

/*
 * DViCO has shipped two devices with the same USB ID, but only one of them
 * needs a firmware download.  Check the device class details to see if they
 * have non-default values to decide whether the device is actually cold or
 * not, and forget a match if it turns out we selected the wrong device.
 */
static int bluebird_fx2_identify_state(struct usb_device *udev,
				       struct dvb_usb_device_properties *props,
				       struct dvb_usb_device_description **desc,
				       int *cold)
{
	int wascold = *cold;

	*cold = udev->descriptor.bDeviceClass == 0xff &&
		udev->descriptor.bDeviceSubClass == 0xff &&
		udev->descriptor.bDeviceProtocol == 0xff;

	if (*cold && !wascold)
		*desc = NULL;

	return 0;
}

/*
 * DViCO bluebird firmware needs the "warm" product ID to be patched into the
 * firmware file before download.
 */

static const int dvico_firmware_id_offsets[] = { 6638, 3204 };
static int bluebird_patch_dvico_firmware_download(struct usb_device *udev,
						  const struct firmware *fw)
{
	int pos;

	for (pos = 0; pos < ARRAY_SIZE(dvico_firmware_id_offsets); pos++) {
		int idoff = dvico_firmware_id_offsets[pos];

		if (fw->size < idoff + 4)
			continue;

		if (fw->data[idoff] == (USB_VID_DVICO & 0xff) &&
		    fw->data[idoff + 1] == USB_VID_DVICO >> 8) {
			struct firmware new_fw;
			u8 *new_fw_data = vmalloc(fw->size);
			int ret;

			if (!new_fw_data)
				return -ENOMEM;

			memcpy(new_fw_data, fw->data, fw->size);
			new_fw.size = fw->size;
			new_fw.data = new_fw_data;

			new_fw_data[idoff + 2] =
				le16_to_cpu(udev->descriptor.idProduct) + 1;
			new_fw_data[idoff + 3] =
				le16_to_cpu(udev->descriptor.idProduct) >> 8;

			ret = usb_cypress_load_firmware(udev, &new_fw,
							CYPRESS_FX2);
			vfree(new_fw_data);
			return ret;
		}
	}

	return -EINVAL;
}

/* DVB USB Driver stuff */
static struct dvb_usb_device_properties cxusb_medion_properties;
static struct dvb_usb_device_properties cxusb_bluebird_lgh064f_properties;
static struct dvb_usb_device_properties cxusb_bluebird_dee1601_properties;
static struct dvb_usb_device_properties cxusb_bluebird_lgz201_properties;
static struct dvb_usb_device_properties cxusb_bluebird_dtt7579_properties;
static struct dvb_usb_device_properties cxusb_bluebird_dualdig4_properties;
static struct dvb_usb_device_properties cxusb_bluebird_dualdig4_rev2_properties;
static struct dvb_usb_device_properties cxusb_bluebird_nano2_properties;
static struct dvb_usb_device_properties cxusb_bluebird_nano2_needsfirmware_properties;
static struct dvb_usb_device_properties cxusb_aver_a868r_properties;
static struct dvb_usb_device_properties cxusb_d680_dmb_properties;
static struct dvb_usb_device_properties cxusb_mygica_d689_properties;
static struct dvb_usb_device_properties cxusb_mygica_t230_properties;
static struct dvb_usb_device_properties cxusb_mygica_t230c_properties;

static int cxusb_probe(struct usb_interface *intf,
		       const struct usb_device_id *id)
{
	if (0 == dvb_usb_device_init(intf, &cxusb_medion_properties,
				     THIS_MODULE, NULL, adapter_nr) ||
	    0 == dvb_usb_device_init(intf, &cxusb_bluebird_lgh064f_properties,
				     THIS_MODULE, NULL, adapter_nr) ||
	    0 == dvb_usb_device_init(intf, &cxusb_bluebird_dee1601_properties,
				     THIS_MODULE, NULL, adapter_nr) ||
	    0 == dvb_usb_device_init(intf, &cxusb_bluebird_lgz201_properties,
				     THIS_MODULE, NULL, adapter_nr) ||
	    0 == dvb_usb_device_init(intf, &cxusb_bluebird_dtt7579_properties,
				     THIS_MODULE, NULL, adapter_nr) ||
	    0 == dvb_usb_device_init(intf, &cxusb_bluebird_dualdig4_properties,
				     THIS_MODULE, NULL, adapter_nr) ||
	    0 == dvb_usb_device_init(intf, &cxusb_bluebird_nano2_properties,
				     THIS_MODULE, NULL, adapter_nr) ||
	    0 == dvb_usb_device_init(intf,
				&cxusb_bluebird_nano2_needsfirmware_properties,
				     THIS_MODULE, NULL, adapter_nr) ||
	    0 == dvb_usb_device_init(intf, &cxusb_aver_a868r_properties,
				     THIS_MODULE, NULL, adapter_nr) ||
	    0 == dvb_usb_device_init(intf,
				     &cxusb_bluebird_dualdig4_rev2_properties,
				     THIS_MODULE, NULL, adapter_nr) ||
	    0 == dvb_usb_device_init(intf, &cxusb_d680_dmb_properties,
				     THIS_MODULE, NULL, adapter_nr) ||
	    0 == dvb_usb_device_init(intf, &cxusb_mygica_d689_properties,
				     THIS_MODULE, NULL, adapter_nr) ||
	    0 == dvb_usb_device_init(intf, &cxusb_mygica_t230_properties,
				     THIS_MODULE, NULL, adapter_nr) ||
	    0 == dvb_usb_device_init(intf, &cxusb_mygica_t230c_properties,
				     THIS_MODULE, NULL, adapter_nr) ||
	    0)
		return 0;

	return -EINVAL;
}

static void cxusb_disconnect(struct usb_interface *intf)
{
	struct dvb_usb_device *d = usb_get_intfdata(intf);
	struct cxusb_state *st = d->priv;
	struct i2c_client *client;

	/* remove I2C client for tuner */
	client = st->i2c_client_tuner;
	if (client) {
		module_put(client->dev.driver->owner);
		i2c_unregister_device(client);
	}

	/* remove I2C client for demodulator */
	client = st->i2c_client_demod;
	if (client) {
		module_put(client->dev.driver->owner);
		i2c_unregister_device(client);
	}

	dvb_usb_device_exit(intf);
}

enum cxusb_table_index {
	MEDION_MD95700,
	DVICO_BLUEBIRD_LG064F_COLD,
	DVICO_BLUEBIRD_LG064F_WARM,
	DVICO_BLUEBIRD_DUAL_1_COLD,
	DVICO_BLUEBIRD_DUAL_1_WARM,
	DVICO_BLUEBIRD_LGZ201_COLD,
	DVICO_BLUEBIRD_LGZ201_WARM,
	DVICO_BLUEBIRD_TH7579_COLD,
	DVICO_BLUEBIRD_TH7579_WARM,
	DIGITALNOW_BLUEBIRD_DUAL_1_COLD,
	DIGITALNOW_BLUEBIRD_DUAL_1_WARM,
	DVICO_BLUEBIRD_DUAL_2_COLD,
	DVICO_BLUEBIRD_DUAL_2_WARM,
	DVICO_BLUEBIRD_DUAL_4,
	DVICO_BLUEBIRD_DVB_T_NANO_2,
	DVICO_BLUEBIRD_DVB_T_NANO_2_NFW_WARM,
	AVERMEDIA_VOLAR_A868R,
	DVICO_BLUEBIRD_DUAL_4_REV_2,
	CONEXANT_D680_DMB,
	MYGICA_D689,
	MYGICA_T230,
	MYGICA_T230C,
	NR__cxusb_table_index
};

static struct usb_device_id cxusb_table[NR__cxusb_table_index + 1] = {
	[MEDION_MD95700] = {
		USB_DEVICE(USB_VID_MEDION, USB_PID_MEDION_MD95700)
	},
	[DVICO_BLUEBIRD_LG064F_COLD] = {
		USB_DEVICE(USB_VID_DVICO, USB_PID_DVICO_BLUEBIRD_LG064F_COLD)
	},
	[DVICO_BLUEBIRD_LG064F_WARM] = {
		USB_DEVICE(USB_VID_DVICO, USB_PID_DVICO_BLUEBIRD_LG064F_WARM)
	},
	[DVICO_BLUEBIRD_DUAL_1_COLD] = {
		USB_DEVICE(USB_VID_DVICO, USB_PID_DVICO_BLUEBIRD_DUAL_1_COLD)
	},
	[DVICO_BLUEBIRD_DUAL_1_WARM] = {
		USB_DEVICE(USB_VID_DVICO, USB_PID_DVICO_BLUEBIRD_DUAL_1_WARM)
	},
	[DVICO_BLUEBIRD_LGZ201_COLD] = {
		USB_DEVICE(USB_VID_DVICO, USB_PID_DVICO_BLUEBIRD_LGZ201_COLD)
	},
	[DVICO_BLUEBIRD_LGZ201_WARM] = {
		USB_DEVICE(USB_VID_DVICO, USB_PID_DVICO_BLUEBIRD_LGZ201_WARM)
	},
	[DVICO_BLUEBIRD_TH7579_COLD] = {
		USB_DEVICE(USB_VID_DVICO, USB_PID_DVICO_BLUEBIRD_TH7579_COLD)
	},
	[DVICO_BLUEBIRD_TH7579_WARM] = {
		USB_DEVICE(USB_VID_DVICO, USB_PID_DVICO_BLUEBIRD_TH7579_WARM)
	},
	[DIGITALNOW_BLUEBIRD_DUAL_1_COLD] = {
		USB_DEVICE(USB_VID_DVICO, USB_PID_DIGITALNOW_BLUEBIRD_DUAL_1_COLD)
	},
	[DIGITALNOW_BLUEBIRD_DUAL_1_WARM] = {
		USB_DEVICE(USB_VID_DVICO, USB_PID_DIGITALNOW_BLUEBIRD_DUAL_1_WARM)
	},
	[DVICO_BLUEBIRD_DUAL_2_COLD] = {
		USB_DEVICE(USB_VID_DVICO, USB_PID_DVICO_BLUEBIRD_DUAL_2_COLD)
	},
	[DVICO_BLUEBIRD_DUAL_2_WARM] = {
		USB_DEVICE(USB_VID_DVICO, USB_PID_DVICO_BLUEBIRD_DUAL_2_WARM)
	},
	[DVICO_BLUEBIRD_DUAL_4] = {
		USB_DEVICE(USB_VID_DVICO, USB_PID_DVICO_BLUEBIRD_DUAL_4)
	},
	[DVICO_BLUEBIRD_DVB_T_NANO_2] = {
		USB_DEVICE(USB_VID_DVICO, USB_PID_DVICO_BLUEBIRD_DVB_T_NANO_2)
	},
	[DVICO_BLUEBIRD_DVB_T_NANO_2_NFW_WARM] = {
		USB_DEVICE(USB_VID_DVICO, USB_PID_DVICO_BLUEBIRD_DVB_T_NANO_2_NFW_WARM)
	},
	[AVERMEDIA_VOLAR_A868R] = {
		USB_DEVICE(USB_VID_AVERMEDIA, USB_PID_AVERMEDIA_VOLAR_A868R)
	},
	[DVICO_BLUEBIRD_DUAL_4_REV_2] = {
		USB_DEVICE(USB_VID_DVICO, USB_PID_DVICO_BLUEBIRD_DUAL_4_REV_2)
	},
	[CONEXANT_D680_DMB] = {
		USB_DEVICE(USB_VID_CONEXANT, USB_PID_CONEXANT_D680_DMB)
	},
	[MYGICA_D689] = {
		USB_DEVICE(USB_VID_CONEXANT, USB_PID_MYGICA_D689)
	},
	[MYGICA_T230] = {
		USB_DEVICE(USB_VID_CONEXANT, USB_PID_MYGICA_T230)
	},
	[MYGICA_T230C] = {
		USB_DEVICE(USB_VID_CONEXANT, USB_PID_MYGICA_T230+1)
	},
	{}		/* Terminating entry */
};
MODULE_DEVICE_TABLE (usb, cxusb_table);

static struct dvb_usb_device_properties cxusb_medion_properties = {
	.caps = DVB_USB_IS_AN_I2C_ADAPTER,

	.usb_ctrl = CYPRESS_FX2,

	.size_of_priv     = sizeof(struct cxusb_state),

	.num_adapters = 1,
	.adapter = {
		{
		.num_frontends = 1,
		.fe = {{
			.streaming_ctrl   = cxusb_streaming_ctrl,
			.frontend_attach  = cxusb_cx22702_frontend_attach,
			.tuner_attach     = cxusb_fmd1216me_tuner_attach,
			/* parameter for the MPEG2-data transfer */
					.stream = {
						.type = USB_BULK,
				.count = 5,
				.endpoint = 0x02,
				.u = {
					.bulk = {
						.buffersize = 8192,
					}
				}
			},
		}},
		},
	},
	.power_ctrl       = cxusb_power_ctrl,

	.i2c_algo         = &cxusb_i2c_algo,

	.generic_bulk_ctrl_endpoint = 0x01,

	.num_device_descs = 1,
	.devices = {
		{   "Medion MD95700 (MDUSBTV-HYBRID)",
			{ NULL },
			{ &cxusb_table[MEDION_MD95700], NULL },
		},
	}
};

static struct dvb_usb_device_properties cxusb_bluebird_lgh064f_properties = {
	.caps = DVB_USB_IS_AN_I2C_ADAPTER,

	.usb_ctrl          = DEVICE_SPECIFIC,
	.firmware          = "dvb-usb-bluebird-01.fw",
	.download_firmware = bluebird_patch_dvico_firmware_download,
	/* use usb alt setting 0 for EP4 transfer (dvb-t),
	   use usb alt setting 7 for EP2 transfer (atsc) */

	.size_of_priv     = sizeof(struct cxusb_state),

	.num_adapters = 1,
	.adapter = {
		{
		.num_frontends = 1,
		.fe = {{
			.streaming_ctrl   = cxusb_streaming_ctrl,
			.frontend_attach  = cxusb_lgdt3303_frontend_attach,
			.tuner_attach     = cxusb_lgh064f_tuner_attach,

			/* parameter for the MPEG2-data transfer */
					.stream = {
						.type = USB_BULK,
				.count = 5,
				.endpoint = 0x02,
				.u = {
					.bulk = {
						.buffersize = 8192,
					}
				}
			},
		}},
		},
	},

	.power_ctrl       = cxusb_bluebird_power_ctrl,

	.i2c_algo         = &cxusb_i2c_algo,

	.rc.core = {
		.rc_interval	= 100,
		.rc_codes	= RC_MAP_DVICO_PORTABLE,
		.module_name	= KBUILD_MODNAME,
		.rc_query	= cxusb_rc_query,
		.allowed_protos = RC_BIT_UNKNOWN,
	},

	.generic_bulk_ctrl_endpoint = 0x01,

	.num_device_descs = 1,
	.devices = {
		{   "DViCO FusionHDTV5 USB Gold",
			{ &cxusb_table[DVICO_BLUEBIRD_LG064F_COLD], NULL },
			{ &cxusb_table[DVICO_BLUEBIRD_LG064F_WARM], NULL },
		},
	}
};

static struct dvb_usb_device_properties cxusb_bluebird_dee1601_properties = {
	.caps = DVB_USB_IS_AN_I2C_ADAPTER,

	.usb_ctrl          = DEVICE_SPECIFIC,
	.firmware          = "dvb-usb-bluebird-01.fw",
	.download_firmware = bluebird_patch_dvico_firmware_download,
	/* use usb alt setting 0 for EP4 transfer (dvb-t),
	   use usb alt setting 7 for EP2 transfer (atsc) */

	.size_of_priv     = sizeof(struct cxusb_state),

	.num_adapters = 1,
	.adapter = {
		{
		.num_frontends = 1,
		.fe = {{
			.streaming_ctrl   = cxusb_streaming_ctrl,
			.frontend_attach  = cxusb_dee1601_frontend_attach,
			.tuner_attach     = cxusb_dee1601_tuner_attach,
			/* parameter for the MPEG2-data transfer */
			.stream = {
				.type = USB_BULK,
				.count = 5,
				.endpoint = 0x04,
				.u = {
					.bulk = {
						.buffersize = 8192,
					}
				}
			},
		}},
		},
	},

	.power_ctrl       = cxusb_bluebird_power_ctrl,

	.i2c_algo         = &cxusb_i2c_algo,

	.rc.core = {
		.rc_interval	= 100,
		.rc_codes	= RC_MAP_DVICO_MCE,
		.module_name	= KBUILD_MODNAME,
		.rc_query	= cxusb_rc_query,
		.allowed_protos = RC_BIT_UNKNOWN,
	},

	.generic_bulk_ctrl_endpoint = 0x01,

	.num_device_descs = 3,
	.devices = {
		{   "DViCO FusionHDTV DVB-T Dual USB",
			{ &cxusb_table[DVICO_BLUEBIRD_DUAL_1_COLD], NULL },
			{ &cxusb_table[DVICO_BLUEBIRD_DUAL_1_WARM], NULL },
		},
		{   "DigitalNow DVB-T Dual USB",
			{ &cxusb_table[DIGITALNOW_BLUEBIRD_DUAL_1_COLD],  NULL },
			{ &cxusb_table[DIGITALNOW_BLUEBIRD_DUAL_1_WARM], NULL },
		},
		{   "DViCO FusionHDTV DVB-T Dual Digital 2",
			{ &cxusb_table[DVICO_BLUEBIRD_DUAL_2_COLD], NULL },
			{ &cxusb_table[DVICO_BLUEBIRD_DUAL_2_WARM], NULL },
		},
	}
};

static struct dvb_usb_device_properties cxusb_bluebird_lgz201_properties = {
	.caps = DVB_USB_IS_AN_I2C_ADAPTER,

	.usb_ctrl          = DEVICE_SPECIFIC,
	.firmware          = "dvb-usb-bluebird-01.fw",
	.download_firmware = bluebird_patch_dvico_firmware_download,
	/* use usb alt setting 0 for EP4 transfer (dvb-t),
	   use usb alt setting 7 for EP2 transfer (atsc) */

	.size_of_priv     = sizeof(struct cxusb_state),

	.num_adapters = 2,
	.adapter = {
		{
		.num_frontends = 1,
		.fe = {{
			.streaming_ctrl   = cxusb_streaming_ctrl,
			.frontend_attach  = cxusb_mt352_frontend_attach,
			.tuner_attach     = cxusb_lgz201_tuner_attach,

			/* parameter for the MPEG2-data transfer */
			.stream = {
				.type = USB_BULK,
				.count = 5,
				.endpoint = 0x04,
				.u = {
					.bulk = {
						.buffersize = 8192,
					}
				}
			},
		}},
		},
	},
	.power_ctrl       = cxusb_bluebird_power_ctrl,

	.i2c_algo         = &cxusb_i2c_algo,

	.rc.core = {
		.rc_interval	= 100,
		.rc_codes	= RC_MAP_DVICO_PORTABLE,
		.module_name	= KBUILD_MODNAME,
		.rc_query	= cxusb_rc_query,
		.allowed_protos = RC_BIT_UNKNOWN,
	},

	.generic_bulk_ctrl_endpoint = 0x01,
	.num_device_descs = 1,
	.devices = {
		{   "DViCO FusionHDTV DVB-T USB (LGZ201)",
			{ &cxusb_table[DVICO_BLUEBIRD_LGZ201_COLD], NULL },
			{ &cxusb_table[DVICO_BLUEBIRD_LGZ201_WARM], NULL },
		},
	}
};

static struct dvb_usb_device_properties cxusb_bluebird_dtt7579_properties = {
	.caps = DVB_USB_IS_AN_I2C_ADAPTER,

	.usb_ctrl          = DEVICE_SPECIFIC,
	.firmware          = "dvb-usb-bluebird-01.fw",
	.download_firmware = bluebird_patch_dvico_firmware_download,
	/* use usb alt setting 0 for EP4 transfer (dvb-t),
	   use usb alt setting 7 for EP2 transfer (atsc) */

	.size_of_priv     = sizeof(struct cxusb_state),

	.num_adapters = 1,
	.adapter = {
		{
		.num_frontends = 1,
		.fe = {{
			.streaming_ctrl   = cxusb_streaming_ctrl,
			.frontend_attach  = cxusb_mt352_frontend_attach,
			.tuner_attach     = cxusb_dtt7579_tuner_attach,

			/* parameter for the MPEG2-data transfer */
			.stream = {
				.type = USB_BULK,
				.count = 5,
				.endpoint = 0x04,
				.u = {
					.bulk = {
						.buffersize = 8192,
					}
				}
			},
		}},
		},
	},
	.power_ctrl       = cxusb_bluebird_power_ctrl,

	.i2c_algo         = &cxusb_i2c_algo,

	.rc.core = {
		.rc_interval	= 100,
		.rc_codes	= RC_MAP_DVICO_PORTABLE,
		.module_name	= KBUILD_MODNAME,
		.rc_query	= cxusb_rc_query,
		.allowed_protos = RC_BIT_UNKNOWN,
	},

	.generic_bulk_ctrl_endpoint = 0x01,

	.num_device_descs = 1,
	.devices = {
		{   "DViCO FusionHDTV DVB-T USB (TH7579)",
			{ &cxusb_table[DVICO_BLUEBIRD_TH7579_COLD], NULL },
			{ &cxusb_table[DVICO_BLUEBIRD_TH7579_WARM], NULL },
		},
	}
};

static struct dvb_usb_device_properties cxusb_bluebird_dualdig4_properties = {
	.caps = DVB_USB_IS_AN_I2C_ADAPTER,

	.usb_ctrl         = CYPRESS_FX2,

	.size_of_priv     = sizeof(struct cxusb_state),

	.num_adapters = 1,
	.adapter = {
		{
		.num_frontends = 1,
		.fe = {{
			.streaming_ctrl   = cxusb_streaming_ctrl,
			.frontend_attach  = cxusb_dualdig4_frontend_attach,
			.tuner_attach     = cxusb_dvico_xc3028_tuner_attach,
			/* parameter for the MPEG2-data transfer */
			.stream = {
				.type = USB_BULK,
				.count = 5,
				.endpoint = 0x02,
				.u = {
					.bulk = {
						.buffersize = 8192,
					}
				}
			},
		}},
		},
	},

	.power_ctrl       = cxusb_power_ctrl,

	.i2c_algo         = &cxusb_i2c_algo,

	.generic_bulk_ctrl_endpoint = 0x01,

	.rc.core = {
		.rc_interval	= 100,
		.rc_codes	= RC_MAP_DVICO_MCE,
		.module_name	= KBUILD_MODNAME,
		.rc_query	= cxusb_bluebird2_rc_query,
		.allowed_protos = RC_BIT_UNKNOWN,
	},

	.num_device_descs = 1,
	.devices = {
		{   "DViCO FusionHDTV DVB-T Dual Digital 4",
			{ NULL },
			{ &cxusb_table[DVICO_BLUEBIRD_DUAL_4], NULL },
		},
	}
};

static struct dvb_usb_device_properties cxusb_bluebird_nano2_properties = {
	.caps = DVB_USB_IS_AN_I2C_ADAPTER,

	.usb_ctrl         = CYPRESS_FX2,
	.identify_state   = bluebird_fx2_identify_state,

	.size_of_priv     = sizeof(struct cxusb_state),

	.num_adapters = 1,
	.adapter = {
		{
		.num_frontends = 1,
		.fe = {{
			.streaming_ctrl   = cxusb_streaming_ctrl,
			.frontend_attach  = cxusb_nano2_frontend_attach,
			.tuner_attach     = cxusb_dvico_xc3028_tuner_attach,
			/* parameter for the MPEG2-data transfer */
			.stream = {
				.type = USB_BULK,
				.count = 5,
				.endpoint = 0x02,
				.u = {
					.bulk = {
						.buffersize = 8192,
					}
				}
			},
		}},
		},
	},

	.power_ctrl       = cxusb_nano2_power_ctrl,

	.i2c_algo         = &cxusb_i2c_algo,

	.generic_bulk_ctrl_endpoint = 0x01,

	.rc.core = {
		.rc_interval	= 100,
		.rc_codes	= RC_MAP_DVICO_PORTABLE,
		.module_name	= KBUILD_MODNAME,
		.rc_query       = cxusb_bluebird2_rc_query,
		.allowed_protos = RC_BIT_UNKNOWN,
	},

	.num_device_descs = 1,
	.devices = {
		{   "DViCO FusionHDTV DVB-T NANO2",
			{ NULL },
			{ &cxusb_table[DVICO_BLUEBIRD_DVB_T_NANO_2], NULL },
		},
	}
};

static struct dvb_usb_device_properties cxusb_bluebird_nano2_needsfirmware_properties = {
	.caps = DVB_USB_IS_AN_I2C_ADAPTER,

	.usb_ctrl          = DEVICE_SPECIFIC,
	.firmware          = "dvb-usb-bluebird-02.fw",
	.download_firmware = bluebird_patch_dvico_firmware_download,
	.identify_state    = bluebird_fx2_identify_state,

	.size_of_priv      = sizeof(struct cxusb_state),

	.num_adapters = 1,
	.adapter = {
		{
		.num_frontends = 1,
		.fe = {{
			.streaming_ctrl   = cxusb_streaming_ctrl,
			.frontend_attach  = cxusb_nano2_frontend_attach,
			.tuner_attach     = cxusb_dvico_xc3028_tuner_attach,
			/* parameter for the MPEG2-data transfer */
			.stream = {
				.type = USB_BULK,
				.count = 5,
				.endpoint = 0x02,
				.u = {
					.bulk = {
						.buffersize = 8192,
					}
				}
			},
		}},
		},
	},

	.power_ctrl       = cxusb_nano2_power_ctrl,

	.i2c_algo         = &cxusb_i2c_algo,

	.generic_bulk_ctrl_endpoint = 0x01,

	.rc.core = {
		.rc_interval	= 100,
		.rc_codes	= RC_MAP_DVICO_PORTABLE,
		.module_name	= KBUILD_MODNAME,
		.rc_query	= cxusb_rc_query,
		.allowed_protos = RC_BIT_UNKNOWN,
	},

	.num_device_descs = 1,
	.devices = {
		{   "DViCO FusionHDTV DVB-T NANO2 w/o firmware",
			{ &cxusb_table[DVICO_BLUEBIRD_DVB_T_NANO_2], NULL },
			{ &cxusb_table[DVICO_BLUEBIRD_DVB_T_NANO_2_NFW_WARM], NULL },
		},
	}
};

static struct dvb_usb_device_properties cxusb_aver_a868r_properties = {
	.caps = DVB_USB_IS_AN_I2C_ADAPTER,

	.usb_ctrl         = CYPRESS_FX2,

	.size_of_priv     = sizeof(struct cxusb_state),

	.num_adapters = 1,
	.adapter = {
		{
		.num_frontends = 1,
		.fe = {{
			.streaming_ctrl   = cxusb_aver_streaming_ctrl,
			.frontend_attach  = cxusb_aver_lgdt3303_frontend_attach,
			.tuner_attach     = cxusb_mxl5003s_tuner_attach,
			/* parameter for the MPEG2-data transfer */
			.stream = {
				.type = USB_BULK,
				.count = 5,
				.endpoint = 0x04,
				.u = {
					.bulk = {
						.buffersize = 8192,
					}
				}
			},
		}},
		},
	},
	.power_ctrl       = cxusb_aver_power_ctrl,

	.i2c_algo         = &cxusb_i2c_algo,

	.generic_bulk_ctrl_endpoint = 0x01,

	.num_device_descs = 1,
	.devices = {
		{   "AVerMedia AVerTVHD Volar (A868R)",
			{ NULL },
			{ &cxusb_table[AVERMEDIA_VOLAR_A868R], NULL },
		},
	}
};

static
struct dvb_usb_device_properties cxusb_bluebird_dualdig4_rev2_properties = {
	.caps = DVB_USB_IS_AN_I2C_ADAPTER,

	.usb_ctrl         = CYPRESS_FX2,

	.size_of_priv     = sizeof(struct cxusb_state),

	.num_adapters = 1,
	.adapter = {
		{
		.size_of_priv    = sizeof(struct dib0700_adapter_state),
		.num_frontends = 1,
		.fe = {{
			.streaming_ctrl  = cxusb_streaming_ctrl,
			.frontend_attach = cxusb_dualdig4_rev2_frontend_attach,
			.tuner_attach    = cxusb_dualdig4_rev2_tuner_attach,
			/* parameter for the MPEG2-data transfer */
			.stream = {
				.type = USB_BULK,
				.count = 7,
				.endpoint = 0x02,
				.u = {
					.bulk = {
						.buffersize = 4096,
					}
				}
			},
		}},
		},
	},

	.power_ctrl       = cxusb_bluebird_power_ctrl,

	.i2c_algo         = &cxusb_i2c_algo,

	.generic_bulk_ctrl_endpoint = 0x01,

	.rc.core = {
		.rc_interval	= 100,
		.rc_codes	= RC_MAP_DVICO_MCE,
		.module_name	= KBUILD_MODNAME,
		.rc_query	= cxusb_rc_query,
		.allowed_protos = RC_BIT_UNKNOWN,
	},

	.num_device_descs = 1,
	.devices = {
		{   "DViCO FusionHDTV DVB-T Dual Digital 4 (rev 2)",
			{ NULL },
			{ &cxusb_table[DVICO_BLUEBIRD_DUAL_4_REV_2], NULL },
		},
	}
};

static struct dvb_usb_device_properties cxusb_d680_dmb_properties = {
	.caps = DVB_USB_IS_AN_I2C_ADAPTER,

	.usb_ctrl         = CYPRESS_FX2,

	.size_of_priv     = sizeof(struct cxusb_state),

	.num_adapters = 1,
	.adapter = {
		{
		.num_frontends = 1,
		.fe = {{
			.streaming_ctrl   = cxusb_d680_dmb_streaming_ctrl,
			.frontend_attach  = cxusb_d680_dmb_frontend_attach,
			.tuner_attach     = cxusb_d680_dmb_tuner_attach,

			/* parameter for the MPEG2-data transfer */
			.stream = {
				.type = USB_BULK,
				.count = 5,
				.endpoint = 0x02,
				.u = {
					.bulk = {
						.buffersize = 8192,
					}
				}
			},
		}},
		},
	},

	.power_ctrl       = cxusb_d680_dmb_power_ctrl,

	.i2c_algo         = &cxusb_i2c_algo,

	.generic_bulk_ctrl_endpoint = 0x01,

	.rc.core = {
		.rc_interval	= 100,
		.rc_codes	= RC_MAP_D680_DMB,
		.module_name	= KBUILD_MODNAME,
		.rc_query       = cxusb_d680_dmb_rc_query,
		.allowed_protos = RC_BIT_UNKNOWN,
	},

	.num_device_descs = 1,
	.devices = {
		{
			"Conexant DMB-TH Stick",
			{ NULL },
			{ &cxusb_table[CONEXANT_D680_DMB], NULL },
		},
	}
};

static struct dvb_usb_device_properties cxusb_mygica_d689_properties = {
	.caps = DVB_USB_IS_AN_I2C_ADAPTER,

	.usb_ctrl         = CYPRESS_FX2,

	.size_of_priv     = sizeof(struct cxusb_state),

	.num_adapters = 1,
	.adapter = {
		{
		.num_frontends = 1,
		.fe = {{
			.streaming_ctrl   = cxusb_d680_dmb_streaming_ctrl,
			.frontend_attach  = cxusb_mygica_d689_frontend_attach,
			.tuner_attach     = cxusb_mygica_d689_tuner_attach,

			/* parameter for the MPEG2-data transfer */
			.stream = {
				.type = USB_BULK,
				.count = 5,
				.endpoint = 0x02,
				.u = {
					.bulk = {
						.buffersize = 8192,
					}
				}
			},
		}},
		},
	},

	.power_ctrl       = cxusb_d680_dmb_power_ctrl,

	.i2c_algo         = &cxusb_i2c_algo,

	.generic_bulk_ctrl_endpoint = 0x01,

	.rc.core = {
		.rc_interval	= 100,
		.rc_codes	= RC_MAP_D680_DMB,
		.module_name	= KBUILD_MODNAME,
		.rc_query       = cxusb_d680_dmb_rc_query,
		.allowed_protos = RC_BIT_UNKNOWN,
	},

	.num_device_descs = 1,
	.devices = {
		{
			"Mygica D689 DMB-TH",
			{ NULL },
			{ &cxusb_table[MYGICA_D689], NULL },
		},
	}
};

static struct dvb_usb_device_properties cxusb_mygica_t230_properties = {
	.caps = DVB_USB_IS_AN_I2C_ADAPTER,

	.usb_ctrl         = CYPRESS_FX2,

	.size_of_priv     = sizeof(struct cxusb_state),

	.num_adapters = 1,
	.adapter = {
		{
		.num_frontends = 1,
		.fe = {{
			.streaming_ctrl   = cxusb_streaming_ctrl,
			.frontend_attach  = cxusb_mygica_t230_frontend_attach,

			/* parameter for the MPEG2-data transfer */
			.stream = {
				.type = USB_BULK,
				.count = 5,
				.endpoint = 0x02,
				.u = {
					.bulk = {
						.buffersize = 8192,
					}
				}
			},
		} },
		},
	},

	.power_ctrl       = cxusb_d680_dmb_power_ctrl,

	.i2c_algo         = &cxusb_i2c_algo,

	.generic_bulk_ctrl_endpoint = 0x01,

	.rc.core = {
		.rc_interval	= 100,
<<<<<<< HEAD
		.rc_codes	= RC_MAP_D680_DMB,
=======
		.rc_codes	= RC_MAP_TOTAL_MEDIA_IN_HAND_02,
>>>>>>> 3dc2046c
		.module_name	= KBUILD_MODNAME,
		.rc_query       = cxusb_d680_dmb_rc_query,
		.allowed_protos = RC_BIT_UNKNOWN,
	},

	.num_device_descs = 1,
	.devices = {
		{
			"Mygica T230 DVB-T/T2/C",
			{ NULL },
			{ &cxusb_table[MYGICA_T230], NULL },
		},
	}
};

static struct dvb_usb_device_properties cxusb_mygica_t230c_properties = {
	.caps = DVB_USB_IS_AN_I2C_ADAPTER,

	.usb_ctrl         = CYPRESS_FX2,

	.size_of_priv     = sizeof(struct cxusb_state),

	.num_adapters = 1,
	.adapter = {
		{
		.num_frontends = 1,
		.fe = {{
			.streaming_ctrl   = cxusb_streaming_ctrl,
			.frontend_attach  = cxusb_mygica_t230c_frontend_attach,

			/* parameter for the MPEG2-data transfer */
			.stream = {
				.type = USB_BULK,
				.count = 5,
				.endpoint = 0x02,
				.u = {
					.bulk = {
						.buffersize = 8192,
					}
				}
			},
		} },
		},
	},

	.power_ctrl       = cxusb_d680_dmb_power_ctrl,

	.i2c_algo         = &cxusb_i2c_algo,

	.generic_bulk_ctrl_endpoint = 0x01,

	.rc.core = {
		.rc_interval	= 100,
		.rc_codes	= RC_MAP_TOTAL_MEDIA_IN_HAND_02,
		.module_name	= KBUILD_MODNAME,
		.rc_query       = cxusb_d680_dmb_rc_query,
		.allowed_protos = RC_BIT_UNKNOWN,
	},

	.num_device_descs = 1,
	.devices = {
		{
			"Mygica T230C DVB-T/T2/C",
			{ NULL },
			{ &cxusb_table[MYGICA_T230C], NULL },
		},
	}
};

static struct usb_driver cxusb_driver = {
	.name		= "dvb_usb_cxusb",
	.probe		= cxusb_probe,
	.disconnect     = cxusb_disconnect,
	.id_table	= cxusb_table,
};

module_usb_driver(cxusb_driver);

MODULE_AUTHOR("Patrick Boettcher <patrick.boettcher@posteo.de>");
MODULE_AUTHOR("Michael Krufky <mkrufky@linuxtv.org>");
MODULE_AUTHOR("Chris Pascoe <c.pascoe@itee.uq.edu.au>");
MODULE_DESCRIPTION("Driver for Conexant USB2.0 hybrid reference design");
MODULE_VERSION("1.0-alpha");
MODULE_LICENSE("GPL");<|MERGE_RESOLUTION|>--- conflicted
+++ resolved
@@ -2248,11 +2248,7 @@
 
 	.rc.core = {
 		.rc_interval	= 100,
-<<<<<<< HEAD
-		.rc_codes	= RC_MAP_D680_DMB,
-=======
 		.rc_codes	= RC_MAP_TOTAL_MEDIA_IN_HAND_02,
->>>>>>> 3dc2046c
 		.module_name	= KBUILD_MODNAME,
 		.rc_query       = cxusb_d680_dmb_rc_query,
 		.allowed_protos = RC_BIT_UNKNOWN,
