/* Copyright (c) 2011-2014 PLUMgrid, http://plumgrid.com
 * Copyright (c) 2016 Facebook
 *
 * This program is free software; you can redistribute it and/or
 * modify it under the terms of version 2 of the GNU General Public
 * License as published by the Free Software Foundation.
 *
 * This program is distributed in the hope that it will be useful, but
 * WITHOUT ANY WARRANTY; without even the implied warranty of
 * MERCHANTABILITY or FITNESS FOR A PARTICULAR PURPOSE. See the GNU
 * General Public License for more details.
 */
#include <linux/kernel.h>
#include <linux/types.h>
#include <linux/slab.h>
#include <linux/bpf.h>
#include <linux/bpf_verifier.h>
#include <linux/filter.h>
#include <net/netlink.h>
#include <linux/file.h>
#include <linux/vmalloc.h>
#include <linux/stringify.h>

/* bpf_check() is a static code analyzer that walks eBPF program
 * instruction by instruction and updates register/stack state.
 * All paths of conditional branches are analyzed until 'bpf_exit' insn.
 *
 * The first pass is depth-first-search to check that the program is a DAG.
 * It rejects the following programs:
 * - larger than BPF_MAXINSNS insns
 * - if loop is present (detected via back-edge)
 * - unreachable insns exist (shouldn't be a forest. program = one function)
 * - out of bounds or malformed jumps
 * The second pass is all possible path descent from the 1st insn.
 * Since it's analyzing all pathes through the program, the length of the
 * analysis is limited to 64k insn, which may be hit even if total number of
 * insn is less then 4K, but there are too many branches that change stack/regs.
 * Number of 'branches to be analyzed' is limited to 1k
 *
 * On entry to each instruction, each register has a type, and the instruction
 * changes the types of the registers depending on instruction semantics.
 * If instruction is BPF_MOV64_REG(BPF_REG_1, BPF_REG_5), then type of R5 is
 * copied to R1.
 *
 * All registers are 64-bit.
 * R0 - return register
 * R1-R5 argument passing registers
 * R6-R9 callee saved registers
 * R10 - frame pointer read-only
 *
 * At the start of BPF program the register R1 contains a pointer to bpf_context
 * and has type PTR_TO_CTX.
 *
 * Verifier tracks arithmetic operations on pointers in case:
 *    BPF_MOV64_REG(BPF_REG_1, BPF_REG_10),
 *    BPF_ALU64_IMM(BPF_ADD, BPF_REG_1, -20),
 * 1st insn copies R10 (which has FRAME_PTR) type into R1
 * and 2nd arithmetic instruction is pattern matched to recognize
 * that it wants to construct a pointer to some element within stack.
 * So after 2nd insn, the register R1 has type PTR_TO_STACK
 * (and -20 constant is saved for further stack bounds checking).
 * Meaning that this reg is a pointer to stack plus known immediate constant.
 *
 * Most of the time the registers have UNKNOWN_VALUE type, which
 * means the register has some value, but it's not a valid pointer.
 * (like pointer plus pointer becomes UNKNOWN_VALUE type)
 *
 * When verifier sees load or store instructions the type of base register
 * can be: PTR_TO_MAP_VALUE, PTR_TO_CTX, FRAME_PTR. These are three pointer
 * types recognized by check_mem_access() function.
 *
 * PTR_TO_MAP_VALUE means that this register is pointing to 'map element value'
 * and the range of [ptr, ptr + map's value_size) is accessible.
 *
 * registers used to pass values to function calls are checked against
 * function argument constraints.
 *
 * ARG_PTR_TO_MAP_KEY is one of such argument constraints.
 * It means that the register type passed to this function must be
 * PTR_TO_STACK and it will be used inside the function as
 * 'pointer to map element key'
 *
 * For example the argument constraints for bpf_map_lookup_elem():
 *   .ret_type = RET_PTR_TO_MAP_VALUE_OR_NULL,
 *   .arg1_type = ARG_CONST_MAP_PTR,
 *   .arg2_type = ARG_PTR_TO_MAP_KEY,
 *
 * ret_type says that this function returns 'pointer to map elem value or null'
 * function expects 1st argument to be a const pointer to 'struct bpf_map' and
 * 2nd argument should be a pointer to stack, which will be used inside
 * the helper function as a pointer to map element key.
 *
 * On the kernel side the helper function looks like:
 * u64 bpf_map_lookup_elem(u64 r1, u64 r2, u64 r3, u64 r4, u64 r5)
 * {
 *    struct bpf_map *map = (struct bpf_map *) (unsigned long) r1;
 *    void *key = (void *) (unsigned long) r2;
 *    void *value;
 *
 *    here kernel can access 'key' and 'map' pointers safely, knowing that
 *    [key, key + map->key_size) bytes are valid and were initialized on
 *    the stack of eBPF program.
 * }
 *
 * Corresponding eBPF program may look like:
 *    BPF_MOV64_REG(BPF_REG_2, BPF_REG_10),  // after this insn R2 type is FRAME_PTR
 *    BPF_ALU64_IMM(BPF_ADD, BPF_REG_2, -4), // after this insn R2 type is PTR_TO_STACK
 *    BPF_LD_MAP_FD(BPF_REG_1, map_fd),      // after this insn R1 type is CONST_PTR_TO_MAP
 *    BPF_RAW_INSN(BPF_JMP | BPF_CALL, 0, 0, 0, BPF_FUNC_map_lookup_elem),
 * here verifier looks at prototype of map_lookup_elem() and sees:
 * .arg1_type == ARG_CONST_MAP_PTR and R1->type == CONST_PTR_TO_MAP, which is ok,
 * Now verifier knows that this map has key of R1->map_ptr->key_size bytes
 *
 * Then .arg2_type == ARG_PTR_TO_MAP_KEY and R2->type == PTR_TO_STACK, ok so far,
 * Now verifier checks that [R2, R2 + map's key_size) are within stack limits
 * and were initialized prior to this call.
 * If it's ok, then verifier allows this BPF_CALL insn and looks at
 * .ret_type which is RET_PTR_TO_MAP_VALUE_OR_NULL, so it sets
 * R0->type = PTR_TO_MAP_VALUE_OR_NULL which means bpf_map_lookup_elem() function
 * returns ether pointer to map value or NULL.
 *
 * When type PTR_TO_MAP_VALUE_OR_NULL passes through 'if (reg != 0) goto +off'
 * insn, the register holding that pointer in the true branch changes state to
 * PTR_TO_MAP_VALUE and the same register changes state to CONST_IMM in the false
 * branch. See check_cond_jmp_op().
 *
 * After the call R0 is set to return type of the function and registers R1-R5
 * are set to NOT_INIT to indicate that they are no longer readable.
 */

/* verifier_state + insn_idx are pushed to stack when branch is encountered */
struct bpf_verifier_stack_elem {
	/* verifer state is 'st'
	 * before processing instruction 'insn_idx'
	 * and after processing instruction 'prev_insn_idx'
	 */
	struct bpf_verifier_state st;
	int insn_idx;
	int prev_insn_idx;
	struct bpf_verifier_stack_elem *next;
};

#define BPF_COMPLEXITY_LIMIT_INSNS	65536
#define BPF_COMPLEXITY_LIMIT_STACK	1024

#define BPF_MAP_PTR_POISON ((void *)0xeB9F + POISON_POINTER_DELTA)

struct bpf_call_arg_meta {
	struct bpf_map *map_ptr;
	bool raw_mode;
	bool pkt_access;
	int regno;
	int access_size;
};

/* verbose verifier prints what it's seeing
 * bpf_check() is called under lock, so no race to access these global vars
 */
static u32 log_level, log_size, log_len;
static char *log_buf;

static DEFINE_MUTEX(bpf_verifier_lock);

/* log_level controls verbosity level of eBPF verifier.
 * verbose() is used to dump the verification trace to the log, so the user
 * can figure out what's wrong with the program
 */
static __printf(1, 2) void verbose(const char *fmt, ...)
{
	va_list args;

	if (log_level == 0 || log_len >= log_size - 1)
		return;

	va_start(args, fmt);
	log_len += vscnprintf(log_buf + log_len, log_size - log_len, fmt, args);
	va_end(args);
}

/* string representation of 'enum bpf_reg_type' */
static const char * const reg_type_str[] = {
	[NOT_INIT]		= "?",
	[UNKNOWN_VALUE]		= "inv",
	[PTR_TO_CTX]		= "ctx",
	[CONST_PTR_TO_MAP]	= "map_ptr",
	[PTR_TO_MAP_VALUE]	= "map_value",
	[PTR_TO_MAP_VALUE_OR_NULL] = "map_value_or_null",
	[PTR_TO_MAP_VALUE_ADJ]	= "map_value_adj",
	[FRAME_PTR]		= "fp",
	[PTR_TO_STACK]		= "fp",
	[CONST_IMM]		= "imm",
	[PTR_TO_PACKET]		= "pkt",
	[PTR_TO_PACKET_END]	= "pkt_end",
};

#define __BPF_FUNC_STR_FN(x) [BPF_FUNC_ ## x] = __stringify(bpf_ ## x)
static const char * const func_id_str[] = {
	__BPF_FUNC_MAPPER(__BPF_FUNC_STR_FN)
};
#undef __BPF_FUNC_STR_FN

static const char *func_id_name(int id)
{
	BUILD_BUG_ON(ARRAY_SIZE(func_id_str) != __BPF_FUNC_MAX_ID);

	if (id >= 0 && id < __BPF_FUNC_MAX_ID && func_id_str[id])
		return func_id_str[id];
	else
		return "unknown";
}

static void print_verifier_state(struct bpf_verifier_state *state)
{
	struct bpf_reg_state *reg;
	enum bpf_reg_type t;
	int i;

	for (i = 0; i < MAX_BPF_REG; i++) {
		reg = &state->regs[i];
		t = reg->type;
		if (t == NOT_INIT)
			continue;
		verbose(" R%d=%s", i, reg_type_str[t]);
		if (t == CONST_IMM || t == PTR_TO_STACK)
			verbose("%lld", reg->imm);
		else if (t == PTR_TO_PACKET)
			verbose("(id=%d,off=%d,r=%d)",
				reg->id, reg->off, reg->range);
		else if (t == UNKNOWN_VALUE && reg->imm)
			verbose("%lld", reg->imm);
		else if (t == CONST_PTR_TO_MAP || t == PTR_TO_MAP_VALUE ||
			 t == PTR_TO_MAP_VALUE_OR_NULL ||
			 t == PTR_TO_MAP_VALUE_ADJ)
			verbose("(ks=%d,vs=%d,id=%u)",
				reg->map_ptr->key_size,
				reg->map_ptr->value_size,
				reg->id);
		if (reg->min_value != BPF_REGISTER_MIN_RANGE)
			verbose(",min_value=%lld",
				(long long)reg->min_value);
		if (reg->max_value != BPF_REGISTER_MAX_RANGE)
			verbose(",max_value=%llu",
				(unsigned long long)reg->max_value);
	}
	for (i = 0; i < MAX_BPF_STACK; i += BPF_REG_SIZE) {
		if (state->stack_slot_type[i] == STACK_SPILL)
			verbose(" fp%d=%s", -MAX_BPF_STACK + i,
				reg_type_str[state->spilled_regs[i / BPF_REG_SIZE].type]);
	}
	verbose("\n");
}

static const char *const bpf_class_string[] = {
	[BPF_LD]    = "ld",
	[BPF_LDX]   = "ldx",
	[BPF_ST]    = "st",
	[BPF_STX]   = "stx",
	[BPF_ALU]   = "alu",
	[BPF_JMP]   = "jmp",
	[BPF_RET]   = "BUG",
	[BPF_ALU64] = "alu64",
};

static const char *const bpf_alu_string[16] = {
	[BPF_ADD >> 4]  = "+=",
	[BPF_SUB >> 4]  = "-=",
	[BPF_MUL >> 4]  = "*=",
	[BPF_DIV >> 4]  = "/=",
	[BPF_OR  >> 4]  = "|=",
	[BPF_AND >> 4]  = "&=",
	[BPF_LSH >> 4]  = "<<=",
	[BPF_RSH >> 4]  = ">>=",
	[BPF_NEG >> 4]  = "neg",
	[BPF_MOD >> 4]  = "%=",
	[BPF_XOR >> 4]  = "^=",
	[BPF_MOV >> 4]  = "=",
	[BPF_ARSH >> 4] = "s>>=",
	[BPF_END >> 4]  = "endian",
};

static const char *const bpf_ldst_string[] = {
	[BPF_W >> 3]  = "u32",
	[BPF_H >> 3]  = "u16",
	[BPF_B >> 3]  = "u8",
	[BPF_DW >> 3] = "u64",
};

static const char *const bpf_jmp_string[16] = {
	[BPF_JA >> 4]   = "jmp",
	[BPF_JEQ >> 4]  = "==",
	[BPF_JGT >> 4]  = ">",
	[BPF_JGE >> 4]  = ">=",
	[BPF_JSET >> 4] = "&",
	[BPF_JNE >> 4]  = "!=",
	[BPF_JSGT >> 4] = "s>",
	[BPF_JSGE >> 4] = "s>=",
	[BPF_CALL >> 4] = "call",
	[BPF_EXIT >> 4] = "exit",
};

static void print_bpf_insn(struct bpf_insn *insn)
{
	u8 class = BPF_CLASS(insn->code);

	if (class == BPF_ALU || class == BPF_ALU64) {
		if (BPF_SRC(insn->code) == BPF_X)
			verbose("(%02x) %sr%d %s %sr%d\n",
				insn->code, class == BPF_ALU ? "(u32) " : "",
				insn->dst_reg,
				bpf_alu_string[BPF_OP(insn->code) >> 4],
				class == BPF_ALU ? "(u32) " : "",
				insn->src_reg);
		else
			verbose("(%02x) %sr%d %s %s%d\n",
				insn->code, class == BPF_ALU ? "(u32) " : "",
				insn->dst_reg,
				bpf_alu_string[BPF_OP(insn->code) >> 4],
				class == BPF_ALU ? "(u32) " : "",
				insn->imm);
	} else if (class == BPF_STX) {
		if (BPF_MODE(insn->code) == BPF_MEM)
			verbose("(%02x) *(%s *)(r%d %+d) = r%d\n",
				insn->code,
				bpf_ldst_string[BPF_SIZE(insn->code) >> 3],
				insn->dst_reg,
				insn->off, insn->src_reg);
		else if (BPF_MODE(insn->code) == BPF_XADD)
			verbose("(%02x) lock *(%s *)(r%d %+d) += r%d\n",
				insn->code,
				bpf_ldst_string[BPF_SIZE(insn->code) >> 3],
				insn->dst_reg, insn->off,
				insn->src_reg);
		else
			verbose("BUG_%02x\n", insn->code);
	} else if (class == BPF_ST) {
		if (BPF_MODE(insn->code) != BPF_MEM) {
			verbose("BUG_st_%02x\n", insn->code);
			return;
		}
		verbose("(%02x) *(%s *)(r%d %+d) = %d\n",
			insn->code,
			bpf_ldst_string[BPF_SIZE(insn->code) >> 3],
			insn->dst_reg,
			insn->off, insn->imm);
	} else if (class == BPF_LDX) {
		if (BPF_MODE(insn->code) != BPF_MEM) {
			verbose("BUG_ldx_%02x\n", insn->code);
			return;
		}
		verbose("(%02x) r%d = *(%s *)(r%d %+d)\n",
			insn->code, insn->dst_reg,
			bpf_ldst_string[BPF_SIZE(insn->code) >> 3],
			insn->src_reg, insn->off);
	} else if (class == BPF_LD) {
		if (BPF_MODE(insn->code) == BPF_ABS) {
			verbose("(%02x) r0 = *(%s *)skb[%d]\n",
				insn->code,
				bpf_ldst_string[BPF_SIZE(insn->code) >> 3],
				insn->imm);
		} else if (BPF_MODE(insn->code) == BPF_IND) {
			verbose("(%02x) r0 = *(%s *)skb[r%d + %d]\n",
				insn->code,
				bpf_ldst_string[BPF_SIZE(insn->code) >> 3],
				insn->src_reg, insn->imm);
		} else if (BPF_MODE(insn->code) == BPF_IMM) {
			verbose("(%02x) r%d = 0x%x\n",
				insn->code, insn->dst_reg, insn->imm);
		} else {
			verbose("BUG_ld_%02x\n", insn->code);
			return;
		}
	} else if (class == BPF_JMP) {
		u8 opcode = BPF_OP(insn->code);

		if (opcode == BPF_CALL) {
			verbose("(%02x) call %s#%d\n", insn->code,
				func_id_name(insn->imm), insn->imm);
		} else if (insn->code == (BPF_JMP | BPF_JA)) {
			verbose("(%02x) goto pc%+d\n",
				insn->code, insn->off);
		} else if (insn->code == (BPF_JMP | BPF_EXIT)) {
			verbose("(%02x) exit\n", insn->code);
		} else if (BPF_SRC(insn->code) == BPF_X) {
			verbose("(%02x) if r%d %s r%d goto pc%+d\n",
				insn->code, insn->dst_reg,
				bpf_jmp_string[BPF_OP(insn->code) >> 4],
				insn->src_reg, insn->off);
		} else {
			verbose("(%02x) if r%d %s 0x%x goto pc%+d\n",
				insn->code, insn->dst_reg,
				bpf_jmp_string[BPF_OP(insn->code) >> 4],
				insn->imm, insn->off);
		}
	} else {
		verbose("(%02x) %s\n", insn->code, bpf_class_string[class]);
	}
}

static int pop_stack(struct bpf_verifier_env *env, int *prev_insn_idx)
{
	struct bpf_verifier_stack_elem *elem;
	int insn_idx;

	if (env->head == NULL)
		return -1;

	memcpy(&env->cur_state, &env->head->st, sizeof(env->cur_state));
	insn_idx = env->head->insn_idx;
	if (prev_insn_idx)
		*prev_insn_idx = env->head->prev_insn_idx;
	elem = env->head->next;
	kfree(env->head);
	env->head = elem;
	env->stack_size--;
	return insn_idx;
}

static struct bpf_verifier_state *push_stack(struct bpf_verifier_env *env,
					     int insn_idx, int prev_insn_idx)
{
	struct bpf_verifier_stack_elem *elem;

	elem = kmalloc(sizeof(struct bpf_verifier_stack_elem), GFP_KERNEL);
	if (!elem)
		goto err;

	memcpy(&elem->st, &env->cur_state, sizeof(env->cur_state));
	elem->insn_idx = insn_idx;
	elem->prev_insn_idx = prev_insn_idx;
	elem->next = env->head;
	env->head = elem;
	env->stack_size++;
	if (env->stack_size > BPF_COMPLEXITY_LIMIT_STACK) {
		verbose("BPF program is too complex\n");
		goto err;
	}
	return &elem->st;
err:
	/* pop all elements and return */
	while (pop_stack(env, NULL) >= 0);
	return NULL;
}

#define CALLER_SAVED_REGS 6
static const int caller_saved[CALLER_SAVED_REGS] = {
	BPF_REG_0, BPF_REG_1, BPF_REG_2, BPF_REG_3, BPF_REG_4, BPF_REG_5
};

static void init_reg_state(struct bpf_reg_state *regs)
{
	int i;

	for (i = 0; i < MAX_BPF_REG; i++) {
		regs[i].type = NOT_INIT;
		regs[i].imm = 0;
		regs[i].min_value = BPF_REGISTER_MIN_RANGE;
		regs[i].max_value = BPF_REGISTER_MAX_RANGE;
	}

	/* frame pointer */
	regs[BPF_REG_FP].type = FRAME_PTR;

	/* 1st arg to a function */
	regs[BPF_REG_1].type = PTR_TO_CTX;
}

static void __mark_reg_unknown_value(struct bpf_reg_state *regs, u32 regno)
{
	regs[regno].type = UNKNOWN_VALUE;
	regs[regno].id = 0;
	regs[regno].imm = 0;
}

static void mark_reg_unknown_value(struct bpf_reg_state *regs, u32 regno)
{
	BUG_ON(regno >= MAX_BPF_REG);
	__mark_reg_unknown_value(regs, regno);
}

static void reset_reg_range_values(struct bpf_reg_state *regs, u32 regno)
{
	regs[regno].min_value = BPF_REGISTER_MIN_RANGE;
	regs[regno].max_value = BPF_REGISTER_MAX_RANGE;
}

static void mark_reg_unknown_value_and_range(struct bpf_reg_state *regs,
					     u32 regno)
{
	mark_reg_unknown_value(regs, regno);
	reset_reg_range_values(regs, regno);
}

enum reg_arg_type {
	SRC_OP,		/* register is used as source operand */
	DST_OP,		/* register is used as destination operand */
	DST_OP_NO_MARK	/* same as above, check only, don't mark */
};

static int check_reg_arg(struct bpf_reg_state *regs, u32 regno,
			 enum reg_arg_type t)
{
	if (regno >= MAX_BPF_REG) {
		verbose("R%d is invalid\n", regno);
		return -EINVAL;
	}

	if (t == SRC_OP) {
		/* check whether register used as source operand can be read */
		if (regs[regno].type == NOT_INIT) {
			verbose("R%d !read_ok\n", regno);
			return -EACCES;
		}
	} else {
		/* check whether register used as dest operand can be written to */
		if (regno == BPF_REG_FP) {
			verbose("frame pointer is read only\n");
			return -EACCES;
		}
		if (t == DST_OP)
			mark_reg_unknown_value(regs, regno);
	}
	return 0;
}

static int bpf_size_to_bytes(int bpf_size)
{
	if (bpf_size == BPF_W)
		return 4;
	else if (bpf_size == BPF_H)
		return 2;
	else if (bpf_size == BPF_B)
		return 1;
	else if (bpf_size == BPF_DW)
		return 8;
	else
		return -EINVAL;
}

static bool is_spillable_regtype(enum bpf_reg_type type)
{
	switch (type) {
	case PTR_TO_MAP_VALUE:
	case PTR_TO_MAP_VALUE_OR_NULL:
	case PTR_TO_MAP_VALUE_ADJ:
	case PTR_TO_STACK:
	case PTR_TO_CTX:
	case PTR_TO_PACKET:
	case PTR_TO_PACKET_END:
	case FRAME_PTR:
	case CONST_PTR_TO_MAP:
		return true;
	default:
		return false;
	}
}

/* check_stack_read/write functions track spill/fill of registers,
 * stack boundary and alignment are checked in check_mem_access()
 */
static int check_stack_write(struct bpf_verifier_state *state, int off,
			     int size, int value_regno)
{
	int i;
	/* caller checked that off % size == 0 and -MAX_BPF_STACK <= off < 0,
	 * so it's aligned access and [off, off + size) are within stack limits
	 */

	if (value_regno >= 0 &&
	    is_spillable_regtype(state->regs[value_regno].type)) {

		/* register containing pointer is being spilled into stack */
		if (size != BPF_REG_SIZE) {
			verbose("invalid size of register spill\n");
			return -EACCES;
		}

		/* save register state */
		state->spilled_regs[(MAX_BPF_STACK + off) / BPF_REG_SIZE] =
			state->regs[value_regno];

		for (i = 0; i < BPF_REG_SIZE; i++)
			state->stack_slot_type[MAX_BPF_STACK + off + i] = STACK_SPILL;
	} else {
		/* regular write of data into stack */
		state->spilled_regs[(MAX_BPF_STACK + off) / BPF_REG_SIZE] =
			(struct bpf_reg_state) {};

		for (i = 0; i < size; i++)
			state->stack_slot_type[MAX_BPF_STACK + off + i] = STACK_MISC;
	}
	return 0;
}

static int check_stack_read(struct bpf_verifier_state *state, int off, int size,
			    int value_regno)
{
	u8 *slot_type;
	int i;

	slot_type = &state->stack_slot_type[MAX_BPF_STACK + off];

	if (slot_type[0] == STACK_SPILL) {
		if (size != BPF_REG_SIZE) {
			verbose("invalid size of register spill\n");
			return -EACCES;
		}
		for (i = 1; i < BPF_REG_SIZE; i++) {
			if (slot_type[i] != STACK_SPILL) {
				verbose("corrupted spill memory\n");
				return -EACCES;
			}
		}

		if (value_regno >= 0)
			/* restore register state from stack */
			state->regs[value_regno] =
				state->spilled_regs[(MAX_BPF_STACK + off) / BPF_REG_SIZE];
		return 0;
	} else {
		for (i = 0; i < size; i++) {
			if (slot_type[i] != STACK_MISC) {
				verbose("invalid read from stack off %d+%d size %d\n",
					off, i, size);
				return -EACCES;
			}
		}
		if (value_regno >= 0)
			/* have read misc data from the stack */
			mark_reg_unknown_value_and_range(state->regs,
							 value_regno);
		return 0;
	}
}

/* check read/write into map element returned by bpf_map_lookup_elem() */
static int check_map_access(struct bpf_verifier_env *env, u32 regno, int off,
			    int size)
{
	struct bpf_map *map = env->cur_state.regs[regno].map_ptr;

	if (off < 0 || size <= 0 || off + size > map->value_size) {
		verbose("invalid access to map value, value_size=%d off=%d size=%d\n",
			map->value_size, off, size);
		return -EACCES;
	}
	return 0;
}

/* check read/write into an adjusted map element */
static int check_map_access_adj(struct bpf_verifier_env *env, u32 regno,
				int off, int size)
{
	struct bpf_verifier_state *state = &env->cur_state;
	struct bpf_reg_state *reg = &state->regs[regno];
	int err;

	/* We adjusted the register to this map value, so we
	 * need to change off and size to min_value and max_value
	 * respectively to make sure our theoretical access will be
	 * safe.
	 */
	if (log_level)
		print_verifier_state(state);
	env->varlen_map_value_access = true;
	/* The minimum value is only important with signed
	 * comparisons where we can't assume the floor of a
	 * value is 0.  If we are using signed variables for our
	 * index'es we need to make sure that whatever we use
	 * will have a set floor within our range.
	 */
	if (reg->min_value < 0) {
		verbose("R%d min value is negative, either use unsigned index or do a if (index >=0) check.\n",
			regno);
		return -EACCES;
	}
	err = check_map_access(env, regno, reg->min_value + off, size);
	if (err) {
		verbose("R%d min value is outside of the array range\n",
			regno);
		return err;
	}

	/* If we haven't set a max value then we need to bail
	 * since we can't be sure we won't do bad things.
	 */
	if (reg->max_value == BPF_REGISTER_MAX_RANGE) {
		verbose("R%d unbounded memory access, make sure to bounds check any array access into a map\n",
			regno);
		return -EACCES;
	}
	return check_map_access(env, regno, reg->max_value + off, size);
}

#define MAX_PACKET_OFF 0xffff

static bool may_access_direct_pkt_data(struct bpf_verifier_env *env,
				       const struct bpf_call_arg_meta *meta,
				       enum bpf_access_type t)
{
	switch (env->prog->type) {
	case BPF_PROG_TYPE_LWT_IN:
	case BPF_PROG_TYPE_LWT_OUT:
		/* dst_input() and dst_output() can't write for now */
		if (t == BPF_WRITE)
			return false;
		/* fallthrough */
	case BPF_PROG_TYPE_SCHED_CLS:
	case BPF_PROG_TYPE_SCHED_ACT:
	case BPF_PROG_TYPE_XDP:
	case BPF_PROG_TYPE_LWT_XMIT:
		if (meta)
			return meta->pkt_access;

		env->seen_direct_write = true;
		return true;
	default:
		return false;
	}
}

static int check_packet_access(struct bpf_verifier_env *env, u32 regno, int off,
			       int size)
{
	struct bpf_reg_state *regs = env->cur_state.regs;
	struct bpf_reg_state *reg = &regs[regno];

	off += reg->off;
	if (off < 0 || size <= 0 || off + size > reg->range) {
		verbose("invalid access to packet, off=%d size=%d, R%d(id=%d,off=%d,r=%d)\n",
			off, size, regno, reg->id, reg->off, reg->range);
		return -EACCES;
	}
	return 0;
}

/* check access to 'struct bpf_context' fields */
static int check_ctx_access(struct bpf_verifier_env *env, int off, int size,
			    enum bpf_access_type t, enum bpf_reg_type *reg_type)
{
	/* for analyzer ctx accesses are already validated and converted */
	if (env->analyzer_ops)
		return 0;

	if (env->prog->aux->ops->is_valid_access &&
	    env->prog->aux->ops->is_valid_access(off, size, t, reg_type)) {
		/* remember the offset of last byte accessed in ctx */
		if (env->prog->aux->max_ctx_offset < off + size)
			env->prog->aux->max_ctx_offset = off + size;
		return 0;
	}

	verbose("invalid bpf_context access off=%d size=%d\n", off, size);
	return -EACCES;
}

static bool is_pointer_value(struct bpf_verifier_env *env, int regno)
{
	if (env->allow_ptr_leaks)
		return false;

	switch (env->cur_state.regs[regno].type) {
	case UNKNOWN_VALUE:
	case CONST_IMM:
		return false;
	default:
		return true;
	}
}

static int check_ptr_alignment(struct bpf_verifier_env *env,
			       struct bpf_reg_state *reg, int off, int size)
{
	if (reg->type != PTR_TO_PACKET && reg->type != PTR_TO_MAP_VALUE_ADJ) {
		if (off % size != 0) {
			verbose("misaligned access off %d size %d\n",
				off, size);
			return -EACCES;
		} else {
			return 0;
		}
	}

	if (IS_ENABLED(CONFIG_HAVE_EFFICIENT_UNALIGNED_ACCESS))
		/* misaligned access to packet is ok on x86,arm,arm64 */
		return 0;

	if (reg->id && size != 1) {
		verbose("Unknown packet alignment. Only byte-sized access allowed\n");
		return -EACCES;
	}

	/* skb->data is NET_IP_ALIGN-ed */
	if (reg->type == PTR_TO_PACKET &&
	    (NET_IP_ALIGN + reg->off + off) % size != 0) {
		verbose("misaligned packet access off %d+%d+%d size %d\n",
			NET_IP_ALIGN, reg->off, off, size);
		return -EACCES;
	}
	return 0;
}

/* check whether memory at (regno + off) is accessible for t = (read | write)
 * if t==write, value_regno is a register which value is stored into memory
 * if t==read, value_regno is a register which will receive the value from memory
 * if t==write && value_regno==-1, some unknown value is stored into memory
 * if t==read && value_regno==-1, don't care what we read from memory
 */
static int check_mem_access(struct bpf_verifier_env *env, u32 regno, int off,
			    int bpf_size, enum bpf_access_type t,
			    int value_regno)
{
	struct bpf_verifier_state *state = &env->cur_state;
	struct bpf_reg_state *reg = &state->regs[regno];
	int size, err = 0;

	if (reg->type == PTR_TO_STACK)
		off += reg->imm;

	size = bpf_size_to_bytes(bpf_size);
	if (size < 0)
		return size;

	err = check_ptr_alignment(env, reg, off, size);
	if (err)
		return err;

	if (reg->type == PTR_TO_MAP_VALUE ||
	    reg->type == PTR_TO_MAP_VALUE_ADJ) {
		if (t == BPF_WRITE && value_regno >= 0 &&
		    is_pointer_value(env, value_regno)) {
			verbose("R%d leaks addr into map\n", value_regno);
			return -EACCES;
		}

		if (reg->type == PTR_TO_MAP_VALUE_ADJ)
			err = check_map_access_adj(env, regno, off, size);
		else
			err = check_map_access(env, regno, off, size);
		if (!err && t == BPF_READ && value_regno >= 0)
			mark_reg_unknown_value_and_range(state->regs,
							 value_regno);

	} else if (reg->type == PTR_TO_CTX) {
		enum bpf_reg_type reg_type = UNKNOWN_VALUE;

		if (t == BPF_WRITE && value_regno >= 0 &&
		    is_pointer_value(env, value_regno)) {
			verbose("R%d leaks addr into ctx\n", value_regno);
			return -EACCES;
		}
		err = check_ctx_access(env, off, size, t, &reg_type);
		if (!err && t == BPF_READ && value_regno >= 0) {
			mark_reg_unknown_value_and_range(state->regs,
							 value_regno);
			/* note that reg.[id|off|range] == 0 */
			state->regs[value_regno].type = reg_type;
		}

	} else if (reg->type == FRAME_PTR || reg->type == PTR_TO_STACK) {
		if (off >= 0 || off < -MAX_BPF_STACK) {
			verbose("invalid stack off=%d size=%d\n", off, size);
			return -EACCES;
		}
		if (t == BPF_WRITE) {
			if (!env->allow_ptr_leaks &&
			    state->stack_slot_type[MAX_BPF_STACK + off] == STACK_SPILL &&
			    size != BPF_REG_SIZE) {
				verbose("attempt to corrupt spilled pointer on stack\n");
				return -EACCES;
			}
			err = check_stack_write(state, off, size, value_regno);
		} else {
			err = check_stack_read(state, off, size, value_regno);
		}
	} else if (state->regs[regno].type == PTR_TO_PACKET) {
		if (t == BPF_WRITE && !may_access_direct_pkt_data(env, NULL, t)) {
			verbose("cannot write into packet\n");
			return -EACCES;
		}
		if (t == BPF_WRITE && value_regno >= 0 &&
		    is_pointer_value(env, value_regno)) {
			verbose("R%d leaks addr into packet\n", value_regno);
			return -EACCES;
		}
		err = check_packet_access(env, regno, off, size);
		if (!err && t == BPF_READ && value_regno >= 0)
			mark_reg_unknown_value_and_range(state->regs,
							 value_regno);
	} else {
		verbose("R%d invalid mem access '%s'\n",
			regno, reg_type_str[reg->type]);
		return -EACCES;
	}

	if (!err && size <= 2 && value_regno >= 0 && env->allow_ptr_leaks &&
	    state->regs[value_regno].type == UNKNOWN_VALUE) {
		/* 1 or 2 byte load zero-extends, determine the number of
		 * zero upper bits. Not doing it fo 4 byte load, since
		 * such values cannot be added to ptr_to_packet anyway.
		 */
		state->regs[value_regno].imm = 64 - size * 8;
	}
	return err;
}

static int check_xadd(struct bpf_verifier_env *env, struct bpf_insn *insn)
{
	struct bpf_reg_state *regs = env->cur_state.regs;
	int err;

	if ((BPF_SIZE(insn->code) != BPF_W && BPF_SIZE(insn->code) != BPF_DW) ||
	    insn->imm != 0) {
		verbose("BPF_XADD uses reserved fields\n");
		return -EINVAL;
	}

	/* check src1 operand */
	err = check_reg_arg(regs, insn->src_reg, SRC_OP);
	if (err)
		return err;

	/* check src2 operand */
	err = check_reg_arg(regs, insn->dst_reg, SRC_OP);
	if (err)
		return err;

	/* check whether atomic_add can read the memory */
	err = check_mem_access(env, insn->dst_reg, insn->off,
			       BPF_SIZE(insn->code), BPF_READ, -1);
	if (err)
		return err;

	/* check whether atomic_add can write into the same memory */
	return check_mem_access(env, insn->dst_reg, insn->off,
				BPF_SIZE(insn->code), BPF_WRITE, -1);
}

/* when register 'regno' is passed into function that will read 'access_size'
 * bytes from that pointer, make sure that it's within stack boundary
 * and all elements of stack are initialized
 */
static int check_stack_boundary(struct bpf_verifier_env *env, int regno,
				int access_size, bool zero_size_allowed,
				struct bpf_call_arg_meta *meta)
{
	struct bpf_verifier_state *state = &env->cur_state;
	struct bpf_reg_state *regs = state->regs;
	int off, i;

	if (regs[regno].type != PTR_TO_STACK) {
		if (zero_size_allowed && access_size == 0 &&
		    regs[regno].type == CONST_IMM &&
		    regs[regno].imm  == 0)
			return 0;

		verbose("R%d type=%s expected=%s\n", regno,
			reg_type_str[regs[regno].type],
			reg_type_str[PTR_TO_STACK]);
		return -EACCES;
	}

	off = regs[regno].imm;
	if (off >= 0 || off < -MAX_BPF_STACK || off + access_size > 0 ||
	    access_size <= 0) {
		verbose("invalid stack type R%d off=%d access_size=%d\n",
			regno, off, access_size);
		return -EACCES;
	}

	if (meta && meta->raw_mode) {
		meta->access_size = access_size;
		meta->regno = regno;
		return 0;
	}

	for (i = 0; i < access_size; i++) {
		if (state->stack_slot_type[MAX_BPF_STACK + off + i] != STACK_MISC) {
			verbose("invalid indirect read from stack off %d+%d size %d\n",
				off, i, access_size);
			return -EACCES;
		}
	}
	return 0;
}

static int check_helper_mem_access(struct bpf_verifier_env *env, int regno,
				   int access_size, bool zero_size_allowed,
				   struct bpf_call_arg_meta *meta)
{
	struct bpf_reg_state *regs = env->cur_state.regs;

	switch (regs[regno].type) {
	case PTR_TO_PACKET:
		return check_packet_access(env, regno, 0, access_size);
	case PTR_TO_MAP_VALUE:
		return check_map_access(env, regno, 0, access_size);
	case PTR_TO_MAP_VALUE_ADJ:
		return check_map_access_adj(env, regno, 0, access_size);
	default: /* const_imm|ptr_to_stack or invalid ptr */
		return check_stack_boundary(env, regno, access_size,
					    zero_size_allowed, meta);
	}
}

static int check_func_arg(struct bpf_verifier_env *env, u32 regno,
			  enum bpf_arg_type arg_type,
			  struct bpf_call_arg_meta *meta)
{
	struct bpf_reg_state *regs = env->cur_state.regs, *reg = &regs[regno];
	enum bpf_reg_type expected_type, type = reg->type;
	int err = 0;

	if (arg_type == ARG_DONTCARE)
		return 0;

	if (type == NOT_INIT) {
		verbose("R%d !read_ok\n", regno);
		return -EACCES;
	}

	if (arg_type == ARG_ANYTHING) {
		if (is_pointer_value(env, regno)) {
			verbose("R%d leaks addr into helper function\n", regno);
			return -EACCES;
		}
		return 0;
	}

	if (type == PTR_TO_PACKET &&
	    !may_access_direct_pkt_data(env, meta, BPF_READ)) {
		verbose("helper access to the packet is not allowed\n");
		return -EACCES;
	}

	if (arg_type == ARG_PTR_TO_MAP_KEY ||
	    arg_type == ARG_PTR_TO_MAP_VALUE) {
		expected_type = PTR_TO_STACK;
		if (type != PTR_TO_PACKET && type != expected_type)
			goto err_type;
	} else if (arg_type == ARG_CONST_SIZE ||
		   arg_type == ARG_CONST_SIZE_OR_ZERO) {
		expected_type = CONST_IMM;
		/* One exception. Allow UNKNOWN_VALUE registers when the
		 * boundaries are known and don't cause unsafe memory accesses
		 */
		if (type != UNKNOWN_VALUE && type != expected_type)
			goto err_type;
	} else if (arg_type == ARG_CONST_MAP_PTR) {
		expected_type = CONST_PTR_TO_MAP;
		if (type != expected_type)
			goto err_type;
	} else if (arg_type == ARG_PTR_TO_CTX) {
		expected_type = PTR_TO_CTX;
		if (type != expected_type)
			goto err_type;
	} else if (arg_type == ARG_PTR_TO_MEM ||
		   arg_type == ARG_PTR_TO_UNINIT_MEM) {
		expected_type = PTR_TO_STACK;
		/* One exception here. In case function allows for NULL to be
		 * passed in as argument, it's a CONST_IMM type. Final test
		 * happens during stack boundary checking.
		 */
		if (type == CONST_IMM && reg->imm == 0)
			/* final test in check_stack_boundary() */;
		else if (type != PTR_TO_PACKET && type != PTR_TO_MAP_VALUE &&
			 type != PTR_TO_MAP_VALUE_ADJ && type != expected_type)
			goto err_type;
		meta->raw_mode = arg_type == ARG_PTR_TO_UNINIT_MEM;
	} else {
		verbose("unsupported arg_type %d\n", arg_type);
		return -EFAULT;
	}

	if (arg_type == ARG_CONST_MAP_PTR) {
		/* bpf_map_xxx(map_ptr) call: remember that map_ptr */
		meta->map_ptr = reg->map_ptr;
	} else if (arg_type == ARG_PTR_TO_MAP_KEY) {
		/* bpf_map_xxx(..., map_ptr, ..., key) call:
		 * check that [key, key + map->key_size) are within
		 * stack limits and initialized
		 */
		if (!meta->map_ptr) {
			/* in function declaration map_ptr must come before
			 * map_key, so that it's verified and known before
			 * we have to check map_key here. Otherwise it means
			 * that kernel subsystem misconfigured verifier
			 */
			verbose("invalid map_ptr to access map->key\n");
			return -EACCES;
		}
		if (type == PTR_TO_PACKET)
			err = check_packet_access(env, regno, 0,
						  meta->map_ptr->key_size);
		else
			err = check_stack_boundary(env, regno,
						   meta->map_ptr->key_size,
						   false, NULL);
	} else if (arg_type == ARG_PTR_TO_MAP_VALUE) {
		/* bpf_map_xxx(..., map_ptr, ..., value) call:
		 * check [value, value + map->value_size) validity
		 */
		if (!meta->map_ptr) {
			/* kernel subsystem misconfigured verifier */
			verbose("invalid map_ptr to access map->value\n");
			return -EACCES;
		}
		if (type == PTR_TO_PACKET)
			err = check_packet_access(env, regno, 0,
						  meta->map_ptr->value_size);
		else
			err = check_stack_boundary(env, regno,
						   meta->map_ptr->value_size,
						   false, NULL);
	} else if (arg_type == ARG_CONST_SIZE ||
		   arg_type == ARG_CONST_SIZE_OR_ZERO) {
		bool zero_size_allowed = (arg_type == ARG_CONST_SIZE_OR_ZERO);

		/* bpf_xxx(..., buf, len) call will access 'len' bytes
		 * from stack pointer 'buf'. Check it
		 * note: regno == len, regno - 1 == buf
		 */
		if (regno == 0) {
			/* kernel subsystem misconfigured verifier */
			verbose("ARG_CONST_SIZE cannot be first argument\n");
			return -EACCES;
		}

		/* If the register is UNKNOWN_VALUE, the access check happens
		 * using its boundaries. Otherwise, just use its imm
		 */
		if (type == UNKNOWN_VALUE) {
			/* For unprivileged variable accesses, disable raw
			 * mode so that the program is required to
			 * initialize all the memory that the helper could
			 * just partially fill up.
			 */
			meta = NULL;

			if (reg->min_value < 0) {
				verbose("R%d min value is negative, either use unsigned or 'var &= const'\n",
					regno);
				return -EACCES;
			}

			if (reg->min_value == 0) {
				err = check_helper_mem_access(env, regno - 1, 0,
							      zero_size_allowed,
							      meta);
				if (err)
					return err;
			}

			if (reg->max_value == BPF_REGISTER_MAX_RANGE) {
				verbose("R%d unbounded memory access, use 'var &= const' or 'if (var < const)'\n",
					regno);
				return -EACCES;
			}
			err = check_helper_mem_access(env, regno - 1,
						      reg->max_value,
						      zero_size_allowed, meta);
			if (err)
				return err;
		} else {
			/* register is CONST_IMM */
			err = check_helper_mem_access(env, regno - 1, reg->imm,
						      zero_size_allowed, meta);
		}
	}

	return err;
err_type:
	verbose("R%d type=%s expected=%s\n", regno,
		reg_type_str[type], reg_type_str[expected_type]);
	return -EACCES;
}

static int check_map_func_compatibility(struct bpf_map *map, int func_id)
{
	if (!map)
		return 0;

	/* We need a two way check, first is from map perspective ... */
	switch (map->map_type) {
	case BPF_MAP_TYPE_PROG_ARRAY:
		if (func_id != BPF_FUNC_tail_call)
			goto error;
		break;
	case BPF_MAP_TYPE_PERF_EVENT_ARRAY:
		if (func_id != BPF_FUNC_perf_event_read &&
		    func_id != BPF_FUNC_perf_event_output)
			goto error;
		break;
	case BPF_MAP_TYPE_STACK_TRACE:
		if (func_id != BPF_FUNC_get_stackid)
			goto error;
		break;
	case BPF_MAP_TYPE_CGROUP_ARRAY:
		if (func_id != BPF_FUNC_skb_under_cgroup &&
		    func_id != BPF_FUNC_current_task_under_cgroup)
			goto error;
		break;
	case BPF_MAP_TYPE_ARRAY_OF_MAPS:
	case BPF_MAP_TYPE_HASH_OF_MAPS:
		if (func_id != BPF_FUNC_map_lookup_elem)
			goto error;
	default:
		break;
	}

	/* ... and second from the function itself. */
	switch (func_id) {
	case BPF_FUNC_tail_call:
		if (map->map_type != BPF_MAP_TYPE_PROG_ARRAY)
			goto error;
		break;
	case BPF_FUNC_perf_event_read:
	case BPF_FUNC_perf_event_output:
		if (map->map_type != BPF_MAP_TYPE_PERF_EVENT_ARRAY)
			goto error;
		break;
	case BPF_FUNC_get_stackid:
		if (map->map_type != BPF_MAP_TYPE_STACK_TRACE)
			goto error;
		break;
	case BPF_FUNC_current_task_under_cgroup:
	case BPF_FUNC_skb_under_cgroup:
		if (map->map_type != BPF_MAP_TYPE_CGROUP_ARRAY)
			goto error;
		break;
	default:
		break;
	}

	return 0;
error:
	verbose("cannot pass map_type %d into func %s#%d\n",
		map->map_type, func_id_name(func_id), func_id);
	return -EINVAL;
}

static int check_raw_mode(const struct bpf_func_proto *fn)
{
	int count = 0;

	if (fn->arg1_type == ARG_PTR_TO_UNINIT_MEM)
		count++;
	if (fn->arg2_type == ARG_PTR_TO_UNINIT_MEM)
		count++;
	if (fn->arg3_type == ARG_PTR_TO_UNINIT_MEM)
		count++;
	if (fn->arg4_type == ARG_PTR_TO_UNINIT_MEM)
		count++;
	if (fn->arg5_type == ARG_PTR_TO_UNINIT_MEM)
		count++;

	return count > 1 ? -EINVAL : 0;
}

static void clear_all_pkt_pointers(struct bpf_verifier_env *env)
{
	struct bpf_verifier_state *state = &env->cur_state;
	struct bpf_reg_state *regs = state->regs, *reg;
	int i;

	for (i = 0; i < MAX_BPF_REG; i++)
		if (regs[i].type == PTR_TO_PACKET ||
		    regs[i].type == PTR_TO_PACKET_END)
			mark_reg_unknown_value(regs, i);

	for (i = 0; i < MAX_BPF_STACK; i += BPF_REG_SIZE) {
		if (state->stack_slot_type[i] != STACK_SPILL)
			continue;
		reg = &state->spilled_regs[i / BPF_REG_SIZE];
		if (reg->type != PTR_TO_PACKET &&
		    reg->type != PTR_TO_PACKET_END)
			continue;
		reg->type = UNKNOWN_VALUE;
		reg->imm = 0;
	}
}

static int check_call(struct bpf_verifier_env *env, int func_id, int insn_idx)
{
	struct bpf_verifier_state *state = &env->cur_state;
	const struct bpf_func_proto *fn = NULL;
	struct bpf_reg_state *regs = state->regs;
	struct bpf_reg_state *reg;
	struct bpf_call_arg_meta meta;
	bool changes_data;
	int i, err;

	/* find function prototype */
	if (func_id < 0 || func_id >= __BPF_FUNC_MAX_ID) {
		verbose("invalid func %s#%d\n", func_id_name(func_id), func_id);
		return -EINVAL;
	}

	if (env->prog->aux->ops->get_func_proto)
		fn = env->prog->aux->ops->get_func_proto(func_id);

	if (!fn) {
		verbose("unknown func %s#%d\n", func_id_name(func_id), func_id);
		return -EINVAL;
	}

	/* eBPF programs must be GPL compatible to use GPL-ed functions */
	if (!env->prog->gpl_compatible && fn->gpl_only) {
		verbose("cannot call GPL only function from proprietary program\n");
		return -EINVAL;
	}

	changes_data = bpf_helper_changes_pkt_data(fn->func);

	memset(&meta, 0, sizeof(meta));
	meta.pkt_access = fn->pkt_access;

	/* We only support one arg being in raw mode at the moment, which
	 * is sufficient for the helper functions we have right now.
	 */
	err = check_raw_mode(fn);
	if (err) {
		verbose("kernel subsystem misconfigured func %s#%d\n",
			func_id_name(func_id), func_id);
		return err;
	}

	/* check args */
	err = check_func_arg(env, BPF_REG_1, fn->arg1_type, &meta);
	if (err)
		return err;
	err = check_func_arg(env, BPF_REG_2, fn->arg2_type, &meta);
	if (err)
		return err;
	err = check_func_arg(env, BPF_REG_3, fn->arg3_type, &meta);
	if (err)
		return err;
	err = check_func_arg(env, BPF_REG_4, fn->arg4_type, &meta);
	if (err)
		return err;
	err = check_func_arg(env, BPF_REG_5, fn->arg5_type, &meta);
	if (err)
		return err;

	/* Mark slots with STACK_MISC in case of raw mode, stack offset
	 * is inferred from register state.
	 */
	for (i = 0; i < meta.access_size; i++) {
		err = check_mem_access(env, meta.regno, i, BPF_B, BPF_WRITE, -1);
		if (err)
			return err;
	}

	/* reset caller saved regs */
	for (i = 0; i < CALLER_SAVED_REGS; i++) {
		reg = regs + caller_saved[i];
		reg->type = NOT_INIT;
		reg->imm = 0;
	}

	/* update return register */
	if (fn->ret_type == RET_INTEGER) {
		regs[BPF_REG_0].type = UNKNOWN_VALUE;
	} else if (fn->ret_type == RET_VOID) {
		regs[BPF_REG_0].type = NOT_INIT;
	} else if (fn->ret_type == RET_PTR_TO_MAP_VALUE_OR_NULL) {
		struct bpf_insn_aux_data *insn_aux;

		regs[BPF_REG_0].type = PTR_TO_MAP_VALUE_OR_NULL;
		regs[BPF_REG_0].max_value = regs[BPF_REG_0].min_value = 0;
		/* remember map_ptr, so that check_map_access()
		 * can check 'value_size' boundary of memory access
		 * to map element returned from bpf_map_lookup_elem()
		 */
		if (meta.map_ptr == NULL) {
			verbose("kernel subsystem misconfigured verifier\n");
			return -EINVAL;
		}
		regs[BPF_REG_0].map_ptr = meta.map_ptr;
		regs[BPF_REG_0].id = ++env->id_gen;
<<<<<<< HEAD
		env->insn_aux_data[insn_idx].map_ptr = meta.map_ptr;
=======
		insn_aux = &env->insn_aux_data[insn_idx];
		if (!insn_aux->map_ptr)
			insn_aux->map_ptr = meta.map_ptr;
		else if (insn_aux->map_ptr != meta.map_ptr)
			insn_aux->map_ptr = BPF_MAP_PTR_POISON;
>>>>>>> 205ed44e
	} else {
		verbose("unknown return type %d of func %s#%d\n",
			fn->ret_type, func_id_name(func_id), func_id);
		return -EINVAL;
	}

	err = check_map_func_compatibility(meta.map_ptr, func_id);
	if (err)
		return err;

	if (changes_data)
		clear_all_pkt_pointers(env);
	return 0;
}

static int check_packet_ptr_add(struct bpf_verifier_env *env,
				struct bpf_insn *insn)
{
	struct bpf_reg_state *regs = env->cur_state.regs;
	struct bpf_reg_state *dst_reg = &regs[insn->dst_reg];
	struct bpf_reg_state *src_reg = &regs[insn->src_reg];
	struct bpf_reg_state tmp_reg;
	s32 imm;

	if (BPF_SRC(insn->code) == BPF_K) {
		/* pkt_ptr += imm */
		imm = insn->imm;

add_imm:
		if (imm < 0) {
			verbose("addition of negative constant to packet pointer is not allowed\n");
			return -EACCES;
		}
		if (imm >= MAX_PACKET_OFF ||
		    imm + dst_reg->off >= MAX_PACKET_OFF) {
			verbose("constant %d is too large to add to packet pointer\n",
				imm);
			return -EACCES;
		}
		/* a constant was added to pkt_ptr.
		 * Remember it while keeping the same 'id'
		 */
		dst_reg->off += imm;
	} else {
		if (src_reg->type == PTR_TO_PACKET) {
			/* R6=pkt(id=0,off=0,r=62) R7=imm22; r7 += r6 */
			tmp_reg = *dst_reg;  /* save r7 state */
			*dst_reg = *src_reg; /* copy pkt_ptr state r6 into r7 */
			src_reg = &tmp_reg;  /* pretend it's src_reg state */
			/* if the checks below reject it, the copy won't matter,
			 * since we're rejecting the whole program. If all ok,
			 * then imm22 state will be added to r7
			 * and r7 will be pkt(id=0,off=22,r=62) while
			 * r6 will stay as pkt(id=0,off=0,r=62)
			 */
		}

		if (src_reg->type == CONST_IMM) {
			/* pkt_ptr += reg where reg is known constant */
			imm = src_reg->imm;
			goto add_imm;
		}
		/* disallow pkt_ptr += reg
		 * if reg is not uknown_value with guaranteed zero upper bits
		 * otherwise pkt_ptr may overflow and addition will become
		 * subtraction which is not allowed
		 */
		if (src_reg->type != UNKNOWN_VALUE) {
			verbose("cannot add '%s' to ptr_to_packet\n",
				reg_type_str[src_reg->type]);
			return -EACCES;
		}
		if (src_reg->imm < 48) {
			verbose("cannot add integer value with %lld upper zero bits to ptr_to_packet\n",
				src_reg->imm);
			return -EACCES;
		}
		/* dst_reg stays as pkt_ptr type and since some positive
		 * integer value was added to the pointer, increment its 'id'
		 */
		dst_reg->id = ++env->id_gen;

		/* something was added to pkt_ptr, set range and off to zero */
		dst_reg->off = 0;
		dst_reg->range = 0;
	}
	return 0;
}

static int evaluate_reg_alu(struct bpf_verifier_env *env, struct bpf_insn *insn)
{
	struct bpf_reg_state *regs = env->cur_state.regs;
	struct bpf_reg_state *dst_reg = &regs[insn->dst_reg];
	u8 opcode = BPF_OP(insn->code);
	s64 imm_log2;

	/* for type == UNKNOWN_VALUE:
	 * imm > 0 -> number of zero upper bits
	 * imm == 0 -> don't track which is the same as all bits can be non-zero
	 */

	if (BPF_SRC(insn->code) == BPF_X) {
		struct bpf_reg_state *src_reg = &regs[insn->src_reg];

		if (src_reg->type == UNKNOWN_VALUE && src_reg->imm > 0 &&
		    dst_reg->imm && opcode == BPF_ADD) {
			/* dreg += sreg
			 * where both have zero upper bits. Adding them
			 * can only result making one more bit non-zero
			 * in the larger value.
			 * Ex. 0xffff (imm=48) + 1 (imm=63) = 0x10000 (imm=47)
			 *     0xffff (imm=48) + 0xffff = 0x1fffe (imm=47)
			 */
			dst_reg->imm = min(dst_reg->imm, src_reg->imm);
			dst_reg->imm--;
			return 0;
		}
		if (src_reg->type == CONST_IMM && src_reg->imm > 0 &&
		    dst_reg->imm && opcode == BPF_ADD) {
			/* dreg += sreg
			 * where dreg has zero upper bits and sreg is const.
			 * Adding them can only result making one more bit
			 * non-zero in the larger value.
			 */
			imm_log2 = __ilog2_u64((long long)src_reg->imm);
			dst_reg->imm = min(dst_reg->imm, 63 - imm_log2);
			dst_reg->imm--;
			return 0;
		}
		/* all other cases non supported yet, just mark dst_reg */
		dst_reg->imm = 0;
		return 0;
	}

	/* sign extend 32-bit imm into 64-bit to make sure that
	 * negative values occupy bit 63. Note ilog2() would have
	 * been incorrect, since sizeof(insn->imm) == 4
	 */
	imm_log2 = __ilog2_u64((long long)insn->imm);

	if (dst_reg->imm && opcode == BPF_LSH) {
		/* reg <<= imm
		 * if reg was a result of 2 byte load, then its imm == 48
		 * which means that upper 48 bits are zero and shifting this reg
		 * left by 4 would mean that upper 44 bits are still zero
		 */
		dst_reg->imm -= insn->imm;
	} else if (dst_reg->imm && opcode == BPF_MUL) {
		/* reg *= imm
		 * if multiplying by 14 subtract 4
		 * This is conservative calculation of upper zero bits.
		 * It's not trying to special case insn->imm == 1 or 0 cases
		 */
		dst_reg->imm -= imm_log2 + 1;
	} else if (opcode == BPF_AND) {
		/* reg &= imm */
		dst_reg->imm = 63 - imm_log2;
	} else if (dst_reg->imm && opcode == BPF_ADD) {
		/* reg += imm */
		dst_reg->imm = min(dst_reg->imm, 63 - imm_log2);
		dst_reg->imm--;
	} else if (opcode == BPF_RSH) {
		/* reg >>= imm
		 * which means that after right shift, upper bits will be zero
		 * note that verifier already checked that
		 * 0 <= imm < 64 for shift insn
		 */
		dst_reg->imm += insn->imm;
		if (unlikely(dst_reg->imm > 64))
			/* some dumb code did:
			 * r2 = *(u32 *)mem;
			 * r2 >>= 32;
			 * and all bits are zero now */
			dst_reg->imm = 64;
	} else {
		/* all other alu ops, means that we don't know what will
		 * happen to the value, mark it with unknown number of zero bits
		 */
		dst_reg->imm = 0;
	}

	if (dst_reg->imm < 0) {
		/* all 64 bits of the register can contain non-zero bits
		 * and such value cannot be added to ptr_to_packet, since it
		 * may overflow, mark it as unknown to avoid further eval
		 */
		dst_reg->imm = 0;
	}
	return 0;
}

static int evaluate_reg_imm_alu(struct bpf_verifier_env *env,
				struct bpf_insn *insn)
{
	struct bpf_reg_state *regs = env->cur_state.regs;
	struct bpf_reg_state *dst_reg = &regs[insn->dst_reg];
	struct bpf_reg_state *src_reg = &regs[insn->src_reg];
	u8 opcode = BPF_OP(insn->code);
	u64 dst_imm = dst_reg->imm;

	/* dst_reg->type == CONST_IMM here. Simulate execution of insns
	 * containing ALU ops. Don't care about overflow or negative
	 * values, just add/sub/... them; registers are in u64.
	 */
	if (opcode == BPF_ADD && BPF_SRC(insn->code) == BPF_K) {
		dst_imm += insn->imm;
	} else if (opcode == BPF_ADD && BPF_SRC(insn->code) == BPF_X &&
		   src_reg->type == CONST_IMM) {
		dst_imm += src_reg->imm;
	} else if (opcode == BPF_SUB && BPF_SRC(insn->code) == BPF_K) {
		dst_imm -= insn->imm;
	} else if (opcode == BPF_SUB && BPF_SRC(insn->code) == BPF_X &&
		   src_reg->type == CONST_IMM) {
		dst_imm -= src_reg->imm;
	} else if (opcode == BPF_MUL && BPF_SRC(insn->code) == BPF_K) {
		dst_imm *= insn->imm;
	} else if (opcode == BPF_MUL && BPF_SRC(insn->code) == BPF_X &&
		   src_reg->type == CONST_IMM) {
		dst_imm *= src_reg->imm;
	} else if (opcode == BPF_OR && BPF_SRC(insn->code) == BPF_K) {
		dst_imm |= insn->imm;
	} else if (opcode == BPF_OR && BPF_SRC(insn->code) == BPF_X &&
		   src_reg->type == CONST_IMM) {
		dst_imm |= src_reg->imm;
	} else if (opcode == BPF_AND && BPF_SRC(insn->code) == BPF_K) {
		dst_imm &= insn->imm;
	} else if (opcode == BPF_AND && BPF_SRC(insn->code) == BPF_X &&
		   src_reg->type == CONST_IMM) {
		dst_imm &= src_reg->imm;
	} else if (opcode == BPF_RSH && BPF_SRC(insn->code) == BPF_K) {
		dst_imm >>= insn->imm;
	} else if (opcode == BPF_RSH && BPF_SRC(insn->code) == BPF_X &&
		   src_reg->type == CONST_IMM) {
		dst_imm >>= src_reg->imm;
	} else if (opcode == BPF_LSH && BPF_SRC(insn->code) == BPF_K) {
		dst_imm <<= insn->imm;
	} else if (opcode == BPF_LSH && BPF_SRC(insn->code) == BPF_X &&
		   src_reg->type == CONST_IMM) {
		dst_imm <<= src_reg->imm;
	} else {
		mark_reg_unknown_value(regs, insn->dst_reg);
		goto out;
	}

	dst_reg->imm = dst_imm;
out:
	return 0;
}

static void check_reg_overflow(struct bpf_reg_state *reg)
{
	if (reg->max_value > BPF_REGISTER_MAX_RANGE)
		reg->max_value = BPF_REGISTER_MAX_RANGE;
	if (reg->min_value < BPF_REGISTER_MIN_RANGE ||
	    reg->min_value > BPF_REGISTER_MAX_RANGE)
		reg->min_value = BPF_REGISTER_MIN_RANGE;
}

static void adjust_reg_min_max_vals(struct bpf_verifier_env *env,
				    struct bpf_insn *insn)
{
	struct bpf_reg_state *regs = env->cur_state.regs, *dst_reg;
	s64 min_val = BPF_REGISTER_MIN_RANGE;
	u64 max_val = BPF_REGISTER_MAX_RANGE;
	u8 opcode = BPF_OP(insn->code);

	dst_reg = &regs[insn->dst_reg];
	if (BPF_SRC(insn->code) == BPF_X) {
		check_reg_overflow(&regs[insn->src_reg]);
		min_val = regs[insn->src_reg].min_value;
		max_val = regs[insn->src_reg].max_value;

		/* If the source register is a random pointer then the
		 * min_value/max_value values represent the range of the known
		 * accesses into that value, not the actual min/max value of the
		 * register itself.  In this case we have to reset the reg range
		 * values so we know it is not safe to look at.
		 */
		if (regs[insn->src_reg].type != CONST_IMM &&
		    regs[insn->src_reg].type != UNKNOWN_VALUE) {
			min_val = BPF_REGISTER_MIN_RANGE;
			max_val = BPF_REGISTER_MAX_RANGE;
		}
	} else if (insn->imm < BPF_REGISTER_MAX_RANGE &&
		   (s64)insn->imm > BPF_REGISTER_MIN_RANGE) {
		min_val = max_val = insn->imm;
	}

	/* We don't know anything about what was done to this register, mark it
	 * as unknown.
	 */
	if (min_val == BPF_REGISTER_MIN_RANGE &&
	    max_val == BPF_REGISTER_MAX_RANGE) {
		reset_reg_range_values(regs, insn->dst_reg);
		return;
	}

	/* If one of our values was at the end of our ranges then we can't just
	 * do our normal operations to the register, we need to set the values
	 * to the min/max since they are undefined.
	 */
	if (min_val == BPF_REGISTER_MIN_RANGE)
		dst_reg->min_value = BPF_REGISTER_MIN_RANGE;
	if (max_val == BPF_REGISTER_MAX_RANGE)
		dst_reg->max_value = BPF_REGISTER_MAX_RANGE;

	switch (opcode) {
	case BPF_ADD:
		if (dst_reg->min_value != BPF_REGISTER_MIN_RANGE)
			dst_reg->min_value += min_val;
		if (dst_reg->max_value != BPF_REGISTER_MAX_RANGE)
			dst_reg->max_value += max_val;
		break;
	case BPF_SUB:
		if (dst_reg->min_value != BPF_REGISTER_MIN_RANGE)
			dst_reg->min_value -= min_val;
		if (dst_reg->max_value != BPF_REGISTER_MAX_RANGE)
			dst_reg->max_value -= max_val;
		break;
	case BPF_MUL:
		if (dst_reg->min_value != BPF_REGISTER_MIN_RANGE)
			dst_reg->min_value *= min_val;
		if (dst_reg->max_value != BPF_REGISTER_MAX_RANGE)
			dst_reg->max_value *= max_val;
		break;
	case BPF_AND:
		/* Disallow AND'ing of negative numbers, ain't nobody got time
		 * for that.  Otherwise the minimum is 0 and the max is the max
		 * value we could AND against.
		 */
		if (min_val < 0)
			dst_reg->min_value = BPF_REGISTER_MIN_RANGE;
		else
			dst_reg->min_value = 0;
		dst_reg->max_value = max_val;
		break;
	case BPF_LSH:
		/* Gotta have special overflow logic here, if we're shifting
		 * more than MAX_RANGE then just assume we have an invalid
		 * range.
		 */
		if (min_val > ilog2(BPF_REGISTER_MAX_RANGE))
			dst_reg->min_value = BPF_REGISTER_MIN_RANGE;
		else if (dst_reg->min_value != BPF_REGISTER_MIN_RANGE)
			dst_reg->min_value <<= min_val;

		if (max_val > ilog2(BPF_REGISTER_MAX_RANGE))
			dst_reg->max_value = BPF_REGISTER_MAX_RANGE;
		else if (dst_reg->max_value != BPF_REGISTER_MAX_RANGE)
			dst_reg->max_value <<= max_val;
		break;
	case BPF_RSH:
		/* RSH by a negative number is undefined, and the BPF_RSH is an
		 * unsigned shift, so make the appropriate casts.
		 */
		if (min_val < 0 || dst_reg->min_value < 0)
			dst_reg->min_value = BPF_REGISTER_MIN_RANGE;
		else
			dst_reg->min_value =
				(u64)(dst_reg->min_value) >> min_val;
		if (dst_reg->max_value != BPF_REGISTER_MAX_RANGE)
			dst_reg->max_value >>= max_val;
		break;
	default:
		reset_reg_range_values(regs, insn->dst_reg);
		break;
	}

	check_reg_overflow(dst_reg);
}

/* check validity of 32-bit and 64-bit arithmetic operations */
static int check_alu_op(struct bpf_verifier_env *env, struct bpf_insn *insn)
{
	struct bpf_reg_state *regs = env->cur_state.regs, *dst_reg;
	u8 opcode = BPF_OP(insn->code);
	int err;

	if (opcode == BPF_END || opcode == BPF_NEG) {
		if (opcode == BPF_NEG) {
			if (BPF_SRC(insn->code) != 0 ||
			    insn->src_reg != BPF_REG_0 ||
			    insn->off != 0 || insn->imm != 0) {
				verbose("BPF_NEG uses reserved fields\n");
				return -EINVAL;
			}
		} else {
			if (insn->src_reg != BPF_REG_0 || insn->off != 0 ||
			    (insn->imm != 16 && insn->imm != 32 && insn->imm != 64)) {
				verbose("BPF_END uses reserved fields\n");
				return -EINVAL;
			}
		}

		/* check src operand */
		err = check_reg_arg(regs, insn->dst_reg, SRC_OP);
		if (err)
			return err;

		if (is_pointer_value(env, insn->dst_reg)) {
			verbose("R%d pointer arithmetic prohibited\n",
				insn->dst_reg);
			return -EACCES;
		}

		/* check dest operand */
		err = check_reg_arg(regs, insn->dst_reg, DST_OP);
		if (err)
			return err;

	} else if (opcode == BPF_MOV) {

		if (BPF_SRC(insn->code) == BPF_X) {
			if (insn->imm != 0 || insn->off != 0) {
				verbose("BPF_MOV uses reserved fields\n");
				return -EINVAL;
			}

			/* check src operand */
			err = check_reg_arg(regs, insn->src_reg, SRC_OP);
			if (err)
				return err;
		} else {
			if (insn->src_reg != BPF_REG_0 || insn->off != 0) {
				verbose("BPF_MOV uses reserved fields\n");
				return -EINVAL;
			}
		}

		/* check dest operand */
		err = check_reg_arg(regs, insn->dst_reg, DST_OP);
		if (err)
			return err;

		/* we are setting our register to something new, we need to
		 * reset its range values.
		 */
		reset_reg_range_values(regs, insn->dst_reg);

		if (BPF_SRC(insn->code) == BPF_X) {
			if (BPF_CLASS(insn->code) == BPF_ALU64) {
				/* case: R1 = R2
				 * copy register state to dest reg
				 */
				regs[insn->dst_reg] = regs[insn->src_reg];
			} else {
				if (is_pointer_value(env, insn->src_reg)) {
					verbose("R%d partial copy of pointer\n",
						insn->src_reg);
					return -EACCES;
				}
				mark_reg_unknown_value(regs, insn->dst_reg);
			}
		} else {
			/* case: R = imm
			 * remember the value we stored into this reg
			 */
			regs[insn->dst_reg].type = CONST_IMM;
			regs[insn->dst_reg].imm = insn->imm;
			regs[insn->dst_reg].max_value = insn->imm;
			regs[insn->dst_reg].min_value = insn->imm;
		}

	} else if (opcode > BPF_END) {
		verbose("invalid BPF_ALU opcode %x\n", opcode);
		return -EINVAL;

	} else {	/* all other ALU ops: and, sub, xor, add, ... */

		if (BPF_SRC(insn->code) == BPF_X) {
			if (insn->imm != 0 || insn->off != 0) {
				verbose("BPF_ALU uses reserved fields\n");
				return -EINVAL;
			}
			/* check src1 operand */
			err = check_reg_arg(regs, insn->src_reg, SRC_OP);
			if (err)
				return err;
		} else {
			if (insn->src_reg != BPF_REG_0 || insn->off != 0) {
				verbose("BPF_ALU uses reserved fields\n");
				return -EINVAL;
			}
		}

		/* check src2 operand */
		err = check_reg_arg(regs, insn->dst_reg, SRC_OP);
		if (err)
			return err;

		if ((opcode == BPF_MOD || opcode == BPF_DIV) &&
		    BPF_SRC(insn->code) == BPF_K && insn->imm == 0) {
			verbose("div by zero\n");
			return -EINVAL;
		}

		if ((opcode == BPF_LSH || opcode == BPF_RSH ||
		     opcode == BPF_ARSH) && BPF_SRC(insn->code) == BPF_K) {
			int size = BPF_CLASS(insn->code) == BPF_ALU64 ? 64 : 32;

			if (insn->imm < 0 || insn->imm >= size) {
				verbose("invalid shift %d\n", insn->imm);
				return -EINVAL;
			}
		}

		/* check dest operand */
		err = check_reg_arg(regs, insn->dst_reg, DST_OP_NO_MARK);
		if (err)
			return err;

		dst_reg = &regs[insn->dst_reg];

		/* first we want to adjust our ranges. */
		adjust_reg_min_max_vals(env, insn);

		/* pattern match 'bpf_add Rx, imm' instruction */
		if (opcode == BPF_ADD && BPF_CLASS(insn->code) == BPF_ALU64 &&
		    dst_reg->type == FRAME_PTR && BPF_SRC(insn->code) == BPF_K) {
			dst_reg->type = PTR_TO_STACK;
			dst_reg->imm = insn->imm;
			return 0;
		} else if (opcode == BPF_ADD &&
			   BPF_CLASS(insn->code) == BPF_ALU64 &&
			   (dst_reg->type == PTR_TO_PACKET ||
			    (BPF_SRC(insn->code) == BPF_X &&
			     regs[insn->src_reg].type == PTR_TO_PACKET))) {
			/* ptr_to_packet += K|X */
			return check_packet_ptr_add(env, insn);
		} else if (BPF_CLASS(insn->code) == BPF_ALU64 &&
			   dst_reg->type == UNKNOWN_VALUE &&
			   env->allow_ptr_leaks) {
			/* unknown += K|X */
			return evaluate_reg_alu(env, insn);
		} else if (BPF_CLASS(insn->code) == BPF_ALU64 &&
			   dst_reg->type == CONST_IMM &&
			   env->allow_ptr_leaks) {
			/* reg_imm += K|X */
			return evaluate_reg_imm_alu(env, insn);
		} else if (is_pointer_value(env, insn->dst_reg)) {
			verbose("R%d pointer arithmetic prohibited\n",
				insn->dst_reg);
			return -EACCES;
		} else if (BPF_SRC(insn->code) == BPF_X &&
			   is_pointer_value(env, insn->src_reg)) {
			verbose("R%d pointer arithmetic prohibited\n",
				insn->src_reg);
			return -EACCES;
		}

		/* If we did pointer math on a map value then just set it to our
		 * PTR_TO_MAP_VALUE_ADJ type so we can deal with any stores or
		 * loads to this register appropriately, otherwise just mark the
		 * register as unknown.
		 */
		if (env->allow_ptr_leaks &&
		    (dst_reg->type == PTR_TO_MAP_VALUE ||
		     dst_reg->type == PTR_TO_MAP_VALUE_ADJ))
			dst_reg->type = PTR_TO_MAP_VALUE_ADJ;
		else
			mark_reg_unknown_value(regs, insn->dst_reg);
	}

	return 0;
}

static void find_good_pkt_pointers(struct bpf_verifier_state *state,
				   struct bpf_reg_state *dst_reg)
{
	struct bpf_reg_state *regs = state->regs, *reg;
	int i;

	/* LLVM can generate two kind of checks:
	 *
	 * Type 1:
	 *
	 *   r2 = r3;
	 *   r2 += 8;
	 *   if (r2 > pkt_end) goto <handle exception>
	 *   <access okay>
	 *
	 *   Where:
	 *     r2 == dst_reg, pkt_end == src_reg
	 *     r2=pkt(id=n,off=8,r=0)
	 *     r3=pkt(id=n,off=0,r=0)
	 *
	 * Type 2:
	 *
	 *   r2 = r3;
	 *   r2 += 8;
	 *   if (pkt_end >= r2) goto <access okay>
	 *   <handle exception>
	 *
	 *   Where:
	 *     pkt_end == dst_reg, r2 == src_reg
	 *     r2=pkt(id=n,off=8,r=0)
	 *     r3=pkt(id=n,off=0,r=0)
	 *
	 * Find register r3 and mark its range as r3=pkt(id=n,off=0,r=8)
	 * so that range of bytes [r3, r3 + 8) is safe to access.
	 */

	for (i = 0; i < MAX_BPF_REG; i++)
		if (regs[i].type == PTR_TO_PACKET && regs[i].id == dst_reg->id)
			/* keep the maximum range already checked */
			regs[i].range = max(regs[i].range, dst_reg->off);

	for (i = 0; i < MAX_BPF_STACK; i += BPF_REG_SIZE) {
		if (state->stack_slot_type[i] != STACK_SPILL)
			continue;
		reg = &state->spilled_regs[i / BPF_REG_SIZE];
		if (reg->type == PTR_TO_PACKET && reg->id == dst_reg->id)
			reg->range = max(reg->range, dst_reg->off);
	}
}

/* Adjusts the register min/max values in the case that the dst_reg is the
 * variable register that we are working on, and src_reg is a constant or we're
 * simply doing a BPF_K check.
 */
static void reg_set_min_max(struct bpf_reg_state *true_reg,
			    struct bpf_reg_state *false_reg, u64 val,
			    u8 opcode)
{
	switch (opcode) {
	case BPF_JEQ:
		/* If this is false then we know nothing Jon Snow, but if it is
		 * true then we know for sure.
		 */
		true_reg->max_value = true_reg->min_value = val;
		break;
	case BPF_JNE:
		/* If this is true we know nothing Jon Snow, but if it is false
		 * we know the value for sure;
		 */
		false_reg->max_value = false_reg->min_value = val;
		break;
	case BPF_JGT:
		/* Unsigned comparison, the minimum value is 0. */
		false_reg->min_value = 0;
		/* fallthrough */
	case BPF_JSGT:
		/* If this is false then we know the maximum val is val,
		 * otherwise we know the min val is val+1.
		 */
		false_reg->max_value = val;
		true_reg->min_value = val + 1;
		break;
	case BPF_JGE:
		/* Unsigned comparison, the minimum value is 0. */
		false_reg->min_value = 0;
		/* fallthrough */
	case BPF_JSGE:
		/* If this is false then we know the maximum value is val - 1,
		 * otherwise we know the mimimum value is val.
		 */
		false_reg->max_value = val - 1;
		true_reg->min_value = val;
		break;
	default:
		break;
	}

	check_reg_overflow(false_reg);
	check_reg_overflow(true_reg);
}

/* Same as above, but for the case that dst_reg is a CONST_IMM reg and src_reg
 * is the variable reg.
 */
static void reg_set_min_max_inv(struct bpf_reg_state *true_reg,
				struct bpf_reg_state *false_reg, u64 val,
				u8 opcode)
{
	switch (opcode) {
	case BPF_JEQ:
		/* If this is false then we know nothing Jon Snow, but if it is
		 * true then we know for sure.
		 */
		true_reg->max_value = true_reg->min_value = val;
		break;
	case BPF_JNE:
		/* If this is true we know nothing Jon Snow, but if it is false
		 * we know the value for sure;
		 */
		false_reg->max_value = false_reg->min_value = val;
		break;
	case BPF_JGT:
		/* Unsigned comparison, the minimum value is 0. */
		true_reg->min_value = 0;
		/* fallthrough */
	case BPF_JSGT:
		/*
		 * If this is false, then the val is <= the register, if it is
		 * true the register <= to the val.
		 */
		false_reg->min_value = val;
		true_reg->max_value = val - 1;
		break;
	case BPF_JGE:
		/* Unsigned comparison, the minimum value is 0. */
		true_reg->min_value = 0;
		/* fallthrough */
	case BPF_JSGE:
		/* If this is false then constant < register, if it is true then
		 * the register < constant.
		 */
		false_reg->min_value = val + 1;
		true_reg->max_value = val;
		break;
	default:
		break;
	}

	check_reg_overflow(false_reg);
	check_reg_overflow(true_reg);
}

static void mark_map_reg(struct bpf_reg_state *regs, u32 regno, u32 id,
			 enum bpf_reg_type type)
{
	struct bpf_reg_state *reg = &regs[regno];

	if (reg->type == PTR_TO_MAP_VALUE_OR_NULL && reg->id == id) {
		if (type == UNKNOWN_VALUE) {
			__mark_reg_unknown_value(regs, regno);
		} else if (reg->map_ptr->inner_map_meta) {
			reg->type = CONST_PTR_TO_MAP;
			reg->map_ptr = reg->map_ptr->inner_map_meta;
		} else {
			reg->type = type;
		}
		/* We don't need id from this point onwards anymore, thus we
		 * should better reset it, so that state pruning has chances
		 * to take effect.
		 */
		reg->id = 0;
	}
}

/* The logic is similar to find_good_pkt_pointers(), both could eventually
 * be folded together at some point.
 */
static void mark_map_regs(struct bpf_verifier_state *state, u32 regno,
			  enum bpf_reg_type type)
{
	struct bpf_reg_state *regs = state->regs;
	u32 id = regs[regno].id;
	int i;

	for (i = 0; i < MAX_BPF_REG; i++)
		mark_map_reg(regs, i, id, type);

	for (i = 0; i < MAX_BPF_STACK; i += BPF_REG_SIZE) {
		if (state->stack_slot_type[i] != STACK_SPILL)
			continue;
		mark_map_reg(state->spilled_regs, i / BPF_REG_SIZE, id, type);
	}
}

static int check_cond_jmp_op(struct bpf_verifier_env *env,
			     struct bpf_insn *insn, int *insn_idx)
{
	struct bpf_verifier_state *other_branch, *this_branch = &env->cur_state;
	struct bpf_reg_state *regs = this_branch->regs, *dst_reg;
	u8 opcode = BPF_OP(insn->code);
	int err;

	if (opcode > BPF_EXIT) {
		verbose("invalid BPF_JMP opcode %x\n", opcode);
		return -EINVAL;
	}

	if (BPF_SRC(insn->code) == BPF_X) {
		if (insn->imm != 0) {
			verbose("BPF_JMP uses reserved fields\n");
			return -EINVAL;
		}

		/* check src1 operand */
		err = check_reg_arg(regs, insn->src_reg, SRC_OP);
		if (err)
			return err;

		if (is_pointer_value(env, insn->src_reg)) {
			verbose("R%d pointer comparison prohibited\n",
				insn->src_reg);
			return -EACCES;
		}
	} else {
		if (insn->src_reg != BPF_REG_0) {
			verbose("BPF_JMP uses reserved fields\n");
			return -EINVAL;
		}
	}

	/* check src2 operand */
	err = check_reg_arg(regs, insn->dst_reg, SRC_OP);
	if (err)
		return err;

	dst_reg = &regs[insn->dst_reg];

	/* detect if R == 0 where R was initialized to zero earlier */
	if (BPF_SRC(insn->code) == BPF_K &&
	    (opcode == BPF_JEQ || opcode == BPF_JNE) &&
	    dst_reg->type == CONST_IMM && dst_reg->imm == insn->imm) {
		if (opcode == BPF_JEQ) {
			/* if (imm == imm) goto pc+off;
			 * only follow the goto, ignore fall-through
			 */
			*insn_idx += insn->off;
			return 0;
		} else {
			/* if (imm != imm) goto pc+off;
			 * only follow fall-through branch, since
			 * that's where the program will go
			 */
			return 0;
		}
	}

	other_branch = push_stack(env, *insn_idx + insn->off + 1, *insn_idx);
	if (!other_branch)
		return -EFAULT;

	/* detect if we are comparing against a constant value so we can adjust
	 * our min/max values for our dst register.
	 */
	if (BPF_SRC(insn->code) == BPF_X) {
		if (regs[insn->src_reg].type == CONST_IMM)
			reg_set_min_max(&other_branch->regs[insn->dst_reg],
					dst_reg, regs[insn->src_reg].imm,
					opcode);
		else if (dst_reg->type == CONST_IMM)
			reg_set_min_max_inv(&other_branch->regs[insn->src_reg],
					    &regs[insn->src_reg], dst_reg->imm,
					    opcode);
	} else {
		reg_set_min_max(&other_branch->regs[insn->dst_reg],
					dst_reg, insn->imm, opcode);
	}

	/* detect if R == 0 where R is returned from bpf_map_lookup_elem() */
	if (BPF_SRC(insn->code) == BPF_K &&
	    insn->imm == 0 && (opcode == BPF_JEQ || opcode == BPF_JNE) &&
	    dst_reg->type == PTR_TO_MAP_VALUE_OR_NULL) {
		/* Mark all identical map registers in each branch as either
		 * safe or unknown depending R == 0 or R != 0 conditional.
		 */
		mark_map_regs(this_branch, insn->dst_reg,
			      opcode == BPF_JEQ ? PTR_TO_MAP_VALUE : UNKNOWN_VALUE);
		mark_map_regs(other_branch, insn->dst_reg,
			      opcode == BPF_JEQ ? UNKNOWN_VALUE : PTR_TO_MAP_VALUE);
	} else if (BPF_SRC(insn->code) == BPF_X && opcode == BPF_JGT &&
		   dst_reg->type == PTR_TO_PACKET &&
		   regs[insn->src_reg].type == PTR_TO_PACKET_END) {
		find_good_pkt_pointers(this_branch, dst_reg);
	} else if (BPF_SRC(insn->code) == BPF_X && opcode == BPF_JGE &&
		   dst_reg->type == PTR_TO_PACKET_END &&
		   regs[insn->src_reg].type == PTR_TO_PACKET) {
		find_good_pkt_pointers(other_branch, &regs[insn->src_reg]);
	} else if (is_pointer_value(env, insn->dst_reg)) {
		verbose("R%d pointer comparison prohibited\n", insn->dst_reg);
		return -EACCES;
	}
	if (log_level)
		print_verifier_state(this_branch);
	return 0;
}

/* return the map pointer stored inside BPF_LD_IMM64 instruction */
static struct bpf_map *ld_imm64_to_map_ptr(struct bpf_insn *insn)
{
	u64 imm64 = ((u64) (u32) insn[0].imm) | ((u64) (u32) insn[1].imm) << 32;

	return (struct bpf_map *) (unsigned long) imm64;
}

/* verify BPF_LD_IMM64 instruction */
static int check_ld_imm(struct bpf_verifier_env *env, struct bpf_insn *insn)
{
	struct bpf_reg_state *regs = env->cur_state.regs;
	int err;

	if (BPF_SIZE(insn->code) != BPF_DW) {
		verbose("invalid BPF_LD_IMM insn\n");
		return -EINVAL;
	}
	if (insn->off != 0) {
		verbose("BPF_LD_IMM64 uses reserved fields\n");
		return -EINVAL;
	}

	err = check_reg_arg(regs, insn->dst_reg, DST_OP);
	if (err)
		return err;

	if (insn->src_reg == 0) {
		u64 imm = ((u64)(insn + 1)->imm << 32) | (u32)insn->imm;

		regs[insn->dst_reg].type = CONST_IMM;
		regs[insn->dst_reg].imm = imm;
		return 0;
	}

	/* replace_map_fd_with_map_ptr() should have caught bad ld_imm64 */
	BUG_ON(insn->src_reg != BPF_PSEUDO_MAP_FD);

	regs[insn->dst_reg].type = CONST_PTR_TO_MAP;
	regs[insn->dst_reg].map_ptr = ld_imm64_to_map_ptr(insn);
	return 0;
}

static bool may_access_skb(enum bpf_prog_type type)
{
	switch (type) {
	case BPF_PROG_TYPE_SOCKET_FILTER:
	case BPF_PROG_TYPE_SCHED_CLS:
	case BPF_PROG_TYPE_SCHED_ACT:
		return true;
	default:
		return false;
	}
}

/* verify safety of LD_ABS|LD_IND instructions:
 * - they can only appear in the programs where ctx == skb
 * - since they are wrappers of function calls, they scratch R1-R5 registers,
 *   preserve R6-R9, and store return value into R0
 *
 * Implicit input:
 *   ctx == skb == R6 == CTX
 *
 * Explicit input:
 *   SRC == any register
 *   IMM == 32-bit immediate
 *
 * Output:
 *   R0 - 8/16/32-bit skb data converted to cpu endianness
 */
static int check_ld_abs(struct bpf_verifier_env *env, struct bpf_insn *insn)
{
	struct bpf_reg_state *regs = env->cur_state.regs;
	u8 mode = BPF_MODE(insn->code);
	struct bpf_reg_state *reg;
	int i, err;

	if (!may_access_skb(env->prog->type)) {
		verbose("BPF_LD_[ABS|IND] instructions not allowed for this program type\n");
		return -EINVAL;
	}

	if (insn->dst_reg != BPF_REG_0 || insn->off != 0 ||
	    BPF_SIZE(insn->code) == BPF_DW ||
	    (mode == BPF_ABS && insn->src_reg != BPF_REG_0)) {
		verbose("BPF_LD_[ABS|IND] uses reserved fields\n");
		return -EINVAL;
	}

	/* check whether implicit source operand (register R6) is readable */
	err = check_reg_arg(regs, BPF_REG_6, SRC_OP);
	if (err)
		return err;

	if (regs[BPF_REG_6].type != PTR_TO_CTX) {
		verbose("at the time of BPF_LD_ABS|IND R6 != pointer to skb\n");
		return -EINVAL;
	}

	if (mode == BPF_IND) {
		/* check explicit source operand */
		err = check_reg_arg(regs, insn->src_reg, SRC_OP);
		if (err)
			return err;
	}

	/* reset caller saved regs to unreadable */
	for (i = 0; i < CALLER_SAVED_REGS; i++) {
		reg = regs + caller_saved[i];
		reg->type = NOT_INIT;
		reg->imm = 0;
	}

	/* mark destination R0 register as readable, since it contains
	 * the value fetched from the packet
	 */
	regs[BPF_REG_0].type = UNKNOWN_VALUE;
	return 0;
}

/* non-recursive DFS pseudo code
 * 1  procedure DFS-iterative(G,v):
 * 2      label v as discovered
 * 3      let S be a stack
 * 4      S.push(v)
 * 5      while S is not empty
 * 6            t <- S.pop()
 * 7            if t is what we're looking for:
 * 8                return t
 * 9            for all edges e in G.adjacentEdges(t) do
 * 10               if edge e is already labelled
 * 11                   continue with the next edge
 * 12               w <- G.adjacentVertex(t,e)
 * 13               if vertex w is not discovered and not explored
 * 14                   label e as tree-edge
 * 15                   label w as discovered
 * 16                   S.push(w)
 * 17                   continue at 5
 * 18               else if vertex w is discovered
 * 19                   label e as back-edge
 * 20               else
 * 21                   // vertex w is explored
 * 22                   label e as forward- or cross-edge
 * 23           label t as explored
 * 24           S.pop()
 *
 * convention:
 * 0x10 - discovered
 * 0x11 - discovered and fall-through edge labelled
 * 0x12 - discovered and fall-through and branch edges labelled
 * 0x20 - explored
 */

enum {
	DISCOVERED = 0x10,
	EXPLORED = 0x20,
	FALLTHROUGH = 1,
	BRANCH = 2,
};

#define STATE_LIST_MARK ((struct bpf_verifier_state_list *) -1L)

static int *insn_stack;	/* stack of insns to process */
static int cur_stack;	/* current stack index */
static int *insn_state;

/* t, w, e - match pseudo-code above:
 * t - index of current instruction
 * w - next instruction
 * e - edge
 */
static int push_insn(int t, int w, int e, struct bpf_verifier_env *env)
{
	if (e == FALLTHROUGH && insn_state[t] >= (DISCOVERED | FALLTHROUGH))
		return 0;

	if (e == BRANCH && insn_state[t] >= (DISCOVERED | BRANCH))
		return 0;

	if (w < 0 || w >= env->prog->len) {
		verbose("jump out of range from insn %d to %d\n", t, w);
		return -EINVAL;
	}

	if (e == BRANCH)
		/* mark branch target for state pruning */
		env->explored_states[w] = STATE_LIST_MARK;

	if (insn_state[w] == 0) {
		/* tree-edge */
		insn_state[t] = DISCOVERED | e;
		insn_state[w] = DISCOVERED;
		if (cur_stack >= env->prog->len)
			return -E2BIG;
		insn_stack[cur_stack++] = w;
		return 1;
	} else if ((insn_state[w] & 0xF0) == DISCOVERED) {
		verbose("back-edge from insn %d to %d\n", t, w);
		return -EINVAL;
	} else if (insn_state[w] == EXPLORED) {
		/* forward- or cross-edge */
		insn_state[t] = DISCOVERED | e;
	} else {
		verbose("insn state internal bug\n");
		return -EFAULT;
	}
	return 0;
}

/* non-recursive depth-first-search to detect loops in BPF program
 * loop == back-edge in directed graph
 */
static int check_cfg(struct bpf_verifier_env *env)
{
	struct bpf_insn *insns = env->prog->insnsi;
	int insn_cnt = env->prog->len;
	int ret = 0;
	int i, t;

	insn_state = kcalloc(insn_cnt, sizeof(int), GFP_KERNEL);
	if (!insn_state)
		return -ENOMEM;

	insn_stack = kcalloc(insn_cnt, sizeof(int), GFP_KERNEL);
	if (!insn_stack) {
		kfree(insn_state);
		return -ENOMEM;
	}

	insn_state[0] = DISCOVERED; /* mark 1st insn as discovered */
	insn_stack[0] = 0; /* 0 is the first instruction */
	cur_stack = 1;

peek_stack:
	if (cur_stack == 0)
		goto check_state;
	t = insn_stack[cur_stack - 1];

	if (BPF_CLASS(insns[t].code) == BPF_JMP) {
		u8 opcode = BPF_OP(insns[t].code);

		if (opcode == BPF_EXIT) {
			goto mark_explored;
		} else if (opcode == BPF_CALL) {
			ret = push_insn(t, t + 1, FALLTHROUGH, env);
			if (ret == 1)
				goto peek_stack;
			else if (ret < 0)
				goto err_free;
			if (t + 1 < insn_cnt)
				env->explored_states[t + 1] = STATE_LIST_MARK;
		} else if (opcode == BPF_JA) {
			if (BPF_SRC(insns[t].code) != BPF_K) {
				ret = -EINVAL;
				goto err_free;
			}
			/* unconditional jump with single edge */
			ret = push_insn(t, t + insns[t].off + 1,
					FALLTHROUGH, env);
			if (ret == 1)
				goto peek_stack;
			else if (ret < 0)
				goto err_free;
			/* tell verifier to check for equivalent states
			 * after every call and jump
			 */
			if (t + 1 < insn_cnt)
				env->explored_states[t + 1] = STATE_LIST_MARK;
		} else {
			/* conditional jump with two edges */
			ret = push_insn(t, t + 1, FALLTHROUGH, env);
			if (ret == 1)
				goto peek_stack;
			else if (ret < 0)
				goto err_free;

			ret = push_insn(t, t + insns[t].off + 1, BRANCH, env);
			if (ret == 1)
				goto peek_stack;
			else if (ret < 0)
				goto err_free;
		}
	} else {
		/* all other non-branch instructions with single
		 * fall-through edge
		 */
		ret = push_insn(t, t + 1, FALLTHROUGH, env);
		if (ret == 1)
			goto peek_stack;
		else if (ret < 0)
			goto err_free;
	}

mark_explored:
	insn_state[t] = EXPLORED;
	if (cur_stack-- <= 0) {
		verbose("pop stack internal bug\n");
		ret = -EFAULT;
		goto err_free;
	}
	goto peek_stack;

check_state:
	for (i = 0; i < insn_cnt; i++) {
		if (insn_state[i] != EXPLORED) {
			verbose("unreachable insn %d\n", i);
			ret = -EINVAL;
			goto err_free;
		}
	}
	ret = 0; /* cfg looks good */

err_free:
	kfree(insn_state);
	kfree(insn_stack);
	return ret;
}

/* the following conditions reduce the number of explored insns
 * from ~140k to ~80k for ultra large programs that use a lot of ptr_to_packet
 */
static bool compare_ptrs_to_packet(struct bpf_reg_state *old,
				   struct bpf_reg_state *cur)
{
	if (old->id != cur->id)
		return false;

	/* old ptr_to_packet is more conservative, since it allows smaller
	 * range. Ex:
	 * old(off=0,r=10) is equal to cur(off=0,r=20), because
	 * old(off=0,r=10) means that with range=10 the verifier proceeded
	 * further and found no issues with the program. Now we're in the same
	 * spot with cur(off=0,r=20), so we're safe too, since anything further
	 * will only be looking at most 10 bytes after this pointer.
	 */
	if (old->off == cur->off && old->range < cur->range)
		return true;

	/* old(off=20,r=10) is equal to cur(off=22,re=22 or 5 or 0)
	 * since both cannot be used for packet access and safe(old)
	 * pointer has smaller off that could be used for further
	 * 'if (ptr > data_end)' check
	 * Ex:
	 * old(off=20,r=10) and cur(off=22,r=22) and cur(off=22,r=0) mean
	 * that we cannot access the packet.
	 * The safe range is:
	 * [ptr, ptr + range - off)
	 * so whenever off >=range, it means no safe bytes from this pointer.
	 * When comparing old->off <= cur->off, it means that older code
	 * went with smaller offset and that offset was later
	 * used to figure out the safe range after 'if (ptr > data_end)' check
	 * Say, 'old' state was explored like:
	 * ... R3(off=0, r=0)
	 * R4 = R3 + 20
	 * ... now R4(off=20,r=0)  <-- here
	 * if (R4 > data_end)
	 * ... R4(off=20,r=20), R3(off=0,r=20) and R3 can be used to access.
	 * ... the code further went all the way to bpf_exit.
	 * Now the 'cur' state at the mark 'here' has R4(off=30,r=0).
	 * old_R4(off=20,r=0) equal to cur_R4(off=30,r=0), since if the verifier
	 * goes further, such cur_R4 will give larger safe packet range after
	 * 'if (R4 > data_end)' and all further insn were already good with r=20,
	 * so they will be good with r=30 and we can prune the search.
	 */
	if (old->off <= cur->off &&
	    old->off >= old->range && cur->off >= cur->range)
		return true;

	return false;
}

/* compare two verifier states
 *
 * all states stored in state_list are known to be valid, since
 * verifier reached 'bpf_exit' instruction through them
 *
 * this function is called when verifier exploring different branches of
 * execution popped from the state stack. If it sees an old state that has
 * more strict register state and more strict stack state then this execution
 * branch doesn't need to be explored further, since verifier already
 * concluded that more strict state leads to valid finish.
 *
 * Therefore two states are equivalent if register state is more conservative
 * and explored stack state is more conservative than the current one.
 * Example:
 *       explored                   current
 * (slot1=INV slot2=MISC) == (slot1=MISC slot2=MISC)
 * (slot1=MISC slot2=MISC) != (slot1=INV slot2=MISC)
 *
 * In other words if current stack state (one being explored) has more
 * valid slots than old one that already passed validation, it means
 * the verifier can stop exploring and conclude that current state is valid too
 *
 * Similarly with registers. If explored state has register type as invalid
 * whereas register type in current state is meaningful, it means that
 * the current state will reach 'bpf_exit' instruction safely
 */
static bool states_equal(struct bpf_verifier_env *env,
			 struct bpf_verifier_state *old,
			 struct bpf_verifier_state *cur)
{
	bool varlen_map_access = env->varlen_map_value_access;
	struct bpf_reg_state *rold, *rcur;
	int i;

	for (i = 0; i < MAX_BPF_REG; i++) {
		rold = &old->regs[i];
		rcur = &cur->regs[i];

		if (memcmp(rold, rcur, sizeof(*rold)) == 0)
			continue;

		/* If the ranges were not the same, but everything else was and
		 * we didn't do a variable access into a map then we are a-ok.
		 */
		if (!varlen_map_access &&
		    memcmp(rold, rcur, offsetofend(struct bpf_reg_state, id)) == 0)
			continue;

		/* If we didn't map access then again we don't care about the
		 * mismatched range values and it's ok if our old type was
		 * UNKNOWN and we didn't go to a NOT_INIT'ed reg.
		 */
		if (rold->type == NOT_INIT ||
		    (!varlen_map_access && rold->type == UNKNOWN_VALUE &&
		     rcur->type != NOT_INIT))
			continue;

		if (rold->type == PTR_TO_PACKET && rcur->type == PTR_TO_PACKET &&
		    compare_ptrs_to_packet(rold, rcur))
			continue;

		return false;
	}

	for (i = 0; i < MAX_BPF_STACK; i++) {
		if (old->stack_slot_type[i] == STACK_INVALID)
			continue;
		if (old->stack_slot_type[i] != cur->stack_slot_type[i])
			/* Ex: old explored (safe) state has STACK_SPILL in
			 * this stack slot, but current has has STACK_MISC ->
			 * this verifier states are not equivalent,
			 * return false to continue verification of this path
			 */
			return false;
		if (i % BPF_REG_SIZE)
			continue;
		if (memcmp(&old->spilled_regs[i / BPF_REG_SIZE],
			   &cur->spilled_regs[i / BPF_REG_SIZE],
			   sizeof(old->spilled_regs[0])))
			/* when explored and current stack slot types are
			 * the same, check that stored pointers types
			 * are the same as well.
			 * Ex: explored safe path could have stored
			 * (bpf_reg_state) {.type = PTR_TO_STACK, .imm = -8}
			 * but current path has stored:
			 * (bpf_reg_state) {.type = PTR_TO_STACK, .imm = -16}
			 * such verifier states are not equivalent.
			 * return false to continue verification of this path
			 */
			return false;
		else
			continue;
	}
	return true;
}

static int is_state_visited(struct bpf_verifier_env *env, int insn_idx)
{
	struct bpf_verifier_state_list *new_sl;
	struct bpf_verifier_state_list *sl;

	sl = env->explored_states[insn_idx];
	if (!sl)
		/* this 'insn_idx' instruction wasn't marked, so we will not
		 * be doing state search here
		 */
		return 0;

	while (sl != STATE_LIST_MARK) {
		if (states_equal(env, &sl->state, &env->cur_state))
			/* reached equivalent register/stack state,
			 * prune the search
			 */
			return 1;
		sl = sl->next;
	}

	/* there were no equivalent states, remember current one.
	 * technically the current state is not proven to be safe yet,
	 * but it will either reach bpf_exit (which means it's safe) or
	 * it will be rejected. Since there are no loops, we won't be
	 * seeing this 'insn_idx' instruction again on the way to bpf_exit
	 */
	new_sl = kmalloc(sizeof(struct bpf_verifier_state_list), GFP_USER);
	if (!new_sl)
		return -ENOMEM;

	/* add new state to the head of linked list */
	memcpy(&new_sl->state, &env->cur_state, sizeof(env->cur_state));
	new_sl->next = env->explored_states[insn_idx];
	env->explored_states[insn_idx] = new_sl;
	return 0;
}

static int ext_analyzer_insn_hook(struct bpf_verifier_env *env,
				  int insn_idx, int prev_insn_idx)
{
	if (!env->analyzer_ops || !env->analyzer_ops->insn_hook)
		return 0;

	return env->analyzer_ops->insn_hook(env, insn_idx, prev_insn_idx);
}

static int do_check(struct bpf_verifier_env *env)
{
	struct bpf_verifier_state *state = &env->cur_state;
	struct bpf_insn *insns = env->prog->insnsi;
	struct bpf_reg_state *regs = state->regs;
	int insn_cnt = env->prog->len;
	int insn_idx, prev_insn_idx = 0;
	int insn_processed = 0;
	bool do_print_state = false;

	init_reg_state(regs);
	insn_idx = 0;
	env->varlen_map_value_access = false;
	for (;;) {
		struct bpf_insn *insn;
		u8 class;
		int err;

		if (insn_idx >= insn_cnt) {
			verbose("invalid insn idx %d insn_cnt %d\n",
				insn_idx, insn_cnt);
			return -EFAULT;
		}

		insn = &insns[insn_idx];
		class = BPF_CLASS(insn->code);

		if (++insn_processed > BPF_COMPLEXITY_LIMIT_INSNS) {
			verbose("BPF program is too large. Processed %d insn\n",
				insn_processed);
			return -E2BIG;
		}

		err = is_state_visited(env, insn_idx);
		if (err < 0)
			return err;
		if (err == 1) {
			/* found equivalent state, can prune the search */
			if (log_level) {
				if (do_print_state)
					verbose("\nfrom %d to %d: safe\n",
						prev_insn_idx, insn_idx);
				else
					verbose("%d: safe\n", insn_idx);
			}
			goto process_bpf_exit;
		}

		if (log_level && do_print_state) {
			verbose("\nfrom %d to %d:", prev_insn_idx, insn_idx);
			print_verifier_state(&env->cur_state);
			do_print_state = false;
		}

		if (log_level) {
			verbose("%d: ", insn_idx);
			print_bpf_insn(insn);
		}

		err = ext_analyzer_insn_hook(env, insn_idx, prev_insn_idx);
		if (err)
			return err;

		if (class == BPF_ALU || class == BPF_ALU64) {
			err = check_alu_op(env, insn);
			if (err)
				return err;

		} else if (class == BPF_LDX) {
			enum bpf_reg_type *prev_src_type, src_reg_type;

			/* check for reserved fields is already done */

			/* check src operand */
			err = check_reg_arg(regs, insn->src_reg, SRC_OP);
			if (err)
				return err;

			err = check_reg_arg(regs, insn->dst_reg, DST_OP_NO_MARK);
			if (err)
				return err;

			src_reg_type = regs[insn->src_reg].type;

			/* check that memory (src_reg + off) is readable,
			 * the state of dst_reg will be updated by this func
			 */
			err = check_mem_access(env, insn->src_reg, insn->off,
					       BPF_SIZE(insn->code), BPF_READ,
					       insn->dst_reg);
			if (err)
				return err;

			if (BPF_SIZE(insn->code) != BPF_W &&
			    BPF_SIZE(insn->code) != BPF_DW) {
				insn_idx++;
				continue;
			}

			prev_src_type = &env->insn_aux_data[insn_idx].ptr_type;

			if (*prev_src_type == NOT_INIT) {
				/* saw a valid insn
				 * dst_reg = *(u32 *)(src_reg + off)
				 * save type to validate intersecting paths
				 */
				*prev_src_type = src_reg_type;

			} else if (src_reg_type != *prev_src_type &&
				   (src_reg_type == PTR_TO_CTX ||
				    *prev_src_type == PTR_TO_CTX)) {
				/* ABuser program is trying to use the same insn
				 * dst_reg = *(u32*) (src_reg + off)
				 * with different pointer types:
				 * src_reg == ctx in one branch and
				 * src_reg == stack|map in some other branch.
				 * Reject it.
				 */
				verbose("same insn cannot be used with different pointers\n");
				return -EINVAL;
			}

		} else if (class == BPF_STX) {
			enum bpf_reg_type *prev_dst_type, dst_reg_type;

			if (BPF_MODE(insn->code) == BPF_XADD) {
				err = check_xadd(env, insn);
				if (err)
					return err;
				insn_idx++;
				continue;
			}

			/* check src1 operand */
			err = check_reg_arg(regs, insn->src_reg, SRC_OP);
			if (err)
				return err;
			/* check src2 operand */
			err = check_reg_arg(regs, insn->dst_reg, SRC_OP);
			if (err)
				return err;

			dst_reg_type = regs[insn->dst_reg].type;

			/* check that memory (dst_reg + off) is writeable */
			err = check_mem_access(env, insn->dst_reg, insn->off,
					       BPF_SIZE(insn->code), BPF_WRITE,
					       insn->src_reg);
			if (err)
				return err;

			prev_dst_type = &env->insn_aux_data[insn_idx].ptr_type;

			if (*prev_dst_type == NOT_INIT) {
				*prev_dst_type = dst_reg_type;
			} else if (dst_reg_type != *prev_dst_type &&
				   (dst_reg_type == PTR_TO_CTX ||
				    *prev_dst_type == PTR_TO_CTX)) {
				verbose("same insn cannot be used with different pointers\n");
				return -EINVAL;
			}

		} else if (class == BPF_ST) {
			if (BPF_MODE(insn->code) != BPF_MEM ||
			    insn->src_reg != BPF_REG_0) {
				verbose("BPF_ST uses reserved fields\n");
				return -EINVAL;
			}
			/* check src operand */
			err = check_reg_arg(regs, insn->dst_reg, SRC_OP);
			if (err)
				return err;

			/* check that memory (dst_reg + off) is writeable */
			err = check_mem_access(env, insn->dst_reg, insn->off,
					       BPF_SIZE(insn->code), BPF_WRITE,
					       -1);
			if (err)
				return err;

		} else if (class == BPF_JMP) {
			u8 opcode = BPF_OP(insn->code);

			if (opcode == BPF_CALL) {
				if (BPF_SRC(insn->code) != BPF_K ||
				    insn->off != 0 ||
				    insn->src_reg != BPF_REG_0 ||
				    insn->dst_reg != BPF_REG_0) {
					verbose("BPF_CALL uses reserved fields\n");
					return -EINVAL;
				}

				err = check_call(env, insn->imm, insn_idx);
				if (err)
					return err;

			} else if (opcode == BPF_JA) {
				if (BPF_SRC(insn->code) != BPF_K ||
				    insn->imm != 0 ||
				    insn->src_reg != BPF_REG_0 ||
				    insn->dst_reg != BPF_REG_0) {
					verbose("BPF_JA uses reserved fields\n");
					return -EINVAL;
				}

				insn_idx += insn->off + 1;
				continue;

			} else if (opcode == BPF_EXIT) {
				if (BPF_SRC(insn->code) != BPF_K ||
				    insn->imm != 0 ||
				    insn->src_reg != BPF_REG_0 ||
				    insn->dst_reg != BPF_REG_0) {
					verbose("BPF_EXIT uses reserved fields\n");
					return -EINVAL;
				}

				/* eBPF calling convetion is such that R0 is used
				 * to return the value from eBPF program.
				 * Make sure that it's readable at this time
				 * of bpf_exit, which means that program wrote
				 * something into it earlier
				 */
				err = check_reg_arg(regs, BPF_REG_0, SRC_OP);
				if (err)
					return err;

				if (is_pointer_value(env, BPF_REG_0)) {
					verbose("R0 leaks addr as return value\n");
					return -EACCES;
				}

process_bpf_exit:
				insn_idx = pop_stack(env, &prev_insn_idx);
				if (insn_idx < 0) {
					break;
				} else {
					do_print_state = true;
					continue;
				}
			} else {
				err = check_cond_jmp_op(env, insn, &insn_idx);
				if (err)
					return err;
			}
		} else if (class == BPF_LD) {
			u8 mode = BPF_MODE(insn->code);

			if (mode == BPF_ABS || mode == BPF_IND) {
				err = check_ld_abs(env, insn);
				if (err)
					return err;

			} else if (mode == BPF_IMM) {
				err = check_ld_imm(env, insn);
				if (err)
					return err;

				insn_idx++;
			} else {
				verbose("invalid BPF_LD mode\n");
				return -EINVAL;
			}
			reset_reg_range_values(regs, insn->dst_reg);
		} else {
			verbose("unknown insn class %d\n", class);
			return -EINVAL;
		}

		insn_idx++;
	}

	verbose("processed %d insns\n", insn_processed);
	return 0;
}

static int check_map_prealloc(struct bpf_map *map)
{
	return (map->map_type != BPF_MAP_TYPE_HASH &&
		map->map_type != BPF_MAP_TYPE_PERCPU_HASH &&
		map->map_type != BPF_MAP_TYPE_HASH_OF_MAPS) ||
		!(map->map_flags & BPF_F_NO_PREALLOC);
}

static int check_map_prog_compatibility(struct bpf_map *map,
					struct bpf_prog *prog)

{
	/* Make sure that BPF_PROG_TYPE_PERF_EVENT programs only use
	 * preallocated hash maps, since doing memory allocation
	 * in overflow_handler can crash depending on where nmi got
	 * triggered.
	 */
	if (prog->type == BPF_PROG_TYPE_PERF_EVENT) {
		if (!check_map_prealloc(map)) {
			verbose("perf_event programs can only use preallocated hash map\n");
			return -EINVAL;
		}
		if (map->inner_map_meta &&
		    !check_map_prealloc(map->inner_map_meta)) {
			verbose("perf_event programs can only use preallocated inner hash map\n");
			return -EINVAL;
		}
	}
	return 0;
}

/* look for pseudo eBPF instructions that access map FDs and
 * replace them with actual map pointers
 */
static int replace_map_fd_with_map_ptr(struct bpf_verifier_env *env)
{
	struct bpf_insn *insn = env->prog->insnsi;
	int insn_cnt = env->prog->len;
	int i, j, err;

	err = bpf_prog_calc_tag(env->prog);
	if (err)
		return err;

	for (i = 0; i < insn_cnt; i++, insn++) {
		if (BPF_CLASS(insn->code) == BPF_LDX &&
		    (BPF_MODE(insn->code) != BPF_MEM || insn->imm != 0)) {
			verbose("BPF_LDX uses reserved fields\n");
			return -EINVAL;
		}

		if (BPF_CLASS(insn->code) == BPF_STX &&
		    ((BPF_MODE(insn->code) != BPF_MEM &&
		      BPF_MODE(insn->code) != BPF_XADD) || insn->imm != 0)) {
			verbose("BPF_STX uses reserved fields\n");
			return -EINVAL;
		}

		if (insn[0].code == (BPF_LD | BPF_IMM | BPF_DW)) {
			struct bpf_map *map;
			struct fd f;

			if (i == insn_cnt - 1 || insn[1].code != 0 ||
			    insn[1].dst_reg != 0 || insn[1].src_reg != 0 ||
			    insn[1].off != 0) {
				verbose("invalid bpf_ld_imm64 insn\n");
				return -EINVAL;
			}

			if (insn->src_reg == 0)
				/* valid generic load 64-bit imm */
				goto next_insn;

			if (insn->src_reg != BPF_PSEUDO_MAP_FD) {
				verbose("unrecognized bpf_ld_imm64 insn\n");
				return -EINVAL;
			}

			f = fdget(insn->imm);
			map = __bpf_map_get(f);
			if (IS_ERR(map)) {
				verbose("fd %d is not pointing to valid bpf_map\n",
					insn->imm);
				return PTR_ERR(map);
			}

			err = check_map_prog_compatibility(map, env->prog);
			if (err) {
				fdput(f);
				return err;
			}

			/* store map pointer inside BPF_LD_IMM64 instruction */
			insn[0].imm = (u32) (unsigned long) map;
			insn[1].imm = ((u64) (unsigned long) map) >> 32;

			/* check whether we recorded this map already */
			for (j = 0; j < env->used_map_cnt; j++)
				if (env->used_maps[j] == map) {
					fdput(f);
					goto next_insn;
				}

			if (env->used_map_cnt >= MAX_USED_MAPS) {
				fdput(f);
				return -E2BIG;
			}

			/* hold the map. If the program is rejected by verifier,
			 * the map will be released by release_maps() or it
			 * will be used by the valid program until it's unloaded
			 * and all maps are released in free_bpf_prog_info()
			 */
			map = bpf_map_inc(map, false);
			if (IS_ERR(map)) {
				fdput(f);
				return PTR_ERR(map);
			}
			env->used_maps[env->used_map_cnt++] = map;

			fdput(f);
next_insn:
			insn++;
			i++;
		}
	}

	/* now all pseudo BPF_LD_IMM64 instructions load valid
	 * 'struct bpf_map *' into a register instead of user map_fd.
	 * These pointers will be used later by verifier to validate map access.
	 */
	return 0;
}

/* drop refcnt of maps used by the rejected program */
static void release_maps(struct bpf_verifier_env *env)
{
	int i;

	for (i = 0; i < env->used_map_cnt; i++)
		bpf_map_put(env->used_maps[i]);
}

/* convert pseudo BPF_LD_IMM64 into generic BPF_LD_IMM64 */
static void convert_pseudo_ld_imm64(struct bpf_verifier_env *env)
{
	struct bpf_insn *insn = env->prog->insnsi;
	int insn_cnt = env->prog->len;
	int i;

	for (i = 0; i < insn_cnt; i++, insn++)
		if (insn->code == (BPF_LD | BPF_IMM | BPF_DW))
			insn->src_reg = 0;
}

/* single env->prog->insni[off] instruction was replaced with the range
 * insni[off, off + cnt).  Adjust corresponding insn_aux_data by copying
 * [0, off) and [off, end) to new locations, so the patched range stays zero
 */
static int adjust_insn_aux_data(struct bpf_verifier_env *env, u32 prog_len,
				u32 off, u32 cnt)
{
	struct bpf_insn_aux_data *new_data, *old_data = env->insn_aux_data;

	if (cnt == 1)
		return 0;
	new_data = vzalloc(sizeof(struct bpf_insn_aux_data) * prog_len);
	if (!new_data)
		return -ENOMEM;
	memcpy(new_data, old_data, sizeof(struct bpf_insn_aux_data) * off);
	memcpy(new_data + off + cnt - 1, old_data + off,
	       sizeof(struct bpf_insn_aux_data) * (prog_len - off - cnt + 1));
	env->insn_aux_data = new_data;
	vfree(old_data);
	return 0;
}

static struct bpf_prog *bpf_patch_insn_data(struct bpf_verifier_env *env, u32 off,
					    const struct bpf_insn *patch, u32 len)
{
	struct bpf_prog *new_prog;

	new_prog = bpf_patch_insn_single(env->prog, off, patch, len);
	if (!new_prog)
		return NULL;
	if (adjust_insn_aux_data(env, new_prog->len, off, len))
		return NULL;
	return new_prog;
}

/* convert load instructions that access fields of 'struct __sk_buff'
 * into sequence of instructions that access fields of 'struct sk_buff'
 */
static int convert_ctx_accesses(struct bpf_verifier_env *env)
{
	const struct bpf_verifier_ops *ops = env->prog->aux->ops;
	const int insn_cnt = env->prog->len;
	struct bpf_insn insn_buf[16], *insn;
	struct bpf_prog *new_prog;
	enum bpf_access_type type;
	int i, cnt, delta = 0;

	if (ops->gen_prologue) {
		cnt = ops->gen_prologue(insn_buf, env->seen_direct_write,
					env->prog);
		if (cnt >= ARRAY_SIZE(insn_buf)) {
			verbose("bpf verifier is misconfigured\n");
			return -EINVAL;
		} else if (cnt) {
			new_prog = bpf_patch_insn_data(env, 0, insn_buf, cnt);
			if (!new_prog)
				return -ENOMEM;

			env->prog = new_prog;
			delta += cnt - 1;
		}
	}

	if (!ops->convert_ctx_access)
		return 0;

	insn = env->prog->insnsi + delta;

	for (i = 0; i < insn_cnt; i++, insn++) {
		if (insn->code == (BPF_LDX | BPF_MEM | BPF_B) ||
		    insn->code == (BPF_LDX | BPF_MEM | BPF_H) ||
		    insn->code == (BPF_LDX | BPF_MEM | BPF_W) ||
		    insn->code == (BPF_LDX | BPF_MEM | BPF_DW))
			type = BPF_READ;
		else if (insn->code == (BPF_STX | BPF_MEM | BPF_B) ||
			 insn->code == (BPF_STX | BPF_MEM | BPF_H) ||
			 insn->code == (BPF_STX | BPF_MEM | BPF_W) ||
			 insn->code == (BPF_STX | BPF_MEM | BPF_DW))
			type = BPF_WRITE;
		else
			continue;

		if (env->insn_aux_data[i + delta].ptr_type != PTR_TO_CTX)
			continue;

		cnt = ops->convert_ctx_access(type, insn, insn_buf, env->prog);
		if (cnt == 0 || cnt >= ARRAY_SIZE(insn_buf)) {
			verbose("bpf verifier is misconfigured\n");
			return -EINVAL;
		}

		new_prog = bpf_patch_insn_data(env, i + delta, insn_buf, cnt);
		if (!new_prog)
			return -ENOMEM;

		delta += cnt - 1;

		/* keep walking new program and skip insns we just inserted */
		env->prog = new_prog;
		insn      = new_prog->insnsi + i + delta;
	}

	return 0;
}

/* fixup insn->imm field of bpf_call instructions
 * and inline eligible helpers as explicit sequence of BPF instructions
 *
 * this function is called after eBPF program passed verification
 */
static int fixup_bpf_calls(struct bpf_verifier_env *env)
{
	struct bpf_prog *prog = env->prog;
	struct bpf_insn *insn = prog->insnsi;
	const struct bpf_func_proto *fn;
	const int insn_cnt = prog->len;
	struct bpf_insn insn_buf[16];
	struct bpf_prog *new_prog;
	struct bpf_map *map_ptr;
	int i, cnt, delta = 0;

	for (i = 0; i < insn_cnt; i++, insn++) {
		if (insn->code != (BPF_JMP | BPF_CALL))
			continue;

		if (insn->imm == BPF_FUNC_get_route_realm)
			prog->dst_needed = 1;
		if (insn->imm == BPF_FUNC_get_prandom_u32)
			bpf_user_rnd_init_once();
		if (insn->imm == BPF_FUNC_xdp_adjust_head)
			prog->xdp_adjust_head = 1;
		if (insn->imm == BPF_FUNC_tail_call) {
			/* mark bpf_tail_call as different opcode to avoid
			 * conditional branch in the interpeter for every normal
			 * call and to prevent accidental JITing by JIT compiler
			 * that doesn't support bpf_tail_call yet
			 */
			insn->imm = 0;
			insn->code |= BPF_X;
			continue;
		}

		if (ebpf_jit_enabled() && insn->imm == BPF_FUNC_map_lookup_elem) {
			map_ptr = env->insn_aux_data[i + delta].map_ptr;
<<<<<<< HEAD
			if (!map_ptr->ops->map_gen_lookup)
=======
			if (map_ptr == BPF_MAP_PTR_POISON ||
			    !map_ptr->ops->map_gen_lookup)
>>>>>>> 205ed44e
				goto patch_call_imm;

			cnt = map_ptr->ops->map_gen_lookup(map_ptr, insn_buf);
			if (cnt == 0 || cnt >= ARRAY_SIZE(insn_buf)) {
				verbose("bpf verifier is misconfigured\n");
				return -EINVAL;
			}

			new_prog = bpf_patch_insn_data(env, i + delta, insn_buf,
						       cnt);
			if (!new_prog)
				return -ENOMEM;

			delta += cnt - 1;

			/* keep walking new program and skip insns we just inserted */
			env->prog = prog = new_prog;
			insn      = new_prog->insnsi + i + delta;
			continue;
		}

patch_call_imm:
		fn = prog->aux->ops->get_func_proto(insn->imm);
		/* all functions that have prototype and verifier allowed
		 * programs to call them, must be real in-kernel functions
		 */
		if (!fn->func) {
			verbose("kernel subsystem misconfigured func %s#%d\n",
				func_id_name(insn->imm), insn->imm);
			return -EFAULT;
		}
		insn->imm = fn->func - __bpf_call_base;
	}

	return 0;
}

static void free_states(struct bpf_verifier_env *env)
{
	struct bpf_verifier_state_list *sl, *sln;
	int i;

	if (!env->explored_states)
		return;

	for (i = 0; i < env->prog->len; i++) {
		sl = env->explored_states[i];

		if (sl)
			while (sl != STATE_LIST_MARK) {
				sln = sl->next;
				kfree(sl);
				sl = sln;
			}
	}

	kfree(env->explored_states);
}

int bpf_check(struct bpf_prog **prog, union bpf_attr *attr)
{
	char __user *log_ubuf = NULL;
	struct bpf_verifier_env *env;
	int ret = -EINVAL;

	/* 'struct bpf_verifier_env' can be global, but since it's not small,
	 * allocate/free it every time bpf_check() is called
	 */
	env = kzalloc(sizeof(struct bpf_verifier_env), GFP_KERNEL);
	if (!env)
		return -ENOMEM;

	env->insn_aux_data = vzalloc(sizeof(struct bpf_insn_aux_data) *
				     (*prog)->len);
	ret = -ENOMEM;
	if (!env->insn_aux_data)
		goto err_free_env;
	env->prog = *prog;

	/* grab the mutex to protect few globals used by verifier */
	mutex_lock(&bpf_verifier_lock);

	if (attr->log_level || attr->log_buf || attr->log_size) {
		/* user requested verbose verifier output
		 * and supplied buffer to store the verification trace
		 */
		log_level = attr->log_level;
		log_ubuf = (char __user *) (unsigned long) attr->log_buf;
		log_size = attr->log_size;
		log_len = 0;

		ret = -EINVAL;
		/* log_* values have to be sane */
		if (log_size < 128 || log_size > UINT_MAX >> 8 ||
		    log_level == 0 || log_ubuf == NULL)
			goto err_unlock;

		ret = -ENOMEM;
		log_buf = vmalloc(log_size);
		if (!log_buf)
			goto err_unlock;
	} else {
		log_level = 0;
	}

	ret = replace_map_fd_with_map_ptr(env);
	if (ret < 0)
		goto skip_full_check;

	env->explored_states = kcalloc(env->prog->len,
				       sizeof(struct bpf_verifier_state_list *),
				       GFP_USER);
	ret = -ENOMEM;
	if (!env->explored_states)
		goto skip_full_check;

	ret = check_cfg(env);
	if (ret < 0)
		goto skip_full_check;

	env->allow_ptr_leaks = capable(CAP_SYS_ADMIN);

	ret = do_check(env);

skip_full_check:
	while (pop_stack(env, NULL) >= 0);
	free_states(env);

	if (ret == 0)
		/* program is valid, convert *(u32*)(ctx + off) accesses */
		ret = convert_ctx_accesses(env);

	if (ret == 0)
		ret = fixup_bpf_calls(env);

	if (log_level && log_len >= log_size - 1) {
		BUG_ON(log_len >= log_size);
		/* verifier log exceeded user supplied buffer */
		ret = -ENOSPC;
		/* fall through to return what was recorded */
	}

	/* copy verifier log back to user space including trailing zero */
	if (log_level && copy_to_user(log_ubuf, log_buf, log_len + 1) != 0) {
		ret = -EFAULT;
		goto free_log_buf;
	}

	if (ret == 0 && env->used_map_cnt) {
		/* if program passed verifier, update used_maps in bpf_prog_info */
		env->prog->aux->used_maps = kmalloc_array(env->used_map_cnt,
							  sizeof(env->used_maps[0]),
							  GFP_KERNEL);

		if (!env->prog->aux->used_maps) {
			ret = -ENOMEM;
			goto free_log_buf;
		}

		memcpy(env->prog->aux->used_maps, env->used_maps,
		       sizeof(env->used_maps[0]) * env->used_map_cnt);
		env->prog->aux->used_map_cnt = env->used_map_cnt;

		/* program is valid. Convert pseudo bpf_ld_imm64 into generic
		 * bpf_ld_imm64 instructions
		 */
		convert_pseudo_ld_imm64(env);
	}

free_log_buf:
	if (log_level)
		vfree(log_buf);
	if (!env->prog->aux->used_maps)
		/* if we didn't copy map pointers into bpf_prog_info, release
		 * them now. Otherwise free_bpf_prog_info() will release them.
		 */
		release_maps(env);
	*prog = env->prog;
err_unlock:
	mutex_unlock(&bpf_verifier_lock);
	vfree(env->insn_aux_data);
err_free_env:
	kfree(env);
	return ret;
}

int bpf_analyzer(struct bpf_prog *prog, const struct bpf_ext_analyzer_ops *ops,
		 void *priv)
{
	struct bpf_verifier_env *env;
	int ret;

	env = kzalloc(sizeof(struct bpf_verifier_env), GFP_KERNEL);
	if (!env)
		return -ENOMEM;

	env->insn_aux_data = vzalloc(sizeof(struct bpf_insn_aux_data) *
				     prog->len);
	ret = -ENOMEM;
	if (!env->insn_aux_data)
		goto err_free_env;
	env->prog = prog;
	env->analyzer_ops = ops;
	env->analyzer_priv = priv;

	/* grab the mutex to protect few globals used by verifier */
	mutex_lock(&bpf_verifier_lock);

	log_level = 0;

	env->explored_states = kcalloc(env->prog->len,
				       sizeof(struct bpf_verifier_state_list *),
				       GFP_KERNEL);
	ret = -ENOMEM;
	if (!env->explored_states)
		goto skip_full_check;

	ret = check_cfg(env);
	if (ret < 0)
		goto skip_full_check;

	env->allow_ptr_leaks = capable(CAP_SYS_ADMIN);

	ret = do_check(env);

skip_full_check:
	while (pop_stack(env, NULL) >= 0);
	free_states(env);

	mutex_unlock(&bpf_verifier_lock);
	vfree(env->insn_aux_data);
err_free_env:
	kfree(env);
	return ret;
}
EXPORT_SYMBOL_GPL(bpf_analyzer);<|MERGE_RESOLUTION|>--- conflicted
+++ resolved
@@ -1377,15 +1377,11 @@
 		}
 		regs[BPF_REG_0].map_ptr = meta.map_ptr;
 		regs[BPF_REG_0].id = ++env->id_gen;
-<<<<<<< HEAD
-		env->insn_aux_data[insn_idx].map_ptr = meta.map_ptr;
-=======
 		insn_aux = &env->insn_aux_data[insn_idx];
 		if (!insn_aux->map_ptr)
 			insn_aux->map_ptr = meta.map_ptr;
 		else if (insn_aux->map_ptr != meta.map_ptr)
 			insn_aux->map_ptr = BPF_MAP_PTR_POISON;
->>>>>>> 205ed44e
 	} else {
 		verbose("unknown return type %d of func %s#%d\n",
 			fn->ret_type, func_id_name(func_id), func_id);
@@ -3346,12 +3342,8 @@
 
 		if (ebpf_jit_enabled() && insn->imm == BPF_FUNC_map_lookup_elem) {
 			map_ptr = env->insn_aux_data[i + delta].map_ptr;
-<<<<<<< HEAD
-			if (!map_ptr->ops->map_gen_lookup)
-=======
 			if (map_ptr == BPF_MAP_PTR_POISON ||
 			    !map_ptr->ops->map_gen_lookup)
->>>>>>> 205ed44e
 				goto patch_call_imm;
 
 			cnt = map_ptr->ops->map_gen_lookup(map_ptr, insn_buf);
