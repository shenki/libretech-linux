/*
 *  kernel/sched/core.c
 *
 *  Kernel scheduler and related syscalls
 *
 *  Copyright (C) 1991-2002  Linus Torvalds
 *
 *  1996-12-23  Modified by Dave Grothe to fix bugs in semaphores and
 *		make semaphores SMP safe
 *  1998-11-19	Implemented schedule_timeout() and related stuff
 *		by Andrea Arcangeli
 *  2002-01-04	New ultra-scalable O(1) scheduler by Ingo Molnar:
 *		hybrid priority-list and round-robin design with
 *		an array-switch method of distributing timeslices
 *		and per-CPU runqueues.  Cleanups and useful suggestions
 *		by Davide Libenzi, preemptible kernel bits by Robert Love.
 *  2003-09-03	Interactivity tuning by Con Kolivas.
 *  2004-04-02	Scheduler domains code by Nick Piggin
 *  2007-04-15  Work begun on replacing all interactivity tuning with a
 *              fair scheduling design by Con Kolivas.
 *  2007-05-05  Load balancing (smp-nice) and other improvements
 *              by Peter Williams
 *  2007-05-06  Interactivity improvements to CFS by Mike Galbraith
 *  2007-07-01  Group scheduling enhancements by Srivatsa Vaddagiri
 *  2007-11-29  RT balancing improvements by Steven Rostedt, Gregory Haskins,
 *              Thomas Gleixner, Mike Kravetz
 */

#include <linux/kasan.h>
#include <linux/mm.h>
#include <linux/module.h>
#include <linux/nmi.h>
#include <linux/init.h>
#include <linux/uaccess.h>
#include <linux/highmem.h>
#include <linux/mmu_context.h>
#include <linux/interrupt.h>
#include <linux/capability.h>
#include <linux/completion.h>
#include <linux/kernel_stat.h>
#include <linux/debug_locks.h>
#include <linux/perf_event.h>
#include <linux/security.h>
#include <linux/notifier.h>
#include <linux/profile.h>
#include <linux/freezer.h>
#include <linux/vmalloc.h>
#include <linux/blkdev.h>
#include <linux/delay.h>
#include <linux/pid_namespace.h>
#include <linux/smp.h>
#include <linux/threads.h>
#include <linux/timer.h>
#include <linux/rcupdate.h>
#include <linux/cpu.h>
#include <linux/cpuset.h>
#include <linux/percpu.h>
#include <linux/proc_fs.h>
#include <linux/seq_file.h>
#include <linux/sysctl.h>
#include <linux/syscalls.h>
#include <linux/times.h>
#include <linux/tsacct_kern.h>
#include <linux/kprobes.h>
#include <linux/delayacct.h>
#include <linux/unistd.h>
#include <linux/pagemap.h>
#include <linux/hrtimer.h>
#include <linux/tick.h>
#include <linux/ctype.h>
#include <linux/ftrace.h>
#include <linux/slab.h>
#include <linux/init_task.h>
#include <linux/context_tracking.h>
#include <linux/compiler.h>
#include <linux/frame.h>
#include <linux/prefetch.h>

#include <asm/switch_to.h>
#include <asm/tlb.h>
#include <asm/irq_regs.h>
#include <asm/mutex.h>
#ifdef CONFIG_PARAVIRT
#include <asm/paravirt.h>
#endif

#include "sched.h"
#include "../workqueue_internal.h"
#include "../smpboot.h"

#define CREATE_TRACE_POINTS
#include <trace/events/sched.h>

DEFINE_MUTEX(sched_domains_mutex);
DEFINE_PER_CPU_SHARED_ALIGNED(struct rq, runqueues);

static void update_rq_clock_task(struct rq *rq, s64 delta);

void update_rq_clock(struct rq *rq)
{
	s64 delta;

	lockdep_assert_held(&rq->lock);

	if (rq->clock_skip_update & RQCF_ACT_SKIP)
		return;

	delta = sched_clock_cpu(cpu_of(rq)) - rq->clock;
	if (delta < 0)
		return;
	rq->clock += delta;
	update_rq_clock_task(rq, delta);
}

/*
 * Debugging: various feature bits
 */

#define SCHED_FEAT(name, enabled)	\
	(1UL << __SCHED_FEAT_##name) * enabled |

const_debug unsigned int sysctl_sched_features =
#include "features.h"
	0;

#undef SCHED_FEAT

/*
 * Number of tasks to iterate in a single balance run.
 * Limited because this is done with IRQs disabled.
 */
const_debug unsigned int sysctl_sched_nr_migrate = 32;

/*
 * period over which we average the RT time consumption, measured
 * in ms.
 *
 * default: 1s
 */
const_debug unsigned int sysctl_sched_time_avg = MSEC_PER_SEC;

/*
 * period over which we measure -rt task cpu usage in us.
 * default: 1s
 */
unsigned int sysctl_sched_rt_period = 1000000;

__read_mostly int scheduler_running;

/*
 * part of the period that we allow rt tasks to run in us.
 * default: 0.95s
 */
int sysctl_sched_rt_runtime = 950000;

/* cpus with isolated domains */
cpumask_var_t cpu_isolated_map;

/*
 * this_rq_lock - lock this runqueue and disable interrupts.
 */
static struct rq *this_rq_lock(void)
	__acquires(rq->lock)
{
	struct rq *rq;

	local_irq_disable();
	rq = this_rq();
	raw_spin_lock(&rq->lock);

	return rq;
}

/*
 * __task_rq_lock - lock the rq @p resides on.
 */
struct rq *__task_rq_lock(struct task_struct *p, struct rq_flags *rf)
	__acquires(rq->lock)
{
	struct rq *rq;

	lockdep_assert_held(&p->pi_lock);

	for (;;) {
		rq = task_rq(p);
		raw_spin_lock(&rq->lock);
		if (likely(rq == task_rq(p) && !task_on_rq_migrating(p))) {
			rf->cookie = lockdep_pin_lock(&rq->lock);
			return rq;
		}
		raw_spin_unlock(&rq->lock);

		while (unlikely(task_on_rq_migrating(p)))
			cpu_relax();
	}
}

/*
 * task_rq_lock - lock p->pi_lock and lock the rq @p resides on.
 */
struct rq *task_rq_lock(struct task_struct *p, struct rq_flags *rf)
	__acquires(p->pi_lock)
	__acquires(rq->lock)
{
	struct rq *rq;

	for (;;) {
		raw_spin_lock_irqsave(&p->pi_lock, rf->flags);
		rq = task_rq(p);
		raw_spin_lock(&rq->lock);
		/*
		 *	move_queued_task()		task_rq_lock()
		 *
		 *	ACQUIRE (rq->lock)
		 *	[S] ->on_rq = MIGRATING		[L] rq = task_rq()
		 *	WMB (__set_task_cpu())		ACQUIRE (rq->lock);
		 *	[S] ->cpu = new_cpu		[L] task_rq()
		 *					[L] ->on_rq
		 *	RELEASE (rq->lock)
		 *
		 * If we observe the old cpu in task_rq_lock, the acquire of
		 * the old rq->lock will fully serialize against the stores.
		 *
		 * If we observe the new cpu in task_rq_lock, the acquire will
		 * pair with the WMB to ensure we must then also see migrating.
		 */
		if (likely(rq == task_rq(p) && !task_on_rq_migrating(p))) {
			rf->cookie = lockdep_pin_lock(&rq->lock);
			return rq;
		}
		raw_spin_unlock(&rq->lock);
		raw_spin_unlock_irqrestore(&p->pi_lock, rf->flags);

		while (unlikely(task_on_rq_migrating(p)))
			cpu_relax();
	}
}

#ifdef CONFIG_SCHED_HRTICK
/*
 * Use HR-timers to deliver accurate preemption points.
 */

static void hrtick_clear(struct rq *rq)
{
	if (hrtimer_active(&rq->hrtick_timer))
		hrtimer_cancel(&rq->hrtick_timer);
}

/*
 * High-resolution timer tick.
 * Runs from hardirq context with interrupts disabled.
 */
static enum hrtimer_restart hrtick(struct hrtimer *timer)
{
	struct rq *rq = container_of(timer, struct rq, hrtick_timer);

	WARN_ON_ONCE(cpu_of(rq) != smp_processor_id());

	raw_spin_lock(&rq->lock);
	update_rq_clock(rq);
	rq->curr->sched_class->task_tick(rq, rq->curr, 1);
	raw_spin_unlock(&rq->lock);

	return HRTIMER_NORESTART;
}

#ifdef CONFIG_SMP

static void __hrtick_restart(struct rq *rq)
{
	struct hrtimer *timer = &rq->hrtick_timer;

	hrtimer_start_expires(timer, HRTIMER_MODE_ABS_PINNED);
}

/*
 * called from hardirq (IPI) context
 */
static void __hrtick_start(void *arg)
{
	struct rq *rq = arg;

	raw_spin_lock(&rq->lock);
	__hrtick_restart(rq);
	rq->hrtick_csd_pending = 0;
	raw_spin_unlock(&rq->lock);
}

/*
 * Called to set the hrtick timer state.
 *
 * called with rq->lock held and irqs disabled
 */
void hrtick_start(struct rq *rq, u64 delay)
{
	struct hrtimer *timer = &rq->hrtick_timer;
	ktime_t time;
	s64 delta;

	/*
	 * Don't schedule slices shorter than 10000ns, that just
	 * doesn't make sense and can cause timer DoS.
	 */
	delta = max_t(s64, delay, 10000LL);
	time = ktime_add_ns(timer->base->get_time(), delta);

	hrtimer_set_expires(timer, time);

	if (rq == this_rq()) {
		__hrtick_restart(rq);
	} else if (!rq->hrtick_csd_pending) {
		smp_call_function_single_async(cpu_of(rq), &rq->hrtick_csd);
		rq->hrtick_csd_pending = 1;
	}
}

#else
/*
 * Called to set the hrtick timer state.
 *
 * called with rq->lock held and irqs disabled
 */
void hrtick_start(struct rq *rq, u64 delay)
{
	/*
	 * Don't schedule slices shorter than 10000ns, that just
	 * doesn't make sense. Rely on vruntime for fairness.
	 */
	delay = max_t(u64, delay, 10000LL);
	hrtimer_start(&rq->hrtick_timer, ns_to_ktime(delay),
		      HRTIMER_MODE_REL_PINNED);
}
#endif /* CONFIG_SMP */

static void init_rq_hrtick(struct rq *rq)
{
#ifdef CONFIG_SMP
	rq->hrtick_csd_pending = 0;

	rq->hrtick_csd.flags = 0;
	rq->hrtick_csd.func = __hrtick_start;
	rq->hrtick_csd.info = rq;
#endif

	hrtimer_init(&rq->hrtick_timer, CLOCK_MONOTONIC, HRTIMER_MODE_REL);
	rq->hrtick_timer.function = hrtick;
}
#else	/* CONFIG_SCHED_HRTICK */
static inline void hrtick_clear(struct rq *rq)
{
}

static inline void init_rq_hrtick(struct rq *rq)
{
}
#endif	/* CONFIG_SCHED_HRTICK */

/*
 * cmpxchg based fetch_or, macro so it works for different integer types
 */
#define fetch_or(ptr, mask)						\
	({								\
		typeof(ptr) _ptr = (ptr);				\
		typeof(mask) _mask = (mask);				\
		typeof(*_ptr) _old, _val = *_ptr;			\
									\
		for (;;) {						\
			_old = cmpxchg(_ptr, _val, _val | _mask);	\
			if (_old == _val)				\
				break;					\
			_val = _old;					\
		}							\
	_old;								\
})

#if defined(CONFIG_SMP) && defined(TIF_POLLING_NRFLAG)
/*
 * Atomically set TIF_NEED_RESCHED and test for TIF_POLLING_NRFLAG,
 * this avoids any races wrt polling state changes and thereby avoids
 * spurious IPIs.
 */
static bool set_nr_and_not_polling(struct task_struct *p)
{
	struct thread_info *ti = task_thread_info(p);
	return !(fetch_or(&ti->flags, _TIF_NEED_RESCHED) & _TIF_POLLING_NRFLAG);
}

/*
 * Atomically set TIF_NEED_RESCHED if TIF_POLLING_NRFLAG is set.
 *
 * If this returns true, then the idle task promises to call
 * sched_ttwu_pending() and reschedule soon.
 */
static bool set_nr_if_polling(struct task_struct *p)
{
	struct thread_info *ti = task_thread_info(p);
	typeof(ti->flags) old, val = READ_ONCE(ti->flags);

	for (;;) {
		if (!(val & _TIF_POLLING_NRFLAG))
			return false;
		if (val & _TIF_NEED_RESCHED)
			return true;
		old = cmpxchg(&ti->flags, val, val | _TIF_NEED_RESCHED);
		if (old == val)
			break;
		val = old;
	}
	return true;
}

#else
static bool set_nr_and_not_polling(struct task_struct *p)
{
	set_tsk_need_resched(p);
	return true;
}

#ifdef CONFIG_SMP
static bool set_nr_if_polling(struct task_struct *p)
{
	return false;
}
#endif
#endif

void wake_q_add(struct wake_q_head *head, struct task_struct *task)
{
	struct wake_q_node *node = &task->wake_q;

	/*
	 * Atomically grab the task, if ->wake_q is !nil already it means
	 * its already queued (either by us or someone else) and will get the
	 * wakeup due to that.
	 *
	 * This cmpxchg() implies a full barrier, which pairs with the write
	 * barrier implied by the wakeup in wake_up_q().
	 */
	if (cmpxchg(&node->next, NULL, WAKE_Q_TAIL))
		return;

	get_task_struct(task);

	/*
	 * The head is context local, there can be no concurrency.
	 */
	*head->lastp = node;
	head->lastp = &node->next;
}

void wake_up_q(struct wake_q_head *head)
{
	struct wake_q_node *node = head->first;

	while (node != WAKE_Q_TAIL) {
		struct task_struct *task;

		task = container_of(node, struct task_struct, wake_q);
		BUG_ON(!task);
		/* task can safely be re-inserted now */
		node = node->next;
		task->wake_q.next = NULL;

		/*
		 * wake_up_process() implies a wmb() to pair with the queueing
		 * in wake_q_add() so as not to miss wakeups.
		 */
		wake_up_process(task);
		put_task_struct(task);
	}
}

/*
 * resched_curr - mark rq's current task 'to be rescheduled now'.
 *
 * On UP this means the setting of the need_resched flag, on SMP it
 * might also involve a cross-CPU call to trigger the scheduler on
 * the target CPU.
 */
void resched_curr(struct rq *rq)
{
	struct task_struct *curr = rq->curr;
	int cpu;

	lockdep_assert_held(&rq->lock);

	if (test_tsk_need_resched(curr))
		return;

	cpu = cpu_of(rq);

	if (cpu == smp_processor_id()) {
		set_tsk_need_resched(curr);
		set_preempt_need_resched();
		return;
	}

	if (set_nr_and_not_polling(curr))
		smp_send_reschedule(cpu);
	else
		trace_sched_wake_idle_without_ipi(cpu);
}

void resched_cpu(int cpu)
{
	struct rq *rq = cpu_rq(cpu);
	unsigned long flags;

	if (!raw_spin_trylock_irqsave(&rq->lock, flags))
		return;
	resched_curr(rq);
	raw_spin_unlock_irqrestore(&rq->lock, flags);
}

#ifdef CONFIG_SMP
#ifdef CONFIG_NO_HZ_COMMON
/*
 * In the semi idle case, use the nearest busy cpu for migrating timers
 * from an idle cpu.  This is good for power-savings.
 *
 * We don't do similar optimization for completely idle system, as
 * selecting an idle cpu will add more delays to the timers than intended
 * (as that cpu's timer base may not be uptodate wrt jiffies etc).
 */
int get_nohz_timer_target(void)
{
	int i, cpu = smp_processor_id();
	struct sched_domain *sd;

	if (!idle_cpu(cpu) && is_housekeeping_cpu(cpu))
		return cpu;

	rcu_read_lock();
	for_each_domain(cpu, sd) {
		for_each_cpu(i, sched_domain_span(sd)) {
			if (cpu == i)
				continue;

			if (!idle_cpu(i) && is_housekeeping_cpu(i)) {
				cpu = i;
				goto unlock;
			}
		}
	}

	if (!is_housekeeping_cpu(cpu))
		cpu = housekeeping_any_cpu();
unlock:
	rcu_read_unlock();
	return cpu;
}
/*
 * When add_timer_on() enqueues a timer into the timer wheel of an
 * idle CPU then this timer might expire before the next timer event
 * which is scheduled to wake up that CPU. In case of a completely
 * idle system the next event might even be infinite time into the
 * future. wake_up_idle_cpu() ensures that the CPU is woken up and
 * leaves the inner idle loop so the newly added timer is taken into
 * account when the CPU goes back to idle and evaluates the timer
 * wheel for the next timer event.
 */
static void wake_up_idle_cpu(int cpu)
{
	struct rq *rq = cpu_rq(cpu);

	if (cpu == smp_processor_id())
		return;

	if (set_nr_and_not_polling(rq->idle))
		smp_send_reschedule(cpu);
	else
		trace_sched_wake_idle_without_ipi(cpu);
}

static bool wake_up_full_nohz_cpu(int cpu)
{
	/*
	 * We just need the target to call irq_exit() and re-evaluate
	 * the next tick. The nohz full kick at least implies that.
	 * If needed we can still optimize that later with an
	 * empty IRQ.
	 */
	if (cpu_is_offline(cpu))
		return true;  /* Don't try to wake offline CPUs. */
	if (tick_nohz_full_cpu(cpu)) {
		if (cpu != smp_processor_id() ||
		    tick_nohz_tick_stopped())
			tick_nohz_full_kick_cpu(cpu);
		return true;
	}

	return false;
}

/*
 * Wake up the specified CPU.  If the CPU is going offline, it is the
 * caller's responsibility to deal with the lost wakeup, for example,
 * by hooking into the CPU_DEAD notifier like timers and hrtimers do.
 */
void wake_up_nohz_cpu(int cpu)
{
	if (!wake_up_full_nohz_cpu(cpu))
		wake_up_idle_cpu(cpu);
}

static inline bool got_nohz_idle_kick(void)
{
	int cpu = smp_processor_id();

	if (!test_bit(NOHZ_BALANCE_KICK, nohz_flags(cpu)))
		return false;

	if (idle_cpu(cpu) && !need_resched())
		return true;

	/*
	 * We can't run Idle Load Balance on this CPU for this time so we
	 * cancel it and clear NOHZ_BALANCE_KICK
	 */
	clear_bit(NOHZ_BALANCE_KICK, nohz_flags(cpu));
	return false;
}

#else /* CONFIG_NO_HZ_COMMON */

static inline bool got_nohz_idle_kick(void)
{
	return false;
}

#endif /* CONFIG_NO_HZ_COMMON */

#ifdef CONFIG_NO_HZ_FULL
bool sched_can_stop_tick(struct rq *rq)
{
	int fifo_nr_running;

	/* Deadline tasks, even if single, need the tick */
	if (rq->dl.dl_nr_running)
		return false;

	/*
	 * If there are more than one RR tasks, we need the tick to effect the
	 * actual RR behaviour.
	 */
	if (rq->rt.rr_nr_running) {
		if (rq->rt.rr_nr_running == 1)
			return true;
		else
			return false;
	}

	/*
	 * If there's no RR tasks, but FIFO tasks, we can skip the tick, no
	 * forced preemption between FIFO tasks.
	 */
	fifo_nr_running = rq->rt.rt_nr_running - rq->rt.rr_nr_running;
	if (fifo_nr_running)
		return true;

	/*
	 * If there are no DL,RR/FIFO tasks, there must only be CFS tasks left;
	 * if there's more than one we need the tick for involuntary
	 * preemption.
	 */
	if (rq->nr_running > 1)
		return false;

	return true;
}
#endif /* CONFIG_NO_HZ_FULL */

void sched_avg_update(struct rq *rq)
{
	s64 period = sched_avg_period();

	while ((s64)(rq_clock(rq) - rq->age_stamp) > period) {
		/*
		 * Inline assembly required to prevent the compiler
		 * optimising this loop into a divmod call.
		 * See __iter_div_u64_rem() for another example of this.
		 */
		asm("" : "+rm" (rq->age_stamp));
		rq->age_stamp += period;
		rq->rt_avg /= 2;
	}
}

#endif /* CONFIG_SMP */

#if defined(CONFIG_RT_GROUP_SCHED) || (defined(CONFIG_FAIR_GROUP_SCHED) && \
			(defined(CONFIG_SMP) || defined(CONFIG_CFS_BANDWIDTH)))
/*
 * Iterate task_group tree rooted at *from, calling @down when first entering a
 * node and @up when leaving it for the final time.
 *
 * Caller must hold rcu_lock or sufficient equivalent.
 */
int walk_tg_tree_from(struct task_group *from,
			     tg_visitor down, tg_visitor up, void *data)
{
	struct task_group *parent, *child;
	int ret;

	parent = from;

down:
	ret = (*down)(parent, data);
	if (ret)
		goto out;
	list_for_each_entry_rcu(child, &parent->children, siblings) {
		parent = child;
		goto down;

up:
		continue;
	}
	ret = (*up)(parent, data);
	if (ret || parent == from)
		goto out;

	child = parent;
	parent = parent->parent;
	if (parent)
		goto up;
out:
	return ret;
}

int tg_nop(struct task_group *tg, void *data)
{
	return 0;
}
#endif

static void set_load_weight(struct task_struct *p)
{
	int prio = p->static_prio - MAX_RT_PRIO;
	struct load_weight *load = &p->se.load;

	/*
	 * SCHED_IDLE tasks get minimal weight:
	 */
	if (idle_policy(p->policy)) {
		load->weight = scale_load(WEIGHT_IDLEPRIO);
		load->inv_weight = WMULT_IDLEPRIO;
		return;
	}

	load->weight = scale_load(sched_prio_to_weight[prio]);
	load->inv_weight = sched_prio_to_wmult[prio];
}

static inline void enqueue_task(struct rq *rq, struct task_struct *p, int flags)
{
	update_rq_clock(rq);
	if (!(flags & ENQUEUE_RESTORE))
		sched_info_queued(rq, p);
	p->sched_class->enqueue_task(rq, p, flags);
}

static inline void dequeue_task(struct rq *rq, struct task_struct *p, int flags)
{
	update_rq_clock(rq);
	if (!(flags & DEQUEUE_SAVE))
		sched_info_dequeued(rq, p);
	p->sched_class->dequeue_task(rq, p, flags);
}

void activate_task(struct rq *rq, struct task_struct *p, int flags)
{
	if (task_contributes_to_load(p))
		rq->nr_uninterruptible--;

	enqueue_task(rq, p, flags);
}

void deactivate_task(struct rq *rq, struct task_struct *p, int flags)
{
	if (task_contributes_to_load(p))
		rq->nr_uninterruptible++;

	dequeue_task(rq, p, flags);
}

static void update_rq_clock_task(struct rq *rq, s64 delta)
{
/*
 * In theory, the compile should just see 0 here, and optimize out the call
 * to sched_rt_avg_update. But I don't trust it...
 */
#if defined(CONFIG_IRQ_TIME_ACCOUNTING) || defined(CONFIG_PARAVIRT_TIME_ACCOUNTING)
	s64 steal = 0, irq_delta = 0;
#endif
#ifdef CONFIG_IRQ_TIME_ACCOUNTING
	irq_delta = irq_time_read(cpu_of(rq)) - rq->prev_irq_time;

	/*
	 * Since irq_time is only updated on {soft,}irq_exit, we might run into
	 * this case when a previous update_rq_clock() happened inside a
	 * {soft,}irq region.
	 *
	 * When this happens, we stop ->clock_task and only update the
	 * prev_irq_time stamp to account for the part that fit, so that a next
	 * update will consume the rest. This ensures ->clock_task is
	 * monotonic.
	 *
	 * It does however cause some slight miss-attribution of {soft,}irq
	 * time, a more accurate solution would be to update the irq_time using
	 * the current rq->clock timestamp, except that would require using
	 * atomic ops.
	 */
	if (irq_delta > delta)
		irq_delta = delta;

	rq->prev_irq_time += irq_delta;
	delta -= irq_delta;
#endif
#ifdef CONFIG_PARAVIRT_TIME_ACCOUNTING
	if (static_key_false((&paravirt_steal_rq_enabled))) {
		steal = paravirt_steal_clock(cpu_of(rq));
		steal -= rq->prev_steal_time_rq;

		if (unlikely(steal > delta))
			steal = delta;

		rq->prev_steal_time_rq += steal;
		delta -= steal;
	}
#endif

	rq->clock_task += delta;

#if defined(CONFIG_IRQ_TIME_ACCOUNTING) || defined(CONFIG_PARAVIRT_TIME_ACCOUNTING)
	if ((irq_delta + steal) && sched_feat(NONTASK_CAPACITY))
		sched_rt_avg_update(rq, irq_delta + steal);
#endif
}

void sched_set_stop_task(int cpu, struct task_struct *stop)
{
	struct sched_param param = { .sched_priority = MAX_RT_PRIO - 1 };
	struct task_struct *old_stop = cpu_rq(cpu)->stop;

	if (stop) {
		/*
		 * Make it appear like a SCHED_FIFO task, its something
		 * userspace knows about and won't get confused about.
		 *
		 * Also, it will make PI more or less work without too
		 * much confusion -- but then, stop work should not
		 * rely on PI working anyway.
		 */
		sched_setscheduler_nocheck(stop, SCHED_FIFO, &param);

		stop->sched_class = &stop_sched_class;
	}

	cpu_rq(cpu)->stop = stop;

	if (old_stop) {
		/*
		 * Reset it back to a normal scheduling class so that
		 * it can die in pieces.
		 */
		old_stop->sched_class = &rt_sched_class;
	}
}

/*
 * __normal_prio - return the priority that is based on the static prio
 */
static inline int __normal_prio(struct task_struct *p)
{
	return p->static_prio;
}

/*
 * Calculate the expected normal priority: i.e. priority
 * without taking RT-inheritance into account. Might be
 * boosted by interactivity modifiers. Changes upon fork,
 * setprio syscalls, and whenever the interactivity
 * estimator recalculates.
 */
static inline int normal_prio(struct task_struct *p)
{
	int prio;

	if (task_has_dl_policy(p))
		prio = MAX_DL_PRIO-1;
	else if (task_has_rt_policy(p))
		prio = MAX_RT_PRIO-1 - p->rt_priority;
	else
		prio = __normal_prio(p);
	return prio;
}

/*
 * Calculate the current priority, i.e. the priority
 * taken into account by the scheduler. This value might
 * be boosted by RT tasks, or might be boosted by
 * interactivity modifiers. Will be RT if the task got
 * RT-boosted. If not then it returns p->normal_prio.
 */
static int effective_prio(struct task_struct *p)
{
	p->normal_prio = normal_prio(p);
	/*
	 * If we are RT tasks or we were boosted to RT priority,
	 * keep the priority unchanged. Otherwise, update priority
	 * to the normal priority:
	 */
	if (!rt_prio(p->prio))
		return p->normal_prio;
	return p->prio;
}

/**
 * task_curr - is this task currently executing on a CPU?
 * @p: the task in question.
 *
 * Return: 1 if the task is currently executing. 0 otherwise.
 */
inline int task_curr(const struct task_struct *p)
{
	return cpu_curr(task_cpu(p)) == p;
}

/*
 * switched_from, switched_to and prio_changed must _NOT_ drop rq->lock,
 * use the balance_callback list if you want balancing.
 *
 * this means any call to check_class_changed() must be followed by a call to
 * balance_callback().
 */
static inline void check_class_changed(struct rq *rq, struct task_struct *p,
				       const struct sched_class *prev_class,
				       int oldprio)
{
	if (prev_class != p->sched_class) {
		if (prev_class->switched_from)
			prev_class->switched_from(rq, p);

		p->sched_class->switched_to(rq, p);
	} else if (oldprio != p->prio || dl_task(p))
		p->sched_class->prio_changed(rq, p, oldprio);
}

void check_preempt_curr(struct rq *rq, struct task_struct *p, int flags)
{
	const struct sched_class *class;

	if (p->sched_class == rq->curr->sched_class) {
		rq->curr->sched_class->check_preempt_curr(rq, p, flags);
	} else {
		for_each_class(class) {
			if (class == rq->curr->sched_class)
				break;
			if (class == p->sched_class) {
				resched_curr(rq);
				break;
			}
		}
	}

	/*
	 * A queue event has occurred, and we're going to schedule.  In
	 * this case, we can save a useless back to back clock update.
	 */
	if (task_on_rq_queued(rq->curr) && test_tsk_need_resched(rq->curr))
		rq_clock_skip_update(rq, true);
}

#ifdef CONFIG_SMP
/*
 * This is how migration works:
 *
 * 1) we invoke migration_cpu_stop() on the target CPU using
 *    stop_one_cpu().
 * 2) stopper starts to run (implicitly forcing the migrated thread
 *    off the CPU)
 * 3) it checks whether the migrated task is still in the wrong runqueue.
 * 4) if it's in the wrong runqueue then the migration thread removes
 *    it and puts it into the right queue.
 * 5) stopper completes and stop_one_cpu() returns and the migration
 *    is done.
 */

/*
 * move_queued_task - move a queued task to new rq.
 *
 * Returns (locked) new rq. Old rq's lock is released.
 */
static struct rq *move_queued_task(struct rq *rq, struct task_struct *p, int new_cpu)
{
	lockdep_assert_held(&rq->lock);

	p->on_rq = TASK_ON_RQ_MIGRATING;
	dequeue_task(rq, p, 0);
	set_task_cpu(p, new_cpu);
	raw_spin_unlock(&rq->lock);

	rq = cpu_rq(new_cpu);

	raw_spin_lock(&rq->lock);
	BUG_ON(task_cpu(p) != new_cpu);
	enqueue_task(rq, p, 0);
	p->on_rq = TASK_ON_RQ_QUEUED;
	check_preempt_curr(rq, p, 0);

	return rq;
}

struct migration_arg {
	struct task_struct *task;
	int dest_cpu;
};

/*
 * Move (not current) task off this cpu, onto dest cpu. We're doing
 * this because either it can't run here any more (set_cpus_allowed()
 * away from this CPU, or CPU going down), or because we're
 * attempting to rebalance this task on exec (sched_exec).
 *
 * So we race with normal scheduler movements, but that's OK, as long
 * as the task is no longer on this CPU.
 */
static struct rq *__migrate_task(struct rq *rq, struct task_struct *p, int dest_cpu)
{
	if (unlikely(!cpu_active(dest_cpu)))
		return rq;

	/* Affinity changed (again). */
	if (!cpumask_test_cpu(dest_cpu, tsk_cpus_allowed(p)))
		return rq;

	rq = move_queued_task(rq, p, dest_cpu);

	return rq;
}

/*
 * migration_cpu_stop - this will be executed by a highprio stopper thread
 * and performs thread migration by bumping thread off CPU then
 * 'pushing' onto another runqueue.
 */
static int migration_cpu_stop(void *data)
{
	struct migration_arg *arg = data;
	struct task_struct *p = arg->task;
	struct rq *rq = this_rq();

	/*
	 * The original target cpu might have gone down and we might
	 * be on another cpu but it doesn't matter.
	 */
	local_irq_disable();
	/*
	 * We need to explicitly wake pending tasks before running
	 * __migrate_task() such that we will not miss enforcing cpus_allowed
	 * during wakeups, see set_cpus_allowed_ptr()'s TASK_WAKING test.
	 */
	sched_ttwu_pending();

	raw_spin_lock(&p->pi_lock);
	raw_spin_lock(&rq->lock);
	/*
	 * If task_rq(p) != rq, it cannot be migrated here, because we're
	 * holding rq->lock, if p->on_rq == 0 it cannot get enqueued because
	 * we're holding p->pi_lock.
	 */
	if (task_rq(p) == rq) {
		if (task_on_rq_queued(p))
			rq = __migrate_task(rq, p, arg->dest_cpu);
		else
			p->wake_cpu = arg->dest_cpu;
	}
	raw_spin_unlock(&rq->lock);
	raw_spin_unlock(&p->pi_lock);

	local_irq_enable();
	return 0;
}

/*
 * sched_class::set_cpus_allowed must do the below, but is not required to
 * actually call this function.
 */
void set_cpus_allowed_common(struct task_struct *p, const struct cpumask *new_mask)
{
	cpumask_copy(&p->cpus_allowed, new_mask);
	p->nr_cpus_allowed = cpumask_weight(new_mask);
}

void do_set_cpus_allowed(struct task_struct *p, const struct cpumask *new_mask)
{
	struct rq *rq = task_rq(p);
	bool queued, running;

	lockdep_assert_held(&p->pi_lock);

	queued = task_on_rq_queued(p);
	running = task_current(rq, p);

	if (queued) {
		/*
		 * Because __kthread_bind() calls this on blocked tasks without
		 * holding rq->lock.
		 */
		lockdep_assert_held(&rq->lock);
		dequeue_task(rq, p, DEQUEUE_SAVE);
	}
	if (running)
		put_prev_task(rq, p);

	p->sched_class->set_cpus_allowed(p, new_mask);

	if (queued)
		enqueue_task(rq, p, ENQUEUE_RESTORE);
	if (running)
		set_curr_task(rq, p);
}

/*
 * Change a given task's CPU affinity. Migrate the thread to a
 * proper CPU and schedule it away if the CPU it's executing on
 * is removed from the allowed bitmask.
 *
 * NOTE: the caller must have a valid reference to the task, the
 * task must not exit() & deallocate itself prematurely. The
 * call is not atomic; no spinlocks may be held.
 */
static int __set_cpus_allowed_ptr(struct task_struct *p,
				  const struct cpumask *new_mask, bool check)
{
	const struct cpumask *cpu_valid_mask = cpu_active_mask;
	unsigned int dest_cpu;
	struct rq_flags rf;
	struct rq *rq;
	int ret = 0;

	rq = task_rq_lock(p, &rf);

	if (p->flags & PF_KTHREAD) {
		/*
		 * Kernel threads are allowed on online && !active CPUs
		 */
		cpu_valid_mask = cpu_online_mask;
	}

	/*
	 * Must re-check here, to close a race against __kthread_bind(),
	 * sched_setaffinity() is not guaranteed to observe the flag.
	 */
	if (check && (p->flags & PF_NO_SETAFFINITY)) {
		ret = -EINVAL;
		goto out;
	}

	if (cpumask_equal(&p->cpus_allowed, new_mask))
		goto out;

	if (!cpumask_intersects(new_mask, cpu_valid_mask)) {
		ret = -EINVAL;
		goto out;
	}

	do_set_cpus_allowed(p, new_mask);

	if (p->flags & PF_KTHREAD) {
		/*
		 * For kernel threads that do indeed end up on online &&
		 * !active we want to ensure they are strict per-cpu threads.
		 */
		WARN_ON(cpumask_intersects(new_mask, cpu_online_mask) &&
			!cpumask_intersects(new_mask, cpu_active_mask) &&
			p->nr_cpus_allowed != 1);
	}

	/* Can the task run on the task's current CPU? If so, we're done */
	if (cpumask_test_cpu(task_cpu(p), new_mask))
		goto out;

	dest_cpu = cpumask_any_and(cpu_valid_mask, new_mask);
	if (task_running(rq, p) || p->state == TASK_WAKING) {
		struct migration_arg arg = { p, dest_cpu };
		/* Need help from migration thread: drop lock and wait. */
		task_rq_unlock(rq, p, &rf);
		stop_one_cpu(cpu_of(rq), migration_cpu_stop, &arg);
		tlb_migrate_finish(p->mm);
		return 0;
	} else if (task_on_rq_queued(p)) {
		/*
		 * OK, since we're going to drop the lock immediately
		 * afterwards anyway.
		 */
		lockdep_unpin_lock(&rq->lock, rf.cookie);
		rq = move_queued_task(rq, p, dest_cpu);
		lockdep_repin_lock(&rq->lock, rf.cookie);
	}
out:
	task_rq_unlock(rq, p, &rf);

	return ret;
}

int set_cpus_allowed_ptr(struct task_struct *p, const struct cpumask *new_mask)
{
	return __set_cpus_allowed_ptr(p, new_mask, false);
}
EXPORT_SYMBOL_GPL(set_cpus_allowed_ptr);

void set_task_cpu(struct task_struct *p, unsigned int new_cpu)
{
#ifdef CONFIG_SCHED_DEBUG
	/*
	 * We should never call set_task_cpu() on a blocked task,
	 * ttwu() will sort out the placement.
	 */
	WARN_ON_ONCE(p->state != TASK_RUNNING && p->state != TASK_WAKING &&
			!p->on_rq);

	/*
	 * Migrating fair class task must have p->on_rq = TASK_ON_RQ_MIGRATING,
	 * because schedstat_wait_{start,end} rebase migrating task's wait_start
	 * time relying on p->on_rq.
	 */
	WARN_ON_ONCE(p->state == TASK_RUNNING &&
		     p->sched_class == &fair_sched_class &&
		     (p->on_rq && !task_on_rq_migrating(p)));

#ifdef CONFIG_LOCKDEP
	/*
	 * The caller should hold either p->pi_lock or rq->lock, when changing
	 * a task's CPU. ->pi_lock for waking tasks, rq->lock for runnable tasks.
	 *
	 * sched_move_task() holds both and thus holding either pins the cgroup,
	 * see task_group().
	 *
	 * Furthermore, all task_rq users should acquire both locks, see
	 * task_rq_lock().
	 */
	WARN_ON_ONCE(debug_locks && !(lockdep_is_held(&p->pi_lock) ||
				      lockdep_is_held(&task_rq(p)->lock)));
#endif
#endif

	trace_sched_migrate_task(p, new_cpu);

	if (task_cpu(p) != new_cpu) {
		if (p->sched_class->migrate_task_rq)
			p->sched_class->migrate_task_rq(p);
		p->se.nr_migrations++;
		perf_event_task_migrate(p);
	}

	__set_task_cpu(p, new_cpu);
}

static void __migrate_swap_task(struct task_struct *p, int cpu)
{
	if (task_on_rq_queued(p)) {
		struct rq *src_rq, *dst_rq;

		src_rq = task_rq(p);
		dst_rq = cpu_rq(cpu);

		p->on_rq = TASK_ON_RQ_MIGRATING;
		deactivate_task(src_rq, p, 0);
		set_task_cpu(p, cpu);
		activate_task(dst_rq, p, 0);
		p->on_rq = TASK_ON_RQ_QUEUED;
		check_preempt_curr(dst_rq, p, 0);
	} else {
		/*
		 * Task isn't running anymore; make it appear like we migrated
		 * it before it went to sleep. This means on wakeup we make the
		 * previous cpu our target instead of where it really is.
		 */
		p->wake_cpu = cpu;
	}
}

struct migration_swap_arg {
	struct task_struct *src_task, *dst_task;
	int src_cpu, dst_cpu;
};

static int migrate_swap_stop(void *data)
{
	struct migration_swap_arg *arg = data;
	struct rq *src_rq, *dst_rq;
	int ret = -EAGAIN;

	if (!cpu_active(arg->src_cpu) || !cpu_active(arg->dst_cpu))
		return -EAGAIN;

	src_rq = cpu_rq(arg->src_cpu);
	dst_rq = cpu_rq(arg->dst_cpu);

	double_raw_lock(&arg->src_task->pi_lock,
			&arg->dst_task->pi_lock);
	double_rq_lock(src_rq, dst_rq);

	if (task_cpu(arg->dst_task) != arg->dst_cpu)
		goto unlock;

	if (task_cpu(arg->src_task) != arg->src_cpu)
		goto unlock;

	if (!cpumask_test_cpu(arg->dst_cpu, tsk_cpus_allowed(arg->src_task)))
		goto unlock;

	if (!cpumask_test_cpu(arg->src_cpu, tsk_cpus_allowed(arg->dst_task)))
		goto unlock;

	__migrate_swap_task(arg->src_task, arg->dst_cpu);
	__migrate_swap_task(arg->dst_task, arg->src_cpu);

	ret = 0;

unlock:
	double_rq_unlock(src_rq, dst_rq);
	raw_spin_unlock(&arg->dst_task->pi_lock);
	raw_spin_unlock(&arg->src_task->pi_lock);

	return ret;
}

/*
 * Cross migrate two tasks
 */
int migrate_swap(struct task_struct *cur, struct task_struct *p)
{
	struct migration_swap_arg arg;
	int ret = -EINVAL;

	arg = (struct migration_swap_arg){
		.src_task = cur,
		.src_cpu = task_cpu(cur),
		.dst_task = p,
		.dst_cpu = task_cpu(p),
	};

	if (arg.src_cpu == arg.dst_cpu)
		goto out;

	/*
	 * These three tests are all lockless; this is OK since all of them
	 * will be re-checked with proper locks held further down the line.
	 */
	if (!cpu_active(arg.src_cpu) || !cpu_active(arg.dst_cpu))
		goto out;

	if (!cpumask_test_cpu(arg.dst_cpu, tsk_cpus_allowed(arg.src_task)))
		goto out;

	if (!cpumask_test_cpu(arg.src_cpu, tsk_cpus_allowed(arg.dst_task)))
		goto out;

	trace_sched_swap_numa(cur, arg.src_cpu, p, arg.dst_cpu);
	ret = stop_two_cpus(arg.dst_cpu, arg.src_cpu, migrate_swap_stop, &arg);

out:
	return ret;
}

/*
 * wait_task_inactive - wait for a thread to unschedule.
 *
 * If @match_state is nonzero, it's the @p->state value just checked and
 * not expected to change.  If it changes, i.e. @p might have woken up,
 * then return zero.  When we succeed in waiting for @p to be off its CPU,
 * we return a positive number (its total switch count).  If a second call
 * a short while later returns the same number, the caller can be sure that
 * @p has remained unscheduled the whole time.
 *
 * The caller must ensure that the task *will* unschedule sometime soon,
 * else this function might spin for a *long* time. This function can't
 * be called with interrupts off, or it may introduce deadlock with
 * smp_call_function() if an IPI is sent by the same process we are
 * waiting to become inactive.
 */
unsigned long wait_task_inactive(struct task_struct *p, long match_state)
{
	int running, queued;
	struct rq_flags rf;
	unsigned long ncsw;
	struct rq *rq;

	for (;;) {
		/*
		 * We do the initial early heuristics without holding
		 * any task-queue locks at all. We'll only try to get
		 * the runqueue lock when things look like they will
		 * work out!
		 */
		rq = task_rq(p);

		/*
		 * If the task is actively running on another CPU
		 * still, just relax and busy-wait without holding
		 * any locks.
		 *
		 * NOTE! Since we don't hold any locks, it's not
		 * even sure that "rq" stays as the right runqueue!
		 * But we don't care, since "task_running()" will
		 * return false if the runqueue has changed and p
		 * is actually now running somewhere else!
		 */
		while (task_running(rq, p)) {
			if (match_state && unlikely(p->state != match_state))
				return 0;
			cpu_relax();
		}

		/*
		 * Ok, time to look more closely! We need the rq
		 * lock now, to be *sure*. If we're wrong, we'll
		 * just go back and repeat.
		 */
		rq = task_rq_lock(p, &rf);
		trace_sched_wait_task(p);
		running = task_running(rq, p);
		queued = task_on_rq_queued(p);
		ncsw = 0;
		if (!match_state || p->state == match_state)
			ncsw = p->nvcsw | LONG_MIN; /* sets MSB */
		task_rq_unlock(rq, p, &rf);

		/*
		 * If it changed from the expected state, bail out now.
		 */
		if (unlikely(!ncsw))
			break;

		/*
		 * Was it really running after all now that we
		 * checked with the proper locks actually held?
		 *
		 * Oops. Go back and try again..
		 */
		if (unlikely(running)) {
			cpu_relax();
			continue;
		}

		/*
		 * It's not enough that it's not actively running,
		 * it must be off the runqueue _entirely_, and not
		 * preempted!
		 *
		 * So if it was still runnable (but just not actively
		 * running right now), it's preempted, and we should
		 * yield - it could be a while.
		 */
		if (unlikely(queued)) {
			ktime_t to = ktime_set(0, NSEC_PER_SEC/HZ);

			set_current_state(TASK_UNINTERRUPTIBLE);
			schedule_hrtimeout(&to, HRTIMER_MODE_REL);
			continue;
		}

		/*
		 * Ahh, all good. It wasn't running, and it wasn't
		 * runnable, which means that it will never become
		 * running in the future either. We're all done!
		 */
		break;
	}

	return ncsw;
}

/***
 * kick_process - kick a running thread to enter/exit the kernel
 * @p: the to-be-kicked thread
 *
 * Cause a process which is running on another CPU to enter
 * kernel-mode, without any delay. (to get signals handled.)
 *
 * NOTE: this function doesn't have to take the runqueue lock,
 * because all it wants to ensure is that the remote task enters
 * the kernel. If the IPI races and the task has been migrated
 * to another CPU then no harm is done and the purpose has been
 * achieved as well.
 */
void kick_process(struct task_struct *p)
{
	int cpu;

	preempt_disable();
	cpu = task_cpu(p);
	if ((cpu != smp_processor_id()) && task_curr(p))
		smp_send_reschedule(cpu);
	preempt_enable();
}
EXPORT_SYMBOL_GPL(kick_process);

/*
 * ->cpus_allowed is protected by both rq->lock and p->pi_lock
 *
 * A few notes on cpu_active vs cpu_online:
 *
 *  - cpu_active must be a subset of cpu_online
 *
 *  - on cpu-up we allow per-cpu kthreads on the online && !active cpu,
 *    see __set_cpus_allowed_ptr(). At this point the newly online
 *    cpu isn't yet part of the sched domains, and balancing will not
 *    see it.
 *
 *  - on cpu-down we clear cpu_active() to mask the sched domains and
 *    avoid the load balancer to place new tasks on the to be removed
 *    cpu. Existing tasks will remain running there and will be taken
 *    off.
 *
 * This means that fallback selection must not select !active CPUs.
 * And can assume that any active CPU must be online. Conversely
 * select_task_rq() below may allow selection of !active CPUs in order
 * to satisfy the above rules.
 */
static int select_fallback_rq(int cpu, struct task_struct *p)
{
	int nid = cpu_to_node(cpu);
	const struct cpumask *nodemask = NULL;
	enum { cpuset, possible, fail } state = cpuset;
	int dest_cpu;

	/*
	 * If the node that the cpu is on has been offlined, cpu_to_node()
	 * will return -1. There is no cpu on the node, and we should
	 * select the cpu on the other node.
	 */
	if (nid != -1) {
		nodemask = cpumask_of_node(nid);

		/* Look for allowed, online CPU in same node. */
		for_each_cpu(dest_cpu, nodemask) {
			if (!cpu_active(dest_cpu))
				continue;
			if (cpumask_test_cpu(dest_cpu, tsk_cpus_allowed(p)))
				return dest_cpu;
		}
	}

	for (;;) {
		/* Any allowed, online CPU? */
		for_each_cpu(dest_cpu, tsk_cpus_allowed(p)) {
			if (!(p->flags & PF_KTHREAD) && !cpu_active(dest_cpu))
				continue;
			if (!cpu_online(dest_cpu))
				continue;
			goto out;
		}

		/* No more Mr. Nice Guy. */
		switch (state) {
		case cpuset:
			if (IS_ENABLED(CONFIG_CPUSETS)) {
				cpuset_cpus_allowed_fallback(p);
				state = possible;
				break;
			}
			/* fall-through */
		case possible:
			do_set_cpus_allowed(p, cpu_possible_mask);
			state = fail;
			break;

		case fail:
			BUG();
			break;
		}
	}

out:
	if (state != cpuset) {
		/*
		 * Don't tell them about moving exiting tasks or
		 * kernel threads (both mm NULL), since they never
		 * leave kernel.
		 */
		if (p->mm && printk_ratelimit()) {
			printk_deferred("process %d (%s) no longer affine to cpu%d\n",
					task_pid_nr(p), p->comm, cpu);
		}
	}

	return dest_cpu;
}

/*
 * The caller (fork, wakeup) owns p->pi_lock, ->cpus_allowed is stable.
 */
static inline
int select_task_rq(struct task_struct *p, int cpu, int sd_flags, int wake_flags)
{
	lockdep_assert_held(&p->pi_lock);

	if (tsk_nr_cpus_allowed(p) > 1)
		cpu = p->sched_class->select_task_rq(p, cpu, sd_flags, wake_flags);
	else
		cpu = cpumask_any(tsk_cpus_allowed(p));

	/*
	 * In order not to call set_task_cpu() on a blocking task we need
	 * to rely on ttwu() to place the task on a valid ->cpus_allowed
	 * cpu.
	 *
	 * Since this is common to all placement strategies, this lives here.
	 *
	 * [ this allows ->select_task() to simply return task_cpu(p) and
	 *   not worry about this generic constraint ]
	 */
	if (unlikely(!cpumask_test_cpu(cpu, tsk_cpus_allowed(p)) ||
		     !cpu_online(cpu)))
		cpu = select_fallback_rq(task_cpu(p), p);

	return cpu;
}

static void update_avg(u64 *avg, u64 sample)
{
	s64 diff = sample - *avg;
	*avg += diff >> 3;
}

#else

static inline int __set_cpus_allowed_ptr(struct task_struct *p,
					 const struct cpumask *new_mask, bool check)
{
	return set_cpus_allowed_ptr(p, new_mask);
}

#endif /* CONFIG_SMP */

static void
ttwu_stat(struct task_struct *p, int cpu, int wake_flags)
{
	struct rq *rq;

	if (!schedstat_enabled())
		return;
<<<<<<< HEAD

	rq = this_rq();

=======

	rq = this_rq();

>>>>>>> 67223e21
#ifdef CONFIG_SMP
	if (cpu == rq->cpu) {
		schedstat_inc(rq->ttwu_local);
		schedstat_inc(p->se.statistics.nr_wakeups_local);
	} else {
		struct sched_domain *sd;

		schedstat_inc(p->se.statistics.nr_wakeups_remote);
		rcu_read_lock();
		for_each_domain(rq->cpu, sd) {
			if (cpumask_test_cpu(cpu, sched_domain_span(sd))) {
				schedstat_inc(sd->ttwu_wake_remote);
				break;
			}
		}
		rcu_read_unlock();
	}

	if (wake_flags & WF_MIGRATED)
		schedstat_inc(p->se.statistics.nr_wakeups_migrate);
#endif /* CONFIG_SMP */

	schedstat_inc(rq->ttwu_count);
	schedstat_inc(p->se.statistics.nr_wakeups);

	if (wake_flags & WF_SYNC)
		schedstat_inc(p->se.statistics.nr_wakeups_sync);
}

static inline void ttwu_activate(struct rq *rq, struct task_struct *p, int en_flags)
{
	activate_task(rq, p, en_flags);
	p->on_rq = TASK_ON_RQ_QUEUED;

	/* if a worker is waking up, notify workqueue */
	if (p->flags & PF_WQ_WORKER)
		wq_worker_waking_up(p, cpu_of(rq));
}

/*
 * Mark the task runnable and perform wakeup-preemption.
 */
static void ttwu_do_wakeup(struct rq *rq, struct task_struct *p, int wake_flags,
			   struct pin_cookie cookie)
{
	check_preempt_curr(rq, p, wake_flags);
	p->state = TASK_RUNNING;
	trace_sched_wakeup(p);

#ifdef CONFIG_SMP
	if (p->sched_class->task_woken) {
		/*
		 * Our task @p is fully woken up and running; so its safe to
		 * drop the rq->lock, hereafter rq is only used for statistics.
		 */
		lockdep_unpin_lock(&rq->lock, cookie);
		p->sched_class->task_woken(rq, p);
		lockdep_repin_lock(&rq->lock, cookie);
	}

	if (rq->idle_stamp) {
		u64 delta = rq_clock(rq) - rq->idle_stamp;
		u64 max = 2*rq->max_idle_balance_cost;

		update_avg(&rq->avg_idle, delta);

		if (rq->avg_idle > max)
			rq->avg_idle = max;

		rq->idle_stamp = 0;
	}
#endif
}

static void
ttwu_do_activate(struct rq *rq, struct task_struct *p, int wake_flags,
		 struct pin_cookie cookie)
{
	int en_flags = ENQUEUE_WAKEUP;

	lockdep_assert_held(&rq->lock);

#ifdef CONFIG_SMP
	if (p->sched_contributes_to_load)
		rq->nr_uninterruptible--;

	if (wake_flags & WF_MIGRATED)
		en_flags |= ENQUEUE_MIGRATED;
#endif

	ttwu_activate(rq, p, en_flags);
	ttwu_do_wakeup(rq, p, wake_flags, cookie);
}

/*
 * Called in case the task @p isn't fully descheduled from its runqueue,
 * in this case we must do a remote wakeup. Its a 'light' wakeup though,
 * since all we need to do is flip p->state to TASK_RUNNING, since
 * the task is still ->on_rq.
 */
static int ttwu_remote(struct task_struct *p, int wake_flags)
{
	struct rq_flags rf;
	struct rq *rq;
	int ret = 0;

	rq = __task_rq_lock(p, &rf);
	if (task_on_rq_queued(p)) {
		/* check_preempt_curr() may use rq clock */
		update_rq_clock(rq);
		ttwu_do_wakeup(rq, p, wake_flags, rf.cookie);
		ret = 1;
	}
	__task_rq_unlock(rq, &rf);

	return ret;
}

#ifdef CONFIG_SMP
void sched_ttwu_pending(void)
{
	struct rq *rq = this_rq();
	struct llist_node *llist = llist_del_all(&rq->wake_list);
	struct pin_cookie cookie;
	struct task_struct *p;
	unsigned long flags;

	if (!llist)
		return;

	raw_spin_lock_irqsave(&rq->lock, flags);
	cookie = lockdep_pin_lock(&rq->lock);

	while (llist) {
		int wake_flags = 0;

		p = llist_entry(llist, struct task_struct, wake_entry);
		llist = llist_next(llist);

		if (p->sched_remote_wakeup)
			wake_flags = WF_MIGRATED;

		ttwu_do_activate(rq, p, wake_flags, cookie);
	}

	lockdep_unpin_lock(&rq->lock, cookie);
	raw_spin_unlock_irqrestore(&rq->lock, flags);
}

void scheduler_ipi(void)
{
	/*
	 * Fold TIF_NEED_RESCHED into the preempt_count; anybody setting
	 * TIF_NEED_RESCHED remotely (for the first time) will also send
	 * this IPI.
	 */
	preempt_fold_need_resched();

	if (llist_empty(&this_rq()->wake_list) && !got_nohz_idle_kick())
		return;

	/*
	 * Not all reschedule IPI handlers call irq_enter/irq_exit, since
	 * traditionally all their work was done from the interrupt return
	 * path. Now that we actually do some work, we need to make sure
	 * we do call them.
	 *
	 * Some archs already do call them, luckily irq_enter/exit nest
	 * properly.
	 *
	 * Arguably we should visit all archs and update all handlers,
	 * however a fair share of IPIs are still resched only so this would
	 * somewhat pessimize the simple resched case.
	 */
	irq_enter();
	sched_ttwu_pending();

	/*
	 * Check if someone kicked us for doing the nohz idle load balance.
	 */
	if (unlikely(got_nohz_idle_kick())) {
		this_rq()->idle_balance = 1;
		raise_softirq_irqoff(SCHED_SOFTIRQ);
	}
	irq_exit();
}

static void ttwu_queue_remote(struct task_struct *p, int cpu, int wake_flags)
{
	struct rq *rq = cpu_rq(cpu);

	p->sched_remote_wakeup = !!(wake_flags & WF_MIGRATED);

	if (llist_add(&p->wake_entry, &cpu_rq(cpu)->wake_list)) {
		if (!set_nr_if_polling(rq->idle))
			smp_send_reschedule(cpu);
		else
			trace_sched_wake_idle_without_ipi(cpu);
	}
}

void wake_up_if_idle(int cpu)
{
	struct rq *rq = cpu_rq(cpu);
	unsigned long flags;

	rcu_read_lock();

	if (!is_idle_task(rcu_dereference(rq->curr)))
		goto out;

	if (set_nr_if_polling(rq->idle)) {
		trace_sched_wake_idle_without_ipi(cpu);
	} else {
		raw_spin_lock_irqsave(&rq->lock, flags);
		if (is_idle_task(rq->curr))
			smp_send_reschedule(cpu);
		/* Else cpu is not in idle, do nothing here */
		raw_spin_unlock_irqrestore(&rq->lock, flags);
	}

out:
	rcu_read_unlock();
}

bool cpus_share_cache(int this_cpu, int that_cpu)
{
	return per_cpu(sd_llc_id, this_cpu) == per_cpu(sd_llc_id, that_cpu);
}
#endif /* CONFIG_SMP */

static void ttwu_queue(struct task_struct *p, int cpu, int wake_flags)
{
	struct rq *rq = cpu_rq(cpu);
	struct pin_cookie cookie;

#if defined(CONFIG_SMP)
	if (sched_feat(TTWU_QUEUE) && !cpus_share_cache(smp_processor_id(), cpu)) {
		sched_clock_cpu(cpu); /* sync clocks x-cpu */
		ttwu_queue_remote(p, cpu, wake_flags);
		return;
	}
#endif

	raw_spin_lock(&rq->lock);
	cookie = lockdep_pin_lock(&rq->lock);
	ttwu_do_activate(rq, p, wake_flags, cookie);
	lockdep_unpin_lock(&rq->lock, cookie);
	raw_spin_unlock(&rq->lock);
}

/*
 * Notes on Program-Order guarantees on SMP systems.
 *
 *  MIGRATION
 *
 * The basic program-order guarantee on SMP systems is that when a task [t]
 * migrates, all its activity on its old cpu [c0] happens-before any subsequent
 * execution on its new cpu [c1].
 *
 * For migration (of runnable tasks) this is provided by the following means:
 *
 *  A) UNLOCK of the rq(c0)->lock scheduling out task t
 *  B) migration for t is required to synchronize *both* rq(c0)->lock and
 *     rq(c1)->lock (if not at the same time, then in that order).
 *  C) LOCK of the rq(c1)->lock scheduling in task
 *
 * Transitivity guarantees that B happens after A and C after B.
 * Note: we only require RCpc transitivity.
 * Note: the cpu doing B need not be c0 or c1
 *
 * Example:
 *
 *   CPU0            CPU1            CPU2
 *
 *   LOCK rq(0)->lock
 *   sched-out X
 *   sched-in Y
 *   UNLOCK rq(0)->lock
 *
 *                                   LOCK rq(0)->lock // orders against CPU0
 *                                   dequeue X
 *                                   UNLOCK rq(0)->lock
 *
 *                                   LOCK rq(1)->lock
 *                                   enqueue X
 *                                   UNLOCK rq(1)->lock
 *
 *                   LOCK rq(1)->lock // orders against CPU2
 *                   sched-out Z
 *                   sched-in X
 *                   UNLOCK rq(1)->lock
 *
 *
 *  BLOCKING -- aka. SLEEP + WAKEUP
 *
 * For blocking we (obviously) need to provide the same guarantee as for
 * migration. However the means are completely different as there is no lock
 * chain to provide order. Instead we do:
 *
 *   1) smp_store_release(X->on_cpu, 0)
 *   2) smp_cond_load_acquire(!X->on_cpu)
 *
 * Example:
 *
 *   CPU0 (schedule)  CPU1 (try_to_wake_up) CPU2 (schedule)
 *
 *   LOCK rq(0)->lock LOCK X->pi_lock
 *   dequeue X
 *   sched-out X
 *   smp_store_release(X->on_cpu, 0);
 *
 *                    smp_cond_load_acquire(&X->on_cpu, !VAL);
 *                    X->state = WAKING
 *                    set_task_cpu(X,2)
 *
 *                    LOCK rq(2)->lock
 *                    enqueue X
 *                    X->state = RUNNING
 *                    UNLOCK rq(2)->lock
 *
 *                                          LOCK rq(2)->lock // orders against CPU1
 *                                          sched-out Z
 *                                          sched-in X
 *                                          UNLOCK rq(2)->lock
 *
 *                    UNLOCK X->pi_lock
 *   UNLOCK rq(0)->lock
 *
 *
 * However; for wakeups there is a second guarantee we must provide, namely we
 * must observe the state that lead to our wakeup. That is, not only must our
 * task observe its own prior state, it must also observe the stores prior to
 * its wakeup.
 *
 * This means that any means of doing remote wakeups must order the CPU doing
 * the wakeup against the CPU the task is going to end up running on. This,
 * however, is already required for the regular Program-Order guarantee above,
 * since the waking CPU is the one issueing the ACQUIRE (smp_cond_load_acquire).
 *
 */

/**
 * try_to_wake_up - wake up a thread
 * @p: the thread to be awakened
 * @state: the mask of task states that can be woken
 * @wake_flags: wake modifier flags (WF_*)
 *
 * Put it on the run-queue if it's not already there. The "current"
 * thread is always on the run-queue (except when the actual
 * re-schedule is in progress), and as such you're allowed to do
 * the simpler "current->state = TASK_RUNNING" to mark yourself
 * runnable without the overhead of this.
 *
 * Return: %true if @p was woken up, %false if it was already running.
 * or @state didn't match @p's state.
 */
static int
try_to_wake_up(struct task_struct *p, unsigned int state, int wake_flags)
{
	unsigned long flags;
	int cpu, success = 0;

	/*
	 * If we are going to wake up a thread waiting for CONDITION we
	 * need to ensure that CONDITION=1 done by the caller can not be
	 * reordered with p->state check below. This pairs with mb() in
	 * set_current_state() the waiting thread does.
	 */
	smp_mb__before_spinlock();
	raw_spin_lock_irqsave(&p->pi_lock, flags);
	if (!(p->state & state))
		goto out;

	trace_sched_waking(p);

	success = 1; /* we're going to change ->state */
	cpu = task_cpu(p);

	/*
	 * Ensure we load p->on_rq _after_ p->state, otherwise it would
	 * be possible to, falsely, observe p->on_rq == 0 and get stuck
	 * in smp_cond_load_acquire() below.
	 *
	 * sched_ttwu_pending()                 try_to_wake_up()
	 *   [S] p->on_rq = 1;                  [L] P->state
	 *       UNLOCK rq->lock  -----.
	 *                              \
	 *				 +---   RMB
	 * schedule()                   /
	 *       LOCK rq->lock    -----'
	 *       UNLOCK rq->lock
	 *
	 * [task p]
	 *   [S] p->state = UNINTERRUPTIBLE     [L] p->on_rq
	 *
	 * Pairs with the UNLOCK+LOCK on rq->lock from the
	 * last wakeup of our task and the schedule that got our task
	 * current.
	 */
	smp_rmb();
	if (p->on_rq && ttwu_remote(p, wake_flags))
		goto stat;

#ifdef CONFIG_SMP
	/*
	 * Ensure we load p->on_cpu _after_ p->on_rq, otherwise it would be
	 * possible to, falsely, observe p->on_cpu == 0.
	 *
	 * One must be running (->on_cpu == 1) in order to remove oneself
	 * from the runqueue.
	 *
	 *  [S] ->on_cpu = 1;	[L] ->on_rq
	 *      UNLOCK rq->lock
	 *			RMB
	 *      LOCK   rq->lock
	 *  [S] ->on_rq = 0;    [L] ->on_cpu
	 *
	 * Pairs with the full barrier implied in the UNLOCK+LOCK on rq->lock
	 * from the consecutive calls to schedule(); the first switching to our
	 * task, the second putting it to sleep.
	 */
	smp_rmb();

	/*
	 * If the owning (remote) cpu is still in the middle of schedule() with
	 * this task as prev, wait until its done referencing the task.
	 *
	 * Pairs with the smp_store_release() in finish_lock_switch().
	 *
	 * This ensures that tasks getting woken will be fully ordered against
	 * their previous state and preserve Program Order.
	 */
	smp_cond_load_acquire(&p->on_cpu, !VAL);

	p->sched_contributes_to_load = !!task_contributes_to_load(p);
	p->state = TASK_WAKING;

	cpu = select_task_rq(p, p->wake_cpu, SD_BALANCE_WAKE, wake_flags);
	if (task_cpu(p) != cpu) {
		wake_flags |= WF_MIGRATED;
		set_task_cpu(p, cpu);
	}
#endif /* CONFIG_SMP */

	ttwu_queue(p, cpu, wake_flags);
stat:
	ttwu_stat(p, cpu, wake_flags);
out:
	raw_spin_unlock_irqrestore(&p->pi_lock, flags);

	return success;
}

/**
 * try_to_wake_up_local - try to wake up a local task with rq lock held
 * @p: the thread to be awakened
 * @cookie: context's cookie for pinning
 *
 * Put @p on the run-queue if it's not already there. The caller must
 * ensure that this_rq() is locked, @p is bound to this_rq() and not
 * the current task.
 */
static void try_to_wake_up_local(struct task_struct *p, struct pin_cookie cookie)
{
	struct rq *rq = task_rq(p);

	if (WARN_ON_ONCE(rq != this_rq()) ||
	    WARN_ON_ONCE(p == current))
		return;

	lockdep_assert_held(&rq->lock);

	if (!raw_spin_trylock(&p->pi_lock)) {
		/*
		 * This is OK, because current is on_cpu, which avoids it being
		 * picked for load-balance and preemption/IRQs are still
		 * disabled avoiding further scheduler activity on it and we've
		 * not yet picked a replacement task.
		 */
		lockdep_unpin_lock(&rq->lock, cookie);
		raw_spin_unlock(&rq->lock);
		raw_spin_lock(&p->pi_lock);
		raw_spin_lock(&rq->lock);
		lockdep_repin_lock(&rq->lock, cookie);
	}

	if (!(p->state & TASK_NORMAL))
		goto out;

	trace_sched_waking(p);

	if (!task_on_rq_queued(p))
		ttwu_activate(rq, p, ENQUEUE_WAKEUP);

	ttwu_do_wakeup(rq, p, 0, cookie);
	ttwu_stat(p, smp_processor_id(), 0);
out:
	raw_spin_unlock(&p->pi_lock);
}

/**
 * wake_up_process - Wake up a specific process
 * @p: The process to be woken up.
 *
 * Attempt to wake up the nominated process and move it to the set of runnable
 * processes.
 *
 * Return: 1 if the process was woken up, 0 if it was already running.
 *
 * It may be assumed that this function implies a write memory barrier before
 * changing the task state if and only if any tasks are woken up.
 */
int wake_up_process(struct task_struct *p)
{
	return try_to_wake_up(p, TASK_NORMAL, 0);
}
EXPORT_SYMBOL(wake_up_process);

int wake_up_state(struct task_struct *p, unsigned int state)
{
	return try_to_wake_up(p, state, 0);
}

/*
 * This function clears the sched_dl_entity static params.
 */
void __dl_clear_params(struct task_struct *p)
{
	struct sched_dl_entity *dl_se = &p->dl;

	dl_se->dl_runtime = 0;
	dl_se->dl_deadline = 0;
	dl_se->dl_period = 0;
	dl_se->flags = 0;
	dl_se->dl_bw = 0;

	dl_se->dl_throttled = 0;
	dl_se->dl_yielded = 0;
}

/*
 * Perform scheduler related setup for a newly forked process p.
 * p is forked by current.
 *
 * __sched_fork() is basic setup used by init_idle() too:
 */
static void __sched_fork(unsigned long clone_flags, struct task_struct *p)
{
	p->on_rq			= 0;

	p->se.on_rq			= 0;
	p->se.exec_start		= 0;
	p->se.sum_exec_runtime		= 0;
	p->se.prev_sum_exec_runtime	= 0;
	p->se.nr_migrations		= 0;
	p->se.vruntime			= 0;
	INIT_LIST_HEAD(&p->se.group_node);

#ifdef CONFIG_FAIR_GROUP_SCHED
	p->se.cfs_rq			= NULL;
#endif

#ifdef CONFIG_SCHEDSTATS
	/* Even if schedstat is disabled, there should not be garbage */
	memset(&p->se.statistics, 0, sizeof(p->se.statistics));
#endif

	RB_CLEAR_NODE(&p->dl.rb_node);
	init_dl_task_timer(&p->dl);
	__dl_clear_params(p);

	INIT_LIST_HEAD(&p->rt.run_list);
	p->rt.timeout		= 0;
	p->rt.time_slice	= sched_rr_timeslice;
	p->rt.on_rq		= 0;
	p->rt.on_list		= 0;

#ifdef CONFIG_PREEMPT_NOTIFIERS
	INIT_HLIST_HEAD(&p->preempt_notifiers);
#endif

#ifdef CONFIG_NUMA_BALANCING
	if (p->mm && atomic_read(&p->mm->mm_users) == 1) {
		p->mm->numa_next_scan = jiffies + msecs_to_jiffies(sysctl_numa_balancing_scan_delay);
		p->mm->numa_scan_seq = 0;
	}

	if (clone_flags & CLONE_VM)
		p->numa_preferred_nid = current->numa_preferred_nid;
	else
		p->numa_preferred_nid = -1;

	p->node_stamp = 0ULL;
	p->numa_scan_seq = p->mm ? p->mm->numa_scan_seq : 0;
	p->numa_scan_period = sysctl_numa_balancing_scan_delay;
	p->numa_work.next = &p->numa_work;
	p->numa_faults = NULL;
	p->last_task_numa_placement = 0;
	p->last_sum_exec_runtime = 0;

	p->numa_group = NULL;
#endif /* CONFIG_NUMA_BALANCING */
}

DEFINE_STATIC_KEY_FALSE(sched_numa_balancing);

#ifdef CONFIG_NUMA_BALANCING

void set_numabalancing_state(bool enabled)
{
	if (enabled)
		static_branch_enable(&sched_numa_balancing);
	else
		static_branch_disable(&sched_numa_balancing);
}

#ifdef CONFIG_PROC_SYSCTL
int sysctl_numa_balancing(struct ctl_table *table, int write,
			 void __user *buffer, size_t *lenp, loff_t *ppos)
{
	struct ctl_table t;
	int err;
	int state = static_branch_likely(&sched_numa_balancing);

	if (write && !capable(CAP_SYS_ADMIN))
		return -EPERM;

	t = *table;
	t.data = &state;
	err = proc_dointvec_minmax(&t, write, buffer, lenp, ppos);
	if (err < 0)
		return err;
	if (write)
		set_numabalancing_state(state);
	return err;
}
#endif
#endif

#ifdef CONFIG_SCHEDSTATS

DEFINE_STATIC_KEY_FALSE(sched_schedstats);
static bool __initdata __sched_schedstats = false;

static void set_schedstats(bool enabled)
{
	if (enabled)
		static_branch_enable(&sched_schedstats);
	else
		static_branch_disable(&sched_schedstats);
}

void force_schedstat_enabled(void)
{
	if (!schedstat_enabled()) {
		pr_info("kernel profiling enabled schedstats, disable via kernel.sched_schedstats.\n");
		static_branch_enable(&sched_schedstats);
	}
}

static int __init setup_schedstats(char *str)
{
	int ret = 0;
	if (!str)
		goto out;

	/*
	 * This code is called before jump labels have been set up, so we can't
	 * change the static branch directly just yet.  Instead set a temporary
	 * variable so init_schedstats() can do it later.
	 */
	if (!strcmp(str, "enable")) {
		__sched_schedstats = true;
		ret = 1;
	} else if (!strcmp(str, "disable")) {
		__sched_schedstats = false;
		ret = 1;
	}
out:
	if (!ret)
		pr_warn("Unable to parse schedstats=\n");

	return ret;
}
__setup("schedstats=", setup_schedstats);

static void __init init_schedstats(void)
{
	set_schedstats(__sched_schedstats);
}

#ifdef CONFIG_PROC_SYSCTL
int sysctl_schedstats(struct ctl_table *table, int write,
			 void __user *buffer, size_t *lenp, loff_t *ppos)
{
	struct ctl_table t;
	int err;
	int state = static_branch_likely(&sched_schedstats);

	if (write && !capable(CAP_SYS_ADMIN))
		return -EPERM;

	t = *table;
	t.data = &state;
	err = proc_dointvec_minmax(&t, write, buffer, lenp, ppos);
	if (err < 0)
		return err;
	if (write)
		set_schedstats(state);
	return err;
}
#endif /* CONFIG_PROC_SYSCTL */
#else  /* !CONFIG_SCHEDSTATS */
static inline void init_schedstats(void) {}
#endif /* CONFIG_SCHEDSTATS */

/*
 * fork()/clone()-time setup:
 */
int sched_fork(unsigned long clone_flags, struct task_struct *p)
{
	unsigned long flags;
	int cpu = get_cpu();

	__sched_fork(clone_flags, p);
	/*
	 * We mark the process as NEW here. This guarantees that
	 * nobody will actually run it, and a signal or other external
	 * event cannot wake it up and insert it on the runqueue either.
	 */
	p->state = TASK_NEW;

	/*
	 * Make sure we do not leak PI boosting priority to the child.
	 */
	p->prio = current->normal_prio;

	/*
	 * Revert to default priority/policy on fork if requested.
	 */
	if (unlikely(p->sched_reset_on_fork)) {
		if (task_has_dl_policy(p) || task_has_rt_policy(p)) {
			p->policy = SCHED_NORMAL;
			p->static_prio = NICE_TO_PRIO(0);
			p->rt_priority = 0;
		} else if (PRIO_TO_NICE(p->static_prio) < 0)
			p->static_prio = NICE_TO_PRIO(0);

		p->prio = p->normal_prio = __normal_prio(p);
		set_load_weight(p);

		/*
		 * We don't need the reset flag anymore after the fork. It has
		 * fulfilled its duty:
		 */
		p->sched_reset_on_fork = 0;
	}

	if (dl_prio(p->prio)) {
		put_cpu();
		return -EAGAIN;
	} else if (rt_prio(p->prio)) {
		p->sched_class = &rt_sched_class;
	} else {
		p->sched_class = &fair_sched_class;
	}

	init_entity_runnable_average(&p->se);

	/*
	 * The child is not yet in the pid-hash so no cgroup attach races,
	 * and the cgroup is pinned to this child due to cgroup_fork()
	 * is ran before sched_fork().
	 *
	 * Silence PROVE_RCU.
	 */
	raw_spin_lock_irqsave(&p->pi_lock, flags);
	/*
	 * We're setting the cpu for the first time, we don't migrate,
	 * so use __set_task_cpu().
	 */
	__set_task_cpu(p, cpu);
	if (p->sched_class->task_fork)
		p->sched_class->task_fork(p);
	raw_spin_unlock_irqrestore(&p->pi_lock, flags);

#ifdef CONFIG_SCHED_INFO
	if (likely(sched_info_on()))
		memset(&p->sched_info, 0, sizeof(p->sched_info));
#endif
#if defined(CONFIG_SMP)
	p->on_cpu = 0;
#endif
	init_task_preempt_count(p);
#ifdef CONFIG_SMP
	plist_node_init(&p->pushable_tasks, MAX_PRIO);
	RB_CLEAR_NODE(&p->pushable_dl_tasks);
#endif

	put_cpu();
	return 0;
}

unsigned long to_ratio(u64 period, u64 runtime)
{
	if (runtime == RUNTIME_INF)
		return 1ULL << 20;

	/*
	 * Doing this here saves a lot of checks in all
	 * the calling paths, and returning zero seems
	 * safe for them anyway.
	 */
	if (period == 0)
		return 0;

	return div64_u64(runtime << 20, period);
}

#ifdef CONFIG_SMP
inline struct dl_bw *dl_bw_of(int i)
{
	RCU_LOCKDEP_WARN(!rcu_read_lock_sched_held(),
			 "sched RCU must be held");
	return &cpu_rq(i)->rd->dl_bw;
}

static inline int dl_bw_cpus(int i)
{
	struct root_domain *rd = cpu_rq(i)->rd;
	int cpus = 0;

	RCU_LOCKDEP_WARN(!rcu_read_lock_sched_held(),
			 "sched RCU must be held");
	for_each_cpu_and(i, rd->span, cpu_active_mask)
		cpus++;

	return cpus;
}
#else
inline struct dl_bw *dl_bw_of(int i)
{
	return &cpu_rq(i)->dl.dl_bw;
}

static inline int dl_bw_cpus(int i)
{
	return 1;
}
#endif

/*
 * We must be sure that accepting a new task (or allowing changing the
 * parameters of an existing one) is consistent with the bandwidth
 * constraints. If yes, this function also accordingly updates the currently
 * allocated bandwidth to reflect the new situation.
 *
 * This function is called while holding p's rq->lock.
 *
 * XXX we should delay bw change until the task's 0-lag point, see
 * __setparam_dl().
 */
static int dl_overflow(struct task_struct *p, int policy,
		       const struct sched_attr *attr)
{

	struct dl_bw *dl_b = dl_bw_of(task_cpu(p));
	u64 period = attr->sched_period ?: attr->sched_deadline;
	u64 runtime = attr->sched_runtime;
	u64 new_bw = dl_policy(policy) ? to_ratio(period, runtime) : 0;
	int cpus, err = -1;

	/* !deadline task may carry old deadline bandwidth */
	if (new_bw == p->dl.dl_bw && task_has_dl_policy(p))
		return 0;

	/*
	 * Either if a task, enters, leave, or stays -deadline but changes
	 * its parameters, we may need to update accordingly the total
	 * allocated bandwidth of the container.
	 */
	raw_spin_lock(&dl_b->lock);
	cpus = dl_bw_cpus(task_cpu(p));
	if (dl_policy(policy) && !task_has_dl_policy(p) &&
	    !__dl_overflow(dl_b, cpus, 0, new_bw)) {
		__dl_add(dl_b, new_bw);
		err = 0;
	} else if (dl_policy(policy) && task_has_dl_policy(p) &&
		   !__dl_overflow(dl_b, cpus, p->dl.dl_bw, new_bw)) {
		__dl_clear(dl_b, p->dl.dl_bw);
		__dl_add(dl_b, new_bw);
		err = 0;
	} else if (!dl_policy(policy) && task_has_dl_policy(p)) {
		__dl_clear(dl_b, p->dl.dl_bw);
		err = 0;
	}
	raw_spin_unlock(&dl_b->lock);

	return err;
}

extern void init_dl_bw(struct dl_bw *dl_b);

/*
 * wake_up_new_task - wake up a newly created task for the first time.
 *
 * This function will do some initial scheduler statistics housekeeping
 * that must be done for every newly created context, then puts the task
 * on the runqueue and wakes it.
 */
void wake_up_new_task(struct task_struct *p)
{
	struct rq_flags rf;
	struct rq *rq;

	raw_spin_lock_irqsave(&p->pi_lock, rf.flags);
	p->state = TASK_RUNNING;
#ifdef CONFIG_SMP
	/*
	 * Fork balancing, do it here and not earlier because:
	 *  - cpus_allowed can change in the fork path
	 *  - any previously selected cpu might disappear through hotplug
	 *
	 * Use __set_task_cpu() to avoid calling sched_class::migrate_task_rq,
	 * as we're not fully set-up yet.
	 */
	__set_task_cpu(p, select_task_rq(p, task_cpu(p), SD_BALANCE_FORK, 0));
#endif
	rq = __task_rq_lock(p, &rf);
	post_init_entity_util_avg(&p->se);

	activate_task(rq, p, 0);
	p->on_rq = TASK_ON_RQ_QUEUED;
	trace_sched_wakeup_new(p);
	check_preempt_curr(rq, p, WF_FORK);
#ifdef CONFIG_SMP
	if (p->sched_class->task_woken) {
		/*
		 * Nothing relies on rq->lock after this, so its fine to
		 * drop it.
		 */
		lockdep_unpin_lock(&rq->lock, rf.cookie);
		p->sched_class->task_woken(rq, p);
		lockdep_repin_lock(&rq->lock, rf.cookie);
	}
#endif
	task_rq_unlock(rq, p, &rf);
}

#ifdef CONFIG_PREEMPT_NOTIFIERS

static struct static_key preempt_notifier_key = STATIC_KEY_INIT_FALSE;

void preempt_notifier_inc(void)
{
	static_key_slow_inc(&preempt_notifier_key);
}
EXPORT_SYMBOL_GPL(preempt_notifier_inc);

void preempt_notifier_dec(void)
{
	static_key_slow_dec(&preempt_notifier_key);
}
EXPORT_SYMBOL_GPL(preempt_notifier_dec);

/**
 * preempt_notifier_register - tell me when current is being preempted & rescheduled
 * @notifier: notifier struct to register
 */
void preempt_notifier_register(struct preempt_notifier *notifier)
{
	if (!static_key_false(&preempt_notifier_key))
		WARN(1, "registering preempt_notifier while notifiers disabled\n");

	hlist_add_head(&notifier->link, &current->preempt_notifiers);
}
EXPORT_SYMBOL_GPL(preempt_notifier_register);

/**
 * preempt_notifier_unregister - no longer interested in preemption notifications
 * @notifier: notifier struct to unregister
 *
 * This is *not* safe to call from within a preemption notifier.
 */
void preempt_notifier_unregister(struct preempt_notifier *notifier)
{
	hlist_del(&notifier->link);
}
EXPORT_SYMBOL_GPL(preempt_notifier_unregister);

static void __fire_sched_in_preempt_notifiers(struct task_struct *curr)
{
	struct preempt_notifier *notifier;

	hlist_for_each_entry(notifier, &curr->preempt_notifiers, link)
		notifier->ops->sched_in(notifier, raw_smp_processor_id());
}

static __always_inline void fire_sched_in_preempt_notifiers(struct task_struct *curr)
{
	if (static_key_false(&preempt_notifier_key))
		__fire_sched_in_preempt_notifiers(curr);
}

static void
__fire_sched_out_preempt_notifiers(struct task_struct *curr,
				   struct task_struct *next)
{
	struct preempt_notifier *notifier;

	hlist_for_each_entry(notifier, &curr->preempt_notifiers, link)
		notifier->ops->sched_out(notifier, next);
}

static __always_inline void
fire_sched_out_preempt_notifiers(struct task_struct *curr,
				 struct task_struct *next)
{
	if (static_key_false(&preempt_notifier_key))
		__fire_sched_out_preempt_notifiers(curr, next);
}

#else /* !CONFIG_PREEMPT_NOTIFIERS */

static inline void fire_sched_in_preempt_notifiers(struct task_struct *curr)
{
}

static inline void
fire_sched_out_preempt_notifiers(struct task_struct *curr,
				 struct task_struct *next)
{
}

#endif /* CONFIG_PREEMPT_NOTIFIERS */

/**
 * prepare_task_switch - prepare to switch tasks
 * @rq: the runqueue preparing to switch
 * @prev: the current task that is being switched out
 * @next: the task we are going to switch to.
 *
 * This is called with the rq lock held and interrupts off. It must
 * be paired with a subsequent finish_task_switch after the context
 * switch.
 *
 * prepare_task_switch sets up locking and calls architecture specific
 * hooks.
 */
static inline void
prepare_task_switch(struct rq *rq, struct task_struct *prev,
		    struct task_struct *next)
{
	sched_info_switch(rq, prev, next);
	perf_event_task_sched_out(prev, next);
	fire_sched_out_preempt_notifiers(prev, next);
	prepare_lock_switch(rq, next);
	prepare_arch_switch(next);
}

/**
 * finish_task_switch - clean up after a task-switch
 * @prev: the thread we just switched away from.
 *
 * finish_task_switch must be called after the context switch, paired
 * with a prepare_task_switch call before the context switch.
 * finish_task_switch will reconcile locking set up by prepare_task_switch,
 * and do any other architecture-specific cleanup actions.
 *
 * Note that we may have delayed dropping an mm in context_switch(). If
 * so, we finish that here outside of the runqueue lock. (Doing it
 * with the lock held can cause deadlocks; see schedule() for
 * details.)
 *
 * The context switch have flipped the stack from under us and restored the
 * local variables which were saved when this task called schedule() in the
 * past. prev == current is still correct but we need to recalculate this_rq
 * because prev may have moved to another CPU.
 */
static struct rq *finish_task_switch(struct task_struct *prev)
	__releases(rq->lock)
{
	struct rq *rq = this_rq();
	struct mm_struct *mm = rq->prev_mm;
	long prev_state;

	/*
	 * The previous task will have left us with a preempt_count of 2
	 * because it left us after:
	 *
	 *	schedule()
	 *	  preempt_disable();			// 1
	 *	  __schedule()
	 *	    raw_spin_lock_irq(&rq->lock)	// 2
	 *
	 * Also, see FORK_PREEMPT_COUNT.
	 */
	if (WARN_ONCE(preempt_count() != 2*PREEMPT_DISABLE_OFFSET,
		      "corrupted preempt_count: %s/%d/0x%x\n",
		      current->comm, current->pid, preempt_count()))
		preempt_count_set(FORK_PREEMPT_COUNT);

	rq->prev_mm = NULL;

	/*
	 * A task struct has one reference for the use as "current".
	 * If a task dies, then it sets TASK_DEAD in tsk->state and calls
	 * schedule one last time. The schedule call will never return, and
	 * the scheduled task must drop that reference.
	 *
	 * We must observe prev->state before clearing prev->on_cpu (in
	 * finish_lock_switch), otherwise a concurrent wakeup can get prev
	 * running on another CPU and we could rave with its RUNNING -> DEAD
	 * transition, resulting in a double drop.
	 */
	prev_state = prev->state;
	vtime_task_switch(prev);
	perf_event_task_sched_in(prev, current);
	finish_lock_switch(rq, prev);
	finish_arch_post_lock_switch();

	fire_sched_in_preempt_notifiers(current);
	if (mm)
		mmdrop(mm);
	if (unlikely(prev_state == TASK_DEAD)) {
		if (prev->sched_class->task_dead)
			prev->sched_class->task_dead(prev);

		/*
		 * Remove function-return probe instances associated with this
		 * task and put them back on the free list.
		 */
		kprobe_flush_task(prev);

		/* Task is done with its stack. */
		put_task_stack(prev);

		put_task_struct(prev);
	}

	tick_nohz_task_switch();
	return rq;
}

#ifdef CONFIG_SMP

/* rq->lock is NOT held, but preemption is disabled */
static void __balance_callback(struct rq *rq)
{
	struct callback_head *head, *next;
	void (*func)(struct rq *rq);
	unsigned long flags;

	raw_spin_lock_irqsave(&rq->lock, flags);
	head = rq->balance_callback;
	rq->balance_callback = NULL;
	while (head) {
		func = (void (*)(struct rq *))head->func;
		next = head->next;
		head->next = NULL;
		head = next;

		func(rq);
	}
	raw_spin_unlock_irqrestore(&rq->lock, flags);
}

static inline void balance_callback(struct rq *rq)
{
	if (unlikely(rq->balance_callback))
		__balance_callback(rq);
}

#else

static inline void balance_callback(struct rq *rq)
{
}

#endif

/**
 * schedule_tail - first thing a freshly forked thread must call.
 * @prev: the thread we just switched away from.
 */
asmlinkage __visible void schedule_tail(struct task_struct *prev)
	__releases(rq->lock)
{
	struct rq *rq;

	/*
	 * New tasks start with FORK_PREEMPT_COUNT, see there and
	 * finish_task_switch() for details.
	 *
	 * finish_task_switch() will drop rq->lock() and lower preempt_count
	 * and the preempt_enable() will end up enabling preemption (on
	 * PREEMPT_COUNT kernels).
	 */

	rq = finish_task_switch(prev);
	balance_callback(rq);
	preempt_enable();

	if (current->set_child_tid)
		put_user(task_pid_vnr(current), current->set_child_tid);
}

/*
 * context_switch - switch to the new MM and the new thread's register state.
 */
static __always_inline struct rq *
context_switch(struct rq *rq, struct task_struct *prev,
	       struct task_struct *next, struct pin_cookie cookie)
{
	struct mm_struct *mm, *oldmm;

	prepare_task_switch(rq, prev, next);

	mm = next->mm;
	oldmm = prev->active_mm;
	/*
	 * For paravirt, this is coupled with an exit in switch_to to
	 * combine the page table reload and the switch backend into
	 * one hypercall.
	 */
	arch_start_context_switch(prev);

	if (!mm) {
		next->active_mm = oldmm;
		atomic_inc(&oldmm->mm_count);
		enter_lazy_tlb(oldmm, next);
	} else
		switch_mm_irqs_off(oldmm, mm, next);

	if (!prev->mm) {
		prev->active_mm = NULL;
		rq->prev_mm = oldmm;
	}
	/*
	 * Since the runqueue lock will be released by the next
	 * task (which is an invalid locking op but in the case
	 * of the scheduler it's an obvious special-case), so we
	 * do an early lockdep release here:
	 */
	lockdep_unpin_lock(&rq->lock, cookie);
	spin_release(&rq->lock.dep_map, 1, _THIS_IP_);

	/* Here we just switch the register state and the stack. */
	switch_to(prev, next, prev);
	barrier();

	return finish_task_switch(prev);
}

/*
 * nr_running and nr_context_switches:
 *
 * externally visible scheduler statistics: current number of runnable
 * threads, total number of context switches performed since bootup.
 */
unsigned long nr_running(void)
{
	unsigned long i, sum = 0;

	for_each_online_cpu(i)
		sum += cpu_rq(i)->nr_running;

	return sum;
}

/*
 * Check if only the current task is running on the cpu.
 *
 * Caution: this function does not check that the caller has disabled
 * preemption, thus the result might have a time-of-check-to-time-of-use
 * race.  The caller is responsible to use it correctly, for example:
 *
 * - from a non-preemptable section (of course)
 *
 * - from a thread that is bound to a single CPU
 *
 * - in a loop with very short iterations (e.g. a polling loop)
 */
bool single_task_running(void)
{
	return raw_rq()->nr_running == 1;
}
EXPORT_SYMBOL(single_task_running);

unsigned long long nr_context_switches(void)
{
	int i;
	unsigned long long sum = 0;

	for_each_possible_cpu(i)
		sum += cpu_rq(i)->nr_switches;

	return sum;
}

unsigned long nr_iowait(void)
{
	unsigned long i, sum = 0;

	for_each_possible_cpu(i)
		sum += atomic_read(&cpu_rq(i)->nr_iowait);

	return sum;
}

unsigned long nr_iowait_cpu(int cpu)
{
	struct rq *this = cpu_rq(cpu);
	return atomic_read(&this->nr_iowait);
}

void get_iowait_load(unsigned long *nr_waiters, unsigned long *load)
{
	struct rq *rq = this_rq();
	*nr_waiters = atomic_read(&rq->nr_iowait);
	*load = rq->load.weight;
}

#ifdef CONFIG_SMP

/*
 * sched_exec - execve() is a valuable balancing opportunity, because at
 * this point the task has the smallest effective memory and cache footprint.
 */
void sched_exec(void)
{
	struct task_struct *p = current;
	unsigned long flags;
	int dest_cpu;

	raw_spin_lock_irqsave(&p->pi_lock, flags);
	dest_cpu = p->sched_class->select_task_rq(p, task_cpu(p), SD_BALANCE_EXEC, 0);
	if (dest_cpu == smp_processor_id())
		goto unlock;

	if (likely(cpu_active(dest_cpu))) {
		struct migration_arg arg = { p, dest_cpu };

		raw_spin_unlock_irqrestore(&p->pi_lock, flags);
		stop_one_cpu(task_cpu(p), migration_cpu_stop, &arg);
		return;
	}
unlock:
	raw_spin_unlock_irqrestore(&p->pi_lock, flags);
}

#endif

DEFINE_PER_CPU(struct kernel_stat, kstat);
DEFINE_PER_CPU(struct kernel_cpustat, kernel_cpustat);

EXPORT_PER_CPU_SYMBOL(kstat);
EXPORT_PER_CPU_SYMBOL(kernel_cpustat);

/*
 * The function fair_sched_class.update_curr accesses the struct curr
 * and its field curr->exec_start; when called from task_sched_runtime(),
 * we observe a high rate of cache misses in practice.
 * Prefetching this data results in improved performance.
 */
static inline void prefetch_curr_exec_start(struct task_struct *p)
{
#ifdef CONFIG_FAIR_GROUP_SCHED
	struct sched_entity *curr = (&p->se)->cfs_rq->curr;
#else
	struct sched_entity *curr = (&task_rq(p)->cfs)->curr;
#endif
	prefetch(curr);
	prefetch(&curr->exec_start);
}

/*
 * Return accounted runtime for the task.
 * In case the task is currently running, return the runtime plus current's
 * pending runtime that have not been accounted yet.
 */
unsigned long long task_sched_runtime(struct task_struct *p)
{
	struct rq_flags rf;
	struct rq *rq;
	u64 ns;

#if defined(CONFIG_64BIT) && defined(CONFIG_SMP)
	/*
	 * 64-bit doesn't need locks to atomically read a 64bit value.
	 * So we have a optimization chance when the task's delta_exec is 0.
	 * Reading ->on_cpu is racy, but this is ok.
	 *
	 * If we race with it leaving cpu, we'll take a lock. So we're correct.
	 * If we race with it entering cpu, unaccounted time is 0. This is
	 * indistinguishable from the read occurring a few cycles earlier.
	 * If we see ->on_cpu without ->on_rq, the task is leaving, and has
	 * been accounted, so we're correct here as well.
	 */
	if (!p->on_cpu || !task_on_rq_queued(p))
		return p->se.sum_exec_runtime;
#endif

	rq = task_rq_lock(p, &rf);
	/*
	 * Must be ->curr _and_ ->on_rq.  If dequeued, we would
	 * project cycles that may never be accounted to this
	 * thread, breaking clock_gettime().
	 */
	if (task_current(rq, p) && task_on_rq_queued(p)) {
		prefetch_curr_exec_start(p);
		update_rq_clock(rq);
		p->sched_class->update_curr(rq);
	}
	ns = p->se.sum_exec_runtime;
	task_rq_unlock(rq, p, &rf);

	return ns;
}

/*
 * This function gets called by the timer code, with HZ frequency.
 * We call it with interrupts disabled.
 */
void scheduler_tick(void)
{
	int cpu = smp_processor_id();
	struct rq *rq = cpu_rq(cpu);
	struct task_struct *curr = rq->curr;

	sched_clock_tick();

	raw_spin_lock(&rq->lock);
	update_rq_clock(rq);
	curr->sched_class->task_tick(rq, curr, 0);
	cpu_load_update_active(rq);
	calc_global_load_tick(rq);
	raw_spin_unlock(&rq->lock);

	perf_event_task_tick();

#ifdef CONFIG_SMP
	rq->idle_balance = idle_cpu(cpu);
	trigger_load_balance(rq);
#endif
	rq_last_tick_reset(rq);
}

#ifdef CONFIG_NO_HZ_FULL
/**
 * scheduler_tick_max_deferment
 *
 * Keep at least one tick per second when a single
 * active task is running because the scheduler doesn't
 * yet completely support full dynticks environment.
 *
 * This makes sure that uptime, CFS vruntime, load
 * balancing, etc... continue to move forward, even
 * with a very low granularity.
 *
 * Return: Maximum deferment in nanoseconds.
 */
u64 scheduler_tick_max_deferment(void)
{
	struct rq *rq = this_rq();
	unsigned long next, now = READ_ONCE(jiffies);

	next = rq->last_sched_tick + HZ;

	if (time_before_eq(next, now))
		return 0;

	return jiffies_to_nsecs(next - now);
}
#endif

#if defined(CONFIG_PREEMPT) && (defined(CONFIG_DEBUG_PREEMPT) || \
				defined(CONFIG_PREEMPT_TRACER))
/*
 * If the value passed in is equal to the current preempt count
 * then we just disabled preemption. Start timing the latency.
 */
static inline void preempt_latency_start(int val)
{
	if (preempt_count() == val) {
		unsigned long ip = get_lock_parent_ip();
#ifdef CONFIG_DEBUG_PREEMPT
		current->preempt_disable_ip = ip;
#endif
		trace_preempt_off(CALLER_ADDR0, ip);
	}
}

void preempt_count_add(int val)
{
#ifdef CONFIG_DEBUG_PREEMPT
	/*
	 * Underflow?
	 */
	if (DEBUG_LOCKS_WARN_ON((preempt_count() < 0)))
		return;
#endif
	__preempt_count_add(val);
#ifdef CONFIG_DEBUG_PREEMPT
	/*
	 * Spinlock count overflowing soon?
	 */
	DEBUG_LOCKS_WARN_ON((preempt_count() & PREEMPT_MASK) >=
				PREEMPT_MASK - 10);
#endif
	preempt_latency_start(val);
}
EXPORT_SYMBOL(preempt_count_add);
NOKPROBE_SYMBOL(preempt_count_add);

/*
 * If the value passed in equals to the current preempt count
 * then we just enabled preemption. Stop timing the latency.
 */
static inline void preempt_latency_stop(int val)
{
	if (preempt_count() == val)
		trace_preempt_on(CALLER_ADDR0, get_lock_parent_ip());
}

void preempt_count_sub(int val)
{
#ifdef CONFIG_DEBUG_PREEMPT
	/*
	 * Underflow?
	 */
	if (DEBUG_LOCKS_WARN_ON(val > preempt_count()))
		return;
	/*
	 * Is the spinlock portion underflowing?
	 */
	if (DEBUG_LOCKS_WARN_ON((val < PREEMPT_MASK) &&
			!(preempt_count() & PREEMPT_MASK)))
		return;
#endif

	preempt_latency_stop(val);
	__preempt_count_sub(val);
}
EXPORT_SYMBOL(preempt_count_sub);
NOKPROBE_SYMBOL(preempt_count_sub);

#else
static inline void preempt_latency_start(int val) { }
static inline void preempt_latency_stop(int val) { }
#endif

/*
 * Print scheduling while atomic bug:
 */
static noinline void __schedule_bug(struct task_struct *prev)
{
	/* Save this before calling printk(), since that will clobber it */
	unsigned long preempt_disable_ip = get_preempt_disable_ip(current);

	if (oops_in_progress)
		return;

	printk(KERN_ERR "BUG: scheduling while atomic: %s/%d/0x%08x\n",
		prev->comm, prev->pid, preempt_count());

	debug_show_held_locks(prev);
	print_modules();
	if (irqs_disabled())
		print_irqtrace_events(prev);
	if (IS_ENABLED(CONFIG_DEBUG_PREEMPT)
	    && in_atomic_preempt_off()) {
		pr_err("Preemption disabled at:");
		print_ip_sym(preempt_disable_ip);
		pr_cont("\n");
	}
	if (panic_on_warn)
		panic("scheduling while atomic\n");

	dump_stack();
	add_taint(TAINT_WARN, LOCKDEP_STILL_OK);
}

/*
 * Various schedule()-time debugging checks and statistics:
 */
static inline void schedule_debug(struct task_struct *prev)
{
#ifdef CONFIG_SCHED_STACK_END_CHECK
	if (task_stack_end_corrupted(prev))
		panic("corrupted stack end detected inside scheduler\n");
#endif

	if (unlikely(in_atomic_preempt_off())) {
		__schedule_bug(prev);
		preempt_count_set(PREEMPT_DISABLED);
	}
	rcu_sleep_check();

	profile_hit(SCHED_PROFILING, __builtin_return_address(0));

	schedstat_inc(this_rq()->sched_count);
}

/*
 * Pick up the highest-prio task:
 */
static inline struct task_struct *
pick_next_task(struct rq *rq, struct task_struct *prev, struct pin_cookie cookie)
{
	const struct sched_class *class = &fair_sched_class;
	struct task_struct *p;

	/*
	 * Optimization: we know that if all tasks are in
	 * the fair class we can call that function directly:
	 */
	if (likely(prev->sched_class == class &&
		   rq->nr_running == rq->cfs.h_nr_running)) {
		p = fair_sched_class.pick_next_task(rq, prev, cookie);
		if (unlikely(p == RETRY_TASK))
			goto again;

		/* assumes fair_sched_class->next == idle_sched_class */
		if (unlikely(!p))
			p = idle_sched_class.pick_next_task(rq, prev, cookie);

		return p;
	}

again:
	for_each_class(class) {
		p = class->pick_next_task(rq, prev, cookie);
		if (p) {
			if (unlikely(p == RETRY_TASK))
				goto again;
			return p;
		}
	}

	BUG(); /* the idle class will always have a runnable task */
}

/*
 * __schedule() is the main scheduler function.
 *
 * The main means of driving the scheduler and thus entering this function are:
 *
 *   1. Explicit blocking: mutex, semaphore, waitqueue, etc.
 *
 *   2. TIF_NEED_RESCHED flag is checked on interrupt and userspace return
 *      paths. For example, see arch/x86/entry_64.S.
 *
 *      To drive preemption between tasks, the scheduler sets the flag in timer
 *      interrupt handler scheduler_tick().
 *
 *   3. Wakeups don't really cause entry into schedule(). They add a
 *      task to the run-queue and that's it.
 *
 *      Now, if the new task added to the run-queue preempts the current
 *      task, then the wakeup sets TIF_NEED_RESCHED and schedule() gets
 *      called on the nearest possible occasion:
 *
 *       - If the kernel is preemptible (CONFIG_PREEMPT=y):
 *
 *         - in syscall or exception context, at the next outmost
 *           preempt_enable(). (this might be as soon as the wake_up()'s
 *           spin_unlock()!)
 *
 *         - in IRQ context, return from interrupt-handler to
 *           preemptible context
 *
 *       - If the kernel is not preemptible (CONFIG_PREEMPT is not set)
 *         then at the next:
 *
 *          - cond_resched() call
 *          - explicit schedule() call
 *          - return from syscall or exception to user-space
 *          - return from interrupt-handler to user-space
 *
 * WARNING: must be called with preemption disabled!
 */
static void __sched notrace __schedule(bool preempt)
{
	struct task_struct *prev, *next;
	unsigned long *switch_count;
	struct pin_cookie cookie;
	struct rq *rq;
	int cpu;

	cpu = smp_processor_id();
	rq = cpu_rq(cpu);
	prev = rq->curr;

	schedule_debug(prev);

	if (sched_feat(HRTICK))
		hrtick_clear(rq);

	local_irq_disable();
	rcu_note_context_switch();

	/*
	 * Make sure that signal_pending_state()->signal_pending() below
	 * can't be reordered with __set_current_state(TASK_INTERRUPTIBLE)
	 * done by the caller to avoid the race with signal_wake_up().
	 */
	smp_mb__before_spinlock();
	raw_spin_lock(&rq->lock);
	cookie = lockdep_pin_lock(&rq->lock);

	rq->clock_skip_update <<= 1; /* promote REQ to ACT */

	switch_count = &prev->nivcsw;
	if (!preempt && prev->state) {
		if (unlikely(signal_pending_state(prev->state, prev))) {
			prev->state = TASK_RUNNING;
		} else {
			deactivate_task(rq, prev, DEQUEUE_SLEEP);
			prev->on_rq = 0;

			/*
			 * If a worker went to sleep, notify and ask workqueue
			 * whether it wants to wake up a task to maintain
			 * concurrency.
			 */
			if (prev->flags & PF_WQ_WORKER) {
				struct task_struct *to_wakeup;

				to_wakeup = wq_worker_sleeping(prev);
				if (to_wakeup)
					try_to_wake_up_local(to_wakeup, cookie);
			}
		}
		switch_count = &prev->nvcsw;
	}

	if (task_on_rq_queued(prev))
		update_rq_clock(rq);

	next = pick_next_task(rq, prev, cookie);
	clear_tsk_need_resched(prev);
	clear_preempt_need_resched();
	rq->clock_skip_update = 0;

	if (likely(prev != next)) {
		rq->nr_switches++;
		rq->curr = next;
		++*switch_count;

		trace_sched_switch(preempt, prev, next);
		rq = context_switch(rq, prev, next, cookie); /* unlocks the rq */
	} else {
		lockdep_unpin_lock(&rq->lock, cookie);
		raw_spin_unlock_irq(&rq->lock);
	}

	balance_callback(rq);
}

void __noreturn do_task_dead(void)
{
	/*
	 * The setting of TASK_RUNNING by try_to_wake_up() may be delayed
	 * when the following two conditions become true.
	 *   - There is race condition of mmap_sem (It is acquired by
	 *     exit_mm()), and
	 *   - SMI occurs before setting TASK_RUNINNG.
	 *     (or hypervisor of virtual machine switches to other guest)
	 *  As a result, we may become TASK_RUNNING after becoming TASK_DEAD
	 *
	 * To avoid it, we have to wait for releasing tsk->pi_lock which
	 * is held by try_to_wake_up()
	 */
	smp_mb();
	raw_spin_unlock_wait(&current->pi_lock);

	/* causes final put_task_struct in finish_task_switch(). */
	__set_current_state(TASK_DEAD);
	current->flags |= PF_NOFREEZE;	/* tell freezer to ignore us */
	__schedule(false);
	BUG();
	/* Avoid "noreturn function does return".  */
	for (;;)
		cpu_relax();	/* For when BUG is null */
}

void __noreturn do_task_dead(void)
{
	/*
	 * The setting of TASK_RUNNING by try_to_wake_up() may be delayed
	 * when the following two conditions become true.
	 *   - There is race condition of mmap_sem (It is acquired by
	 *     exit_mm()), and
	 *   - SMI occurs before setting TASK_RUNINNG.
	 *     (or hypervisor of virtual machine switches to other guest)
	 *  As a result, we may become TASK_RUNNING after becoming TASK_DEAD
	 *
	 * To avoid it, we have to wait for releasing tsk->pi_lock which
	 * is held by try_to_wake_up()
	 */
	smp_mb();
	raw_spin_unlock_wait(&current->pi_lock);

	/* causes final put_task_struct in finish_task_switch(). */
	__set_current_state(TASK_DEAD);
	current->flags |= PF_NOFREEZE;	/* tell freezer to ignore us */
	__schedule(false);
	BUG();
	/* Avoid "noreturn function does return".  */
	for (;;)
		cpu_relax();	/* For when BUG is null */
}

static inline void sched_submit_work(struct task_struct *tsk)
{
	if (!tsk->state || tsk_is_pi_blocked(tsk))
		return;
	/*
	 * If we are going to sleep and we have plugged IO queued,
	 * make sure to submit it to avoid deadlocks.
	 */
	if (blk_needs_flush_plug(tsk))
		blk_schedule_flush_plug(tsk);
}

asmlinkage __visible void __sched schedule(void)
{
	struct task_struct *tsk = current;

	sched_submit_work(tsk);
	do {
		preempt_disable();
		__schedule(false);
		sched_preempt_enable_no_resched();
	} while (need_resched());
}
EXPORT_SYMBOL(schedule);

#ifdef CONFIG_CONTEXT_TRACKING
asmlinkage __visible void __sched schedule_user(void)
{
	/*
	 * If we come here after a random call to set_need_resched(),
	 * or we have been woken up remotely but the IPI has not yet arrived,
	 * we haven't yet exited the RCU idle mode. Do it here manually until
	 * we find a better solution.
	 *
	 * NB: There are buggy callers of this function.  Ideally we
	 * should warn if prev_state != CONTEXT_USER, but that will trigger
	 * too frequently to make sense yet.
	 */
	enum ctx_state prev_state = exception_enter();
	schedule();
	exception_exit(prev_state);
}
#endif

/**
 * schedule_preempt_disabled - called with preemption disabled
 *
 * Returns with preemption disabled. Note: preempt_count must be 1
 */
void __sched schedule_preempt_disabled(void)
{
	sched_preempt_enable_no_resched();
	schedule();
	preempt_disable();
}

static void __sched notrace preempt_schedule_common(void)
{
	do {
		/*
		 * Because the function tracer can trace preempt_count_sub()
		 * and it also uses preempt_enable/disable_notrace(), if
		 * NEED_RESCHED is set, the preempt_enable_notrace() called
		 * by the function tracer will call this function again and
		 * cause infinite recursion.
		 *
		 * Preemption must be disabled here before the function
		 * tracer can trace. Break up preempt_disable() into two
		 * calls. One to disable preemption without fear of being
		 * traced. The other to still record the preemption latency,
		 * which can also be traced by the function tracer.
		 */
		preempt_disable_notrace();
		preempt_latency_start(1);
		__schedule(true);
		preempt_latency_stop(1);
		preempt_enable_no_resched_notrace();

		/*
		 * Check again in case we missed a preemption opportunity
		 * between schedule and now.
		 */
	} while (need_resched());
}

#ifdef CONFIG_PREEMPT
/*
 * this is the entry point to schedule() from in-kernel preemption
 * off of preempt_enable. Kernel preemptions off return from interrupt
 * occur there and call schedule directly.
 */
asmlinkage __visible void __sched notrace preempt_schedule(void)
{
	/*
	 * If there is a non-zero preempt_count or interrupts are disabled,
	 * we do not want to preempt the current task. Just return..
	 */
	if (likely(!preemptible()))
		return;

	preempt_schedule_common();
}
NOKPROBE_SYMBOL(preempt_schedule);
EXPORT_SYMBOL(preempt_schedule);

/**
 * preempt_schedule_notrace - preempt_schedule called by tracing
 *
 * The tracing infrastructure uses preempt_enable_notrace to prevent
 * recursion and tracing preempt enabling caused by the tracing
 * infrastructure itself. But as tracing can happen in areas coming
 * from userspace or just about to enter userspace, a preempt enable
 * can occur before user_exit() is called. This will cause the scheduler
 * to be called when the system is still in usermode.
 *
 * To prevent this, the preempt_enable_notrace will use this function
 * instead of preempt_schedule() to exit user context if needed before
 * calling the scheduler.
 */
asmlinkage __visible void __sched notrace preempt_schedule_notrace(void)
{
	enum ctx_state prev_ctx;

	if (likely(!preemptible()))
		return;

	do {
		/*
		 * Because the function tracer can trace preempt_count_sub()
		 * and it also uses preempt_enable/disable_notrace(), if
		 * NEED_RESCHED is set, the preempt_enable_notrace() called
		 * by the function tracer will call this function again and
		 * cause infinite recursion.
		 *
		 * Preemption must be disabled here before the function
		 * tracer can trace. Break up preempt_disable() into two
		 * calls. One to disable preemption without fear of being
		 * traced. The other to still record the preemption latency,
		 * which can also be traced by the function tracer.
		 */
		preempt_disable_notrace();
		preempt_latency_start(1);
		/*
		 * Needs preempt disabled in case user_exit() is traced
		 * and the tracer calls preempt_enable_notrace() causing
		 * an infinite recursion.
		 */
		prev_ctx = exception_enter();
		__schedule(true);
		exception_exit(prev_ctx);

		preempt_latency_stop(1);
		preempt_enable_no_resched_notrace();
	} while (need_resched());
}
EXPORT_SYMBOL_GPL(preempt_schedule_notrace);

#endif /* CONFIG_PREEMPT */

/*
 * this is the entry point to schedule() from kernel preemption
 * off of irq context.
 * Note, that this is called and return with irqs disabled. This will
 * protect us against recursive calling from irq.
 */
asmlinkage __visible void __sched preempt_schedule_irq(void)
{
	enum ctx_state prev_state;

	/* Catch callers which need to be fixed */
	BUG_ON(preempt_count() || !irqs_disabled());

	prev_state = exception_enter();

	do {
		preempt_disable();
		local_irq_enable();
		__schedule(true);
		local_irq_disable();
		sched_preempt_enable_no_resched();
	} while (need_resched());

	exception_exit(prev_state);
}

int default_wake_function(wait_queue_t *curr, unsigned mode, int wake_flags,
			  void *key)
{
	return try_to_wake_up(curr->private, mode, wake_flags);
}
EXPORT_SYMBOL(default_wake_function);

#ifdef CONFIG_RT_MUTEXES

/*
 * rt_mutex_setprio - set the current priority of a task
 * @p: task
 * @prio: prio value (kernel-internal form)
 *
 * This function changes the 'effective' priority of a task. It does
 * not touch ->normal_prio like __setscheduler().
 *
 * Used by the rt_mutex code to implement priority inheritance
 * logic. Call site only calls if the priority of the task changed.
 */
void rt_mutex_setprio(struct task_struct *p, int prio)
{
	int oldprio, queued, running, queue_flag = DEQUEUE_SAVE | DEQUEUE_MOVE;
	const struct sched_class *prev_class;
	struct rq_flags rf;
	struct rq *rq;

	BUG_ON(prio > MAX_PRIO);

	rq = __task_rq_lock(p, &rf);

	/*
	 * Idle task boosting is a nono in general. There is one
	 * exception, when PREEMPT_RT and NOHZ is active:
	 *
	 * The idle task calls get_next_timer_interrupt() and holds
	 * the timer wheel base->lock on the CPU and another CPU wants
	 * to access the timer (probably to cancel it). We can safely
	 * ignore the boosting request, as the idle CPU runs this code
	 * with interrupts disabled and will complete the lock
	 * protected section without being interrupted. So there is no
	 * real need to boost.
	 */
	if (unlikely(p == rq->idle)) {
		WARN_ON(p != rq->curr);
		WARN_ON(p->pi_blocked_on);
		goto out_unlock;
	}

	trace_sched_pi_setprio(p, prio);
	oldprio = p->prio;

	if (oldprio == prio)
		queue_flag &= ~DEQUEUE_MOVE;

	prev_class = p->sched_class;
	queued = task_on_rq_queued(p);
	running = task_current(rq, p);
	if (queued)
		dequeue_task(rq, p, queue_flag);
	if (running)
		put_prev_task(rq, p);

	/*
	 * Boosting condition are:
	 * 1. -rt task is running and holds mutex A
	 *      --> -dl task blocks on mutex A
	 *
	 * 2. -dl task is running and holds mutex A
	 *      --> -dl task blocks on mutex A and could preempt the
	 *          running task
	 */
	if (dl_prio(prio)) {
		struct task_struct *pi_task = rt_mutex_get_top_task(p);
		if (!dl_prio(p->normal_prio) ||
		    (pi_task && dl_entity_preempt(&pi_task->dl, &p->dl))) {
			p->dl.dl_boosted = 1;
			queue_flag |= ENQUEUE_REPLENISH;
		} else
			p->dl.dl_boosted = 0;
		p->sched_class = &dl_sched_class;
	} else if (rt_prio(prio)) {
		if (dl_prio(oldprio))
			p->dl.dl_boosted = 0;
		if (oldprio < prio)
			queue_flag |= ENQUEUE_HEAD;
		p->sched_class = &rt_sched_class;
	} else {
		if (dl_prio(oldprio))
			p->dl.dl_boosted = 0;
		if (rt_prio(oldprio))
			p->rt.timeout = 0;
		p->sched_class = &fair_sched_class;
	}

	p->prio = prio;

	if (queued)
		enqueue_task(rq, p, queue_flag);
	if (running)
		set_curr_task(rq, p);

	check_class_changed(rq, p, prev_class, oldprio);
out_unlock:
	preempt_disable(); /* avoid rq from going away on us */
	__task_rq_unlock(rq, &rf);

	balance_callback(rq);
	preempt_enable();
}
#endif

void set_user_nice(struct task_struct *p, long nice)
{
	bool queued, running;
	int old_prio, delta;
	struct rq_flags rf;
	struct rq *rq;

	if (task_nice(p) == nice || nice < MIN_NICE || nice > MAX_NICE)
		return;
	/*
	 * We have to be careful, if called from sys_setpriority(),
	 * the task might be in the middle of scheduling on another CPU.
	 */
	rq = task_rq_lock(p, &rf);
	/*
	 * The RT priorities are set via sched_setscheduler(), but we still
	 * allow the 'normal' nice value to be set - but as expected
	 * it wont have any effect on scheduling until the task is
	 * SCHED_DEADLINE, SCHED_FIFO or SCHED_RR:
	 */
	if (task_has_dl_policy(p) || task_has_rt_policy(p)) {
		p->static_prio = NICE_TO_PRIO(nice);
		goto out_unlock;
	}
	queued = task_on_rq_queued(p);
	running = task_current(rq, p);
	if (queued)
		dequeue_task(rq, p, DEQUEUE_SAVE);
	if (running)
		put_prev_task(rq, p);

	p->static_prio = NICE_TO_PRIO(nice);
	set_load_weight(p);
	old_prio = p->prio;
	p->prio = effective_prio(p);
	delta = p->prio - old_prio;

	if (queued) {
		enqueue_task(rq, p, ENQUEUE_RESTORE);
		/*
		 * If the task increased its priority or is running and
		 * lowered its priority, then reschedule its CPU:
		 */
		if (delta < 0 || (delta > 0 && task_running(rq, p)))
			resched_curr(rq);
	}
	if (running)
		set_curr_task(rq, p);
out_unlock:
	task_rq_unlock(rq, p, &rf);
}
EXPORT_SYMBOL(set_user_nice);

/*
 * can_nice - check if a task can reduce its nice value
 * @p: task
 * @nice: nice value
 */
int can_nice(const struct task_struct *p, const int nice)
{
	/* convert nice value [19,-20] to rlimit style value [1,40] */
	int nice_rlim = nice_to_rlimit(nice);

	return (nice_rlim <= task_rlimit(p, RLIMIT_NICE) ||
		capable(CAP_SYS_NICE));
}

#ifdef __ARCH_WANT_SYS_NICE

/*
 * sys_nice - change the priority of the current process.
 * @increment: priority increment
 *
 * sys_setpriority is a more generic, but much slower function that
 * does similar things.
 */
SYSCALL_DEFINE1(nice, int, increment)
{
	long nice, retval;

	/*
	 * Setpriority might change our priority at the same moment.
	 * We don't have to worry. Conceptually one call occurs first
	 * and we have a single winner.
	 */
	increment = clamp(increment, -NICE_WIDTH, NICE_WIDTH);
	nice = task_nice(current) + increment;

	nice = clamp_val(nice, MIN_NICE, MAX_NICE);
	if (increment < 0 && !can_nice(current, nice))
		return -EPERM;

	retval = security_task_setnice(current, nice);
	if (retval)
		return retval;

	set_user_nice(current, nice);
	return 0;
}

#endif

/**
 * task_prio - return the priority value of a given task.
 * @p: the task in question.
 *
 * Return: The priority value as seen by users in /proc.
 * RT tasks are offset by -200. Normal tasks are centered
 * around 0, value goes from -16 to +15.
 */
int task_prio(const struct task_struct *p)
{
	return p->prio - MAX_RT_PRIO;
}

/**
 * idle_cpu - is a given cpu idle currently?
 * @cpu: the processor in question.
 *
 * Return: 1 if the CPU is currently idle. 0 otherwise.
 */
int idle_cpu(int cpu)
{
	struct rq *rq = cpu_rq(cpu);

	if (rq->curr != rq->idle)
		return 0;

	if (rq->nr_running)
		return 0;

#ifdef CONFIG_SMP
	if (!llist_empty(&rq->wake_list))
		return 0;
#endif

	return 1;
}

/**
 * idle_task - return the idle task for a given cpu.
 * @cpu: the processor in question.
 *
 * Return: The idle task for the cpu @cpu.
 */
struct task_struct *idle_task(int cpu)
{
	return cpu_rq(cpu)->idle;
}

/**
 * find_process_by_pid - find a process with a matching PID value.
 * @pid: the pid in question.
 *
 * The task of @pid, if found. %NULL otherwise.
 */
static struct task_struct *find_process_by_pid(pid_t pid)
{
	return pid ? find_task_by_vpid(pid) : current;
}

/*
 * This function initializes the sched_dl_entity of a newly becoming
 * SCHED_DEADLINE task.
 *
 * Only the static values are considered here, the actual runtime and the
 * absolute deadline will be properly calculated when the task is enqueued
 * for the first time with its new policy.
 */
static void
__setparam_dl(struct task_struct *p, const struct sched_attr *attr)
{
	struct sched_dl_entity *dl_se = &p->dl;

	dl_se->dl_runtime = attr->sched_runtime;
	dl_se->dl_deadline = attr->sched_deadline;
	dl_se->dl_period = attr->sched_period ?: dl_se->dl_deadline;
	dl_se->flags = attr->sched_flags;
	dl_se->dl_bw = to_ratio(dl_se->dl_period, dl_se->dl_runtime);

	/*
	 * Changing the parameters of a task is 'tricky' and we're not doing
	 * the correct thing -- also see task_dead_dl() and switched_from_dl().
	 *
	 * What we SHOULD do is delay the bandwidth release until the 0-lag
	 * point. This would include retaining the task_struct until that time
	 * and change dl_overflow() to not immediately decrement the current
	 * amount.
	 *
	 * Instead we retain the current runtime/deadline and let the new
	 * parameters take effect after the current reservation period lapses.
	 * This is safe (albeit pessimistic) because the 0-lag point is always
	 * before the current scheduling deadline.
	 *
	 * We can still have temporary overloads because we do not delay the
	 * change in bandwidth until that time; so admission control is
	 * not on the safe side. It does however guarantee tasks will never
	 * consume more than promised.
	 */
}

/*
 * sched_setparam() passes in -1 for its policy, to let the functions
 * it calls know not to change it.
 */
#define SETPARAM_POLICY	-1

static void __setscheduler_params(struct task_struct *p,
		const struct sched_attr *attr)
{
	int policy = attr->sched_policy;

	if (policy == SETPARAM_POLICY)
		policy = p->policy;

	p->policy = policy;

	if (dl_policy(policy))
		__setparam_dl(p, attr);
	else if (fair_policy(policy))
		p->static_prio = NICE_TO_PRIO(attr->sched_nice);

	/*
	 * __sched_setscheduler() ensures attr->sched_priority == 0 when
	 * !rt_policy. Always setting this ensures that things like
	 * getparam()/getattr() don't report silly values for !rt tasks.
	 */
	p->rt_priority = attr->sched_priority;
	p->normal_prio = normal_prio(p);
	set_load_weight(p);
}

/* Actually do priority change: must hold pi & rq lock. */
static void __setscheduler(struct rq *rq, struct task_struct *p,
			   const struct sched_attr *attr, bool keep_boost)
{
	__setscheduler_params(p, attr);

	/*
	 * Keep a potential priority boosting if called from
	 * sched_setscheduler().
	 */
	if (keep_boost)
		p->prio = rt_mutex_get_effective_prio(p, normal_prio(p));
	else
		p->prio = normal_prio(p);

	if (dl_prio(p->prio))
		p->sched_class = &dl_sched_class;
	else if (rt_prio(p->prio))
		p->sched_class = &rt_sched_class;
	else
		p->sched_class = &fair_sched_class;
}

static void
__getparam_dl(struct task_struct *p, struct sched_attr *attr)
{
	struct sched_dl_entity *dl_se = &p->dl;

	attr->sched_priority = p->rt_priority;
	attr->sched_runtime = dl_se->dl_runtime;
	attr->sched_deadline = dl_se->dl_deadline;
	attr->sched_period = dl_se->dl_period;
	attr->sched_flags = dl_se->flags;
}

/*
 * This function validates the new parameters of a -deadline task.
 * We ask for the deadline not being zero, and greater or equal
 * than the runtime, as well as the period of being zero or
 * greater than deadline. Furthermore, we have to be sure that
 * user parameters are above the internal resolution of 1us (we
 * check sched_runtime only since it is always the smaller one) and
 * below 2^63 ns (we have to check both sched_deadline and
 * sched_period, as the latter can be zero).
 */
static bool
__checkparam_dl(const struct sched_attr *attr)
{
	/* deadline != 0 */
	if (attr->sched_deadline == 0)
		return false;

	/*
	 * Since we truncate DL_SCALE bits, make sure we're at least
	 * that big.
	 */
	if (attr->sched_runtime < (1ULL << DL_SCALE))
		return false;

	/*
	 * Since we use the MSB for wrap-around and sign issues, make
	 * sure it's not set (mind that period can be equal to zero).
	 */
	if (attr->sched_deadline & (1ULL << 63) ||
	    attr->sched_period & (1ULL << 63))
		return false;

	/* runtime <= deadline <= period (if period != 0) */
	if ((attr->sched_period != 0 &&
	     attr->sched_period < attr->sched_deadline) ||
	    attr->sched_deadline < attr->sched_runtime)
		return false;

	return true;
}

/*
 * check the target process has a UID that matches the current process's
 */
static bool check_same_owner(struct task_struct *p)
{
	const struct cred *cred = current_cred(), *pcred;
	bool match;

	rcu_read_lock();
	pcred = __task_cred(p);
	match = (uid_eq(cred->euid, pcred->euid) ||
		 uid_eq(cred->euid, pcred->uid));
	rcu_read_unlock();
	return match;
}

static bool dl_param_changed(struct task_struct *p,
		const struct sched_attr *attr)
{
	struct sched_dl_entity *dl_se = &p->dl;

	if (dl_se->dl_runtime != attr->sched_runtime ||
		dl_se->dl_deadline != attr->sched_deadline ||
		dl_se->dl_period != attr->sched_period ||
		dl_se->flags != attr->sched_flags)
		return true;

	return false;
}

static int __sched_setscheduler(struct task_struct *p,
				const struct sched_attr *attr,
				bool user, bool pi)
{
	int newprio = dl_policy(attr->sched_policy) ? MAX_DL_PRIO - 1 :
		      MAX_RT_PRIO - 1 - attr->sched_priority;
	int retval, oldprio, oldpolicy = -1, queued, running;
	int new_effective_prio, policy = attr->sched_policy;
	const struct sched_class *prev_class;
	struct rq_flags rf;
	int reset_on_fork;
	int queue_flags = DEQUEUE_SAVE | DEQUEUE_MOVE;
	struct rq *rq;

	/* may grab non-irq protected spin_locks */
	BUG_ON(in_interrupt());
recheck:
	/* double check policy once rq lock held */
	if (policy < 0) {
		reset_on_fork = p->sched_reset_on_fork;
		policy = oldpolicy = p->policy;
	} else {
		reset_on_fork = !!(attr->sched_flags & SCHED_FLAG_RESET_ON_FORK);

		if (!valid_policy(policy))
			return -EINVAL;
	}

	if (attr->sched_flags & ~(SCHED_FLAG_RESET_ON_FORK))
		return -EINVAL;

	/*
	 * Valid priorities for SCHED_FIFO and SCHED_RR are
	 * 1..MAX_USER_RT_PRIO-1, valid priority for SCHED_NORMAL,
	 * SCHED_BATCH and SCHED_IDLE is 0.
	 */
	if ((p->mm && attr->sched_priority > MAX_USER_RT_PRIO-1) ||
	    (!p->mm && attr->sched_priority > MAX_RT_PRIO-1))
		return -EINVAL;
	if ((dl_policy(policy) && !__checkparam_dl(attr)) ||
	    (rt_policy(policy) != (attr->sched_priority != 0)))
		return -EINVAL;

	/*
	 * Allow unprivileged RT tasks to decrease priority:
	 */
	if (user && !capable(CAP_SYS_NICE)) {
		if (fair_policy(policy)) {
			if (attr->sched_nice < task_nice(p) &&
			    !can_nice(p, attr->sched_nice))
				return -EPERM;
		}

		if (rt_policy(policy)) {
			unsigned long rlim_rtprio =
					task_rlimit(p, RLIMIT_RTPRIO);

			/* can't set/change the rt policy */
			if (policy != p->policy && !rlim_rtprio)
				return -EPERM;

			/* can't increase priority */
			if (attr->sched_priority > p->rt_priority &&
			    attr->sched_priority > rlim_rtprio)
				return -EPERM;
		}

		 /*
		  * Can't set/change SCHED_DEADLINE policy at all for now
		  * (safest behavior); in the future we would like to allow
		  * unprivileged DL tasks to increase their relative deadline
		  * or reduce their runtime (both ways reducing utilization)
		  */
		if (dl_policy(policy))
			return -EPERM;

		/*
		 * Treat SCHED_IDLE as nice 20. Only allow a switch to
		 * SCHED_NORMAL if the RLIMIT_NICE would normally permit it.
		 */
		if (idle_policy(p->policy) && !idle_policy(policy)) {
			if (!can_nice(p, task_nice(p)))
				return -EPERM;
		}

		/* can't change other user's priorities */
		if (!check_same_owner(p))
			return -EPERM;

		/* Normal users shall not reset the sched_reset_on_fork flag */
		if (p->sched_reset_on_fork && !reset_on_fork)
			return -EPERM;
	}

	if (user) {
		retval = security_task_setscheduler(p);
		if (retval)
			return retval;
	}

	/*
	 * make sure no PI-waiters arrive (or leave) while we are
	 * changing the priority of the task:
	 *
	 * To be able to change p->policy safely, the appropriate
	 * runqueue lock must be held.
	 */
	rq = task_rq_lock(p, &rf);

	/*
	 * Changing the policy of the stop threads its a very bad idea
	 */
	if (p == rq->stop) {
		task_rq_unlock(rq, p, &rf);
		return -EINVAL;
	}

	/*
	 * If not changing anything there's no need to proceed further,
	 * but store a possible modification of reset_on_fork.
	 */
	if (unlikely(policy == p->policy)) {
		if (fair_policy(policy) && attr->sched_nice != task_nice(p))
			goto change;
		if (rt_policy(policy) && attr->sched_priority != p->rt_priority)
			goto change;
		if (dl_policy(policy) && dl_param_changed(p, attr))
			goto change;

		p->sched_reset_on_fork = reset_on_fork;
		task_rq_unlock(rq, p, &rf);
		return 0;
	}
change:

	if (user) {
#ifdef CONFIG_RT_GROUP_SCHED
		/*
		 * Do not allow realtime tasks into groups that have no runtime
		 * assigned.
		 */
		if (rt_bandwidth_enabled() && rt_policy(policy) &&
				task_group(p)->rt_bandwidth.rt_runtime == 0 &&
				!task_group_is_autogroup(task_group(p))) {
			task_rq_unlock(rq, p, &rf);
			return -EPERM;
		}
#endif
#ifdef CONFIG_SMP
		if (dl_bandwidth_enabled() && dl_policy(policy)) {
			cpumask_t *span = rq->rd->span;

			/*
			 * Don't allow tasks with an affinity mask smaller than
			 * the entire root_domain to become SCHED_DEADLINE. We
			 * will also fail if there's no bandwidth available.
			 */
			if (!cpumask_subset(span, &p->cpus_allowed) ||
			    rq->rd->dl_bw.bw == 0) {
				task_rq_unlock(rq, p, &rf);
				return -EPERM;
			}
		}
#endif
	}

	/* recheck policy now with rq lock held */
	if (unlikely(oldpolicy != -1 && oldpolicy != p->policy)) {
		policy = oldpolicy = -1;
		task_rq_unlock(rq, p, &rf);
		goto recheck;
	}

	/*
	 * If setscheduling to SCHED_DEADLINE (or changing the parameters
	 * of a SCHED_DEADLINE task) we need to check if enough bandwidth
	 * is available.
	 */
	if ((dl_policy(policy) || dl_task(p)) && dl_overflow(p, policy, attr)) {
		task_rq_unlock(rq, p, &rf);
		return -EBUSY;
	}

	p->sched_reset_on_fork = reset_on_fork;
	oldprio = p->prio;

	if (pi) {
		/*
		 * Take priority boosted tasks into account. If the new
		 * effective priority is unchanged, we just store the new
		 * normal parameters and do not touch the scheduler class and
		 * the runqueue. This will be done when the task deboost
		 * itself.
		 */
		new_effective_prio = rt_mutex_get_effective_prio(p, newprio);
		if (new_effective_prio == oldprio)
			queue_flags &= ~DEQUEUE_MOVE;
	}

	queued = task_on_rq_queued(p);
	running = task_current(rq, p);
	if (queued)
		dequeue_task(rq, p, queue_flags);
	if (running)
		put_prev_task(rq, p);

	prev_class = p->sched_class;
	__setscheduler(rq, p, attr, pi);

	if (queued) {
		/*
		 * We enqueue to tail when the priority of a task is
		 * increased (user space view).
		 */
		if (oldprio < p->prio)
			queue_flags |= ENQUEUE_HEAD;

		enqueue_task(rq, p, queue_flags);
	}
	if (running)
		set_curr_task(rq, p);

	check_class_changed(rq, p, prev_class, oldprio);
	preempt_disable(); /* avoid rq from going away on us */
	task_rq_unlock(rq, p, &rf);

	if (pi)
		rt_mutex_adjust_pi(p);

	/*
	 * Run balance callbacks after we've adjusted the PI chain.
	 */
	balance_callback(rq);
	preempt_enable();

	return 0;
}

static int _sched_setscheduler(struct task_struct *p, int policy,
			       const struct sched_param *param, bool check)
{
	struct sched_attr attr = {
		.sched_policy   = policy,
		.sched_priority = param->sched_priority,
		.sched_nice	= PRIO_TO_NICE(p->static_prio),
	};

	/* Fixup the legacy SCHED_RESET_ON_FORK hack. */
	if ((policy != SETPARAM_POLICY) && (policy & SCHED_RESET_ON_FORK)) {
		attr.sched_flags |= SCHED_FLAG_RESET_ON_FORK;
		policy &= ~SCHED_RESET_ON_FORK;
		attr.sched_policy = policy;
	}

	return __sched_setscheduler(p, &attr, check, true);
}
/**
 * sched_setscheduler - change the scheduling policy and/or RT priority of a thread.
 * @p: the task in question.
 * @policy: new policy.
 * @param: structure containing the new RT priority.
 *
 * Return: 0 on success. An error code otherwise.
 *
 * NOTE that the task may be already dead.
 */
int sched_setscheduler(struct task_struct *p, int policy,
		       const struct sched_param *param)
{
	return _sched_setscheduler(p, policy, param, true);
}
EXPORT_SYMBOL_GPL(sched_setscheduler);

int sched_setattr(struct task_struct *p, const struct sched_attr *attr)
{
	return __sched_setscheduler(p, attr, true, true);
}
EXPORT_SYMBOL_GPL(sched_setattr);

/**
 * sched_setscheduler_nocheck - change the scheduling policy and/or RT priority of a thread from kernelspace.
 * @p: the task in question.
 * @policy: new policy.
 * @param: structure containing the new RT priority.
 *
 * Just like sched_setscheduler, only don't bother checking if the
 * current context has permission.  For example, this is needed in
 * stop_machine(): we create temporary high priority worker threads,
 * but our caller might not have that capability.
 *
 * Return: 0 on success. An error code otherwise.
 */
int sched_setscheduler_nocheck(struct task_struct *p, int policy,
			       const struct sched_param *param)
{
	return _sched_setscheduler(p, policy, param, false);
}
EXPORT_SYMBOL_GPL(sched_setscheduler_nocheck);

static int
do_sched_setscheduler(pid_t pid, int policy, struct sched_param __user *param)
{
	struct sched_param lparam;
	struct task_struct *p;
	int retval;

	if (!param || pid < 0)
		return -EINVAL;
	if (copy_from_user(&lparam, param, sizeof(struct sched_param)))
		return -EFAULT;

	rcu_read_lock();
	retval = -ESRCH;
	p = find_process_by_pid(pid);
	if (p != NULL)
		retval = sched_setscheduler(p, policy, &lparam);
	rcu_read_unlock();

	return retval;
}

/*
 * Mimics kernel/events/core.c perf_copy_attr().
 */
static int sched_copy_attr(struct sched_attr __user *uattr,
			   struct sched_attr *attr)
{
	u32 size;
	int ret;

	if (!access_ok(VERIFY_WRITE, uattr, SCHED_ATTR_SIZE_VER0))
		return -EFAULT;

	/*
	 * zero the full structure, so that a short copy will be nice.
	 */
	memset(attr, 0, sizeof(*attr));

	ret = get_user(size, &uattr->size);
	if (ret)
		return ret;

	if (size > PAGE_SIZE)	/* silly large */
		goto err_size;

	if (!size)		/* abi compat */
		size = SCHED_ATTR_SIZE_VER0;

	if (size < SCHED_ATTR_SIZE_VER0)
		goto err_size;

	/*
	 * If we're handed a bigger struct than we know of,
	 * ensure all the unknown bits are 0 - i.e. new
	 * user-space does not rely on any kernel feature
	 * extensions we dont know about yet.
	 */
	if (size > sizeof(*attr)) {
		unsigned char __user *addr;
		unsigned char __user *end;
		unsigned char val;

		addr = (void __user *)uattr + sizeof(*attr);
		end  = (void __user *)uattr + size;

		for (; addr < end; addr++) {
			ret = get_user(val, addr);
			if (ret)
				return ret;
			if (val)
				goto err_size;
		}
		size = sizeof(*attr);
	}

	ret = copy_from_user(attr, uattr, size);
	if (ret)
		return -EFAULT;

	/*
	 * XXX: do we want to be lenient like existing syscalls; or do we want
	 * to be strict and return an error on out-of-bounds values?
	 */
	attr->sched_nice = clamp(attr->sched_nice, MIN_NICE, MAX_NICE);

	return 0;

err_size:
	put_user(sizeof(*attr), &uattr->size);
	return -E2BIG;
}

/**
 * sys_sched_setscheduler - set/change the scheduler policy and RT priority
 * @pid: the pid in question.
 * @policy: new policy.
 * @param: structure containing the new RT priority.
 *
 * Return: 0 on success. An error code otherwise.
 */
SYSCALL_DEFINE3(sched_setscheduler, pid_t, pid, int, policy,
		struct sched_param __user *, param)
{
	/* negative values for policy are not valid */
	if (policy < 0)
		return -EINVAL;

	return do_sched_setscheduler(pid, policy, param);
}

/**
 * sys_sched_setparam - set/change the RT priority of a thread
 * @pid: the pid in question.
 * @param: structure containing the new RT priority.
 *
 * Return: 0 on success. An error code otherwise.
 */
SYSCALL_DEFINE2(sched_setparam, pid_t, pid, struct sched_param __user *, param)
{
	return do_sched_setscheduler(pid, SETPARAM_POLICY, param);
}

/**
 * sys_sched_setattr - same as above, but with extended sched_attr
 * @pid: the pid in question.
 * @uattr: structure containing the extended parameters.
 * @flags: for future extension.
 */
SYSCALL_DEFINE3(sched_setattr, pid_t, pid, struct sched_attr __user *, uattr,
			       unsigned int, flags)
{
	struct sched_attr attr;
	struct task_struct *p;
	int retval;

	if (!uattr || pid < 0 || flags)
		return -EINVAL;

	retval = sched_copy_attr(uattr, &attr);
	if (retval)
		return retval;

	if ((int)attr.sched_policy < 0)
		return -EINVAL;

	rcu_read_lock();
	retval = -ESRCH;
	p = find_process_by_pid(pid);
	if (p != NULL)
		retval = sched_setattr(p, &attr);
	rcu_read_unlock();

	return retval;
}

/**
 * sys_sched_getscheduler - get the policy (scheduling class) of a thread
 * @pid: the pid in question.
 *
 * Return: On success, the policy of the thread. Otherwise, a negative error
 * code.
 */
SYSCALL_DEFINE1(sched_getscheduler, pid_t, pid)
{
	struct task_struct *p;
	int retval;

	if (pid < 0)
		return -EINVAL;

	retval = -ESRCH;
	rcu_read_lock();
	p = find_process_by_pid(pid);
	if (p) {
		retval = security_task_getscheduler(p);
		if (!retval)
			retval = p->policy
				| (p->sched_reset_on_fork ? SCHED_RESET_ON_FORK : 0);
	}
	rcu_read_unlock();
	return retval;
}

/**
 * sys_sched_getparam - get the RT priority of a thread
 * @pid: the pid in question.
 * @param: structure containing the RT priority.
 *
 * Return: On success, 0 and the RT priority is in @param. Otherwise, an error
 * code.
 */
SYSCALL_DEFINE2(sched_getparam, pid_t, pid, struct sched_param __user *, param)
{
	struct sched_param lp = { .sched_priority = 0 };
	struct task_struct *p;
	int retval;

	if (!param || pid < 0)
		return -EINVAL;

	rcu_read_lock();
	p = find_process_by_pid(pid);
	retval = -ESRCH;
	if (!p)
		goto out_unlock;

	retval = security_task_getscheduler(p);
	if (retval)
		goto out_unlock;

	if (task_has_rt_policy(p))
		lp.sched_priority = p->rt_priority;
	rcu_read_unlock();

	/*
	 * This one might sleep, we cannot do it with a spinlock held ...
	 */
	retval = copy_to_user(param, &lp, sizeof(*param)) ? -EFAULT : 0;

	return retval;

out_unlock:
	rcu_read_unlock();
	return retval;
}

static int sched_read_attr(struct sched_attr __user *uattr,
			   struct sched_attr *attr,
			   unsigned int usize)
{
	int ret;

	if (!access_ok(VERIFY_WRITE, uattr, usize))
		return -EFAULT;

	/*
	 * If we're handed a smaller struct than we know of,
	 * ensure all the unknown bits are 0 - i.e. old
	 * user-space does not get uncomplete information.
	 */
	if (usize < sizeof(*attr)) {
		unsigned char *addr;
		unsigned char *end;

		addr = (void *)attr + usize;
		end  = (void *)attr + sizeof(*attr);

		for (; addr < end; addr++) {
			if (*addr)
				return -EFBIG;
		}

		attr->size = usize;
	}

	ret = copy_to_user(uattr, attr, attr->size);
	if (ret)
		return -EFAULT;

	return 0;
}

/**
 * sys_sched_getattr - similar to sched_getparam, but with sched_attr
 * @pid: the pid in question.
 * @uattr: structure containing the extended parameters.
 * @size: sizeof(attr) for fwd/bwd comp.
 * @flags: for future extension.
 */
SYSCALL_DEFINE4(sched_getattr, pid_t, pid, struct sched_attr __user *, uattr,
		unsigned int, size, unsigned int, flags)
{
	struct sched_attr attr = {
		.size = sizeof(struct sched_attr),
	};
	struct task_struct *p;
	int retval;

	if (!uattr || pid < 0 || size > PAGE_SIZE ||
	    size < SCHED_ATTR_SIZE_VER0 || flags)
		return -EINVAL;

	rcu_read_lock();
	p = find_process_by_pid(pid);
	retval = -ESRCH;
	if (!p)
		goto out_unlock;

	retval = security_task_getscheduler(p);
	if (retval)
		goto out_unlock;

	attr.sched_policy = p->policy;
	if (p->sched_reset_on_fork)
		attr.sched_flags |= SCHED_FLAG_RESET_ON_FORK;
	if (task_has_dl_policy(p))
		__getparam_dl(p, &attr);
	else if (task_has_rt_policy(p))
		attr.sched_priority = p->rt_priority;
	else
		attr.sched_nice = task_nice(p);

	rcu_read_unlock();

	retval = sched_read_attr(uattr, &attr, size);
	return retval;

out_unlock:
	rcu_read_unlock();
	return retval;
}

long sched_setaffinity(pid_t pid, const struct cpumask *in_mask)
{
	cpumask_var_t cpus_allowed, new_mask;
	struct task_struct *p;
	int retval;

	rcu_read_lock();

	p = find_process_by_pid(pid);
	if (!p) {
		rcu_read_unlock();
		return -ESRCH;
	}

	/* Prevent p going away */
	get_task_struct(p);
	rcu_read_unlock();

	if (p->flags & PF_NO_SETAFFINITY) {
		retval = -EINVAL;
		goto out_put_task;
	}
	if (!alloc_cpumask_var(&cpus_allowed, GFP_KERNEL)) {
		retval = -ENOMEM;
		goto out_put_task;
	}
	if (!alloc_cpumask_var(&new_mask, GFP_KERNEL)) {
		retval = -ENOMEM;
		goto out_free_cpus_allowed;
	}
	retval = -EPERM;
	if (!check_same_owner(p)) {
		rcu_read_lock();
		if (!ns_capable(__task_cred(p)->user_ns, CAP_SYS_NICE)) {
			rcu_read_unlock();
			goto out_free_new_mask;
		}
		rcu_read_unlock();
	}

	retval = security_task_setscheduler(p);
	if (retval)
		goto out_free_new_mask;


	cpuset_cpus_allowed(p, cpus_allowed);
	cpumask_and(new_mask, in_mask, cpus_allowed);

	/*
	 * Since bandwidth control happens on root_domain basis,
	 * if admission test is enabled, we only admit -deadline
	 * tasks allowed to run on all the CPUs in the task's
	 * root_domain.
	 */
#ifdef CONFIG_SMP
	if (task_has_dl_policy(p) && dl_bandwidth_enabled()) {
		rcu_read_lock();
		if (!cpumask_subset(task_rq(p)->rd->span, new_mask)) {
			retval = -EBUSY;
			rcu_read_unlock();
			goto out_free_new_mask;
		}
		rcu_read_unlock();
	}
#endif
again:
	retval = __set_cpus_allowed_ptr(p, new_mask, true);

	if (!retval) {
		cpuset_cpus_allowed(p, cpus_allowed);
		if (!cpumask_subset(new_mask, cpus_allowed)) {
			/*
			 * We must have raced with a concurrent cpuset
			 * update. Just reset the cpus_allowed to the
			 * cpuset's cpus_allowed
			 */
			cpumask_copy(new_mask, cpus_allowed);
			goto again;
		}
	}
out_free_new_mask:
	free_cpumask_var(new_mask);
out_free_cpus_allowed:
	free_cpumask_var(cpus_allowed);
out_put_task:
	put_task_struct(p);
	return retval;
}

static int get_user_cpu_mask(unsigned long __user *user_mask_ptr, unsigned len,
			     struct cpumask *new_mask)
{
	if (len < cpumask_size())
		cpumask_clear(new_mask);
	else if (len > cpumask_size())
		len = cpumask_size();

	return copy_from_user(new_mask, user_mask_ptr, len) ? -EFAULT : 0;
}

/**
 * sys_sched_setaffinity - set the cpu affinity of a process
 * @pid: pid of the process
 * @len: length in bytes of the bitmask pointed to by user_mask_ptr
 * @user_mask_ptr: user-space pointer to the new cpu mask
 *
 * Return: 0 on success. An error code otherwise.
 */
SYSCALL_DEFINE3(sched_setaffinity, pid_t, pid, unsigned int, len,
		unsigned long __user *, user_mask_ptr)
{
	cpumask_var_t new_mask;
	int retval;

	if (!alloc_cpumask_var(&new_mask, GFP_KERNEL))
		return -ENOMEM;

	retval = get_user_cpu_mask(user_mask_ptr, len, new_mask);
	if (retval == 0)
		retval = sched_setaffinity(pid, new_mask);
	free_cpumask_var(new_mask);
	return retval;
}

long sched_getaffinity(pid_t pid, struct cpumask *mask)
{
	struct task_struct *p;
	unsigned long flags;
	int retval;

	rcu_read_lock();

	retval = -ESRCH;
	p = find_process_by_pid(pid);
	if (!p)
		goto out_unlock;

	retval = security_task_getscheduler(p);
	if (retval)
		goto out_unlock;

	raw_spin_lock_irqsave(&p->pi_lock, flags);
	cpumask_and(mask, &p->cpus_allowed, cpu_active_mask);
	raw_spin_unlock_irqrestore(&p->pi_lock, flags);

out_unlock:
	rcu_read_unlock();

	return retval;
}

/**
 * sys_sched_getaffinity - get the cpu affinity of a process
 * @pid: pid of the process
 * @len: length in bytes of the bitmask pointed to by user_mask_ptr
 * @user_mask_ptr: user-space pointer to hold the current cpu mask
 *
 * Return: size of CPU mask copied to user_mask_ptr on success. An
 * error code otherwise.
 */
SYSCALL_DEFINE3(sched_getaffinity, pid_t, pid, unsigned int, len,
		unsigned long __user *, user_mask_ptr)
{
	int ret;
	cpumask_var_t mask;

	if ((len * BITS_PER_BYTE) < nr_cpu_ids)
		return -EINVAL;
	if (len & (sizeof(unsigned long)-1))
		return -EINVAL;

	if (!alloc_cpumask_var(&mask, GFP_KERNEL))
		return -ENOMEM;

	ret = sched_getaffinity(pid, mask);
	if (ret == 0) {
		size_t retlen = min_t(size_t, len, cpumask_size());

		if (copy_to_user(user_mask_ptr, mask, retlen))
			ret = -EFAULT;
		else
			ret = retlen;
	}
	free_cpumask_var(mask);

	return ret;
}

/**
 * sys_sched_yield - yield the current processor to other threads.
 *
 * This function yields the current CPU to other tasks. If there are no
 * other threads running on this CPU then this function will return.
 *
 * Return: 0.
 */
SYSCALL_DEFINE0(sched_yield)
{
	struct rq *rq = this_rq_lock();

	schedstat_inc(rq->yld_count);
	current->sched_class->yield_task(rq);

	/*
	 * Since we are going to call schedule() anyway, there's
	 * no need to preempt or enable interrupts:
	 */
	__release(rq->lock);
	spin_release(&rq->lock.dep_map, 1, _THIS_IP_);
	do_raw_spin_unlock(&rq->lock);
	sched_preempt_enable_no_resched();

	schedule();

	return 0;
}

#ifndef CONFIG_PREEMPT
int __sched _cond_resched(void)
{
	if (should_resched(0)) {
		preempt_schedule_common();
		return 1;
	}
	return 0;
}
EXPORT_SYMBOL(_cond_resched);
#endif

/*
 * __cond_resched_lock() - if a reschedule is pending, drop the given lock,
 * call schedule, and on return reacquire the lock.
 *
 * This works OK both with and without CONFIG_PREEMPT. We do strange low-level
 * operations here to prevent schedule() from being called twice (once via
 * spin_unlock(), once by hand).
 */
int __cond_resched_lock(spinlock_t *lock)
{
	int resched = should_resched(PREEMPT_LOCK_OFFSET);
	int ret = 0;

	lockdep_assert_held(lock);

	if (spin_needbreak(lock) || resched) {
		spin_unlock(lock);
		if (resched)
			preempt_schedule_common();
		else
			cpu_relax();
		ret = 1;
		spin_lock(lock);
	}
	return ret;
}
EXPORT_SYMBOL(__cond_resched_lock);

int __sched __cond_resched_softirq(void)
{
	BUG_ON(!in_softirq());

	if (should_resched(SOFTIRQ_DISABLE_OFFSET)) {
		local_bh_enable();
		preempt_schedule_common();
		local_bh_disable();
		return 1;
	}
	return 0;
}
EXPORT_SYMBOL(__cond_resched_softirq);

/**
 * yield - yield the current processor to other threads.
 *
 * Do not ever use this function, there's a 99% chance you're doing it wrong.
 *
 * The scheduler is at all times free to pick the calling task as the most
 * eligible task to run, if removing the yield() call from your code breaks
 * it, its already broken.
 *
 * Typical broken usage is:
 *
 * while (!event)
 * 	yield();
 *
 * where one assumes that yield() will let 'the other' process run that will
 * make event true. If the current task is a SCHED_FIFO task that will never
 * happen. Never use yield() as a progress guarantee!!
 *
 * If you want to use yield() to wait for something, use wait_event().
 * If you want to use yield() to be 'nice' for others, use cond_resched().
 * If you still want to use yield(), do not!
 */
void __sched yield(void)
{
	set_current_state(TASK_RUNNING);
	sys_sched_yield();
}
EXPORT_SYMBOL(yield);

/**
 * yield_to - yield the current processor to another thread in
 * your thread group, or accelerate that thread toward the
 * processor it's on.
 * @p: target task
 * @preempt: whether task preemption is allowed or not
 *
 * It's the caller's job to ensure that the target task struct
 * can't go away on us before we can do any checks.
 *
 * Return:
 *	true (>0) if we indeed boosted the target task.
 *	false (0) if we failed to boost the target.
 *	-ESRCH if there's no task to yield to.
 */
int __sched yield_to(struct task_struct *p, bool preempt)
{
	struct task_struct *curr = current;
	struct rq *rq, *p_rq;
	unsigned long flags;
	int yielded = 0;

	local_irq_save(flags);
	rq = this_rq();

again:
	p_rq = task_rq(p);
	/*
	 * If we're the only runnable task on the rq and target rq also
	 * has only one task, there's absolutely no point in yielding.
	 */
	if (rq->nr_running == 1 && p_rq->nr_running == 1) {
		yielded = -ESRCH;
		goto out_irq;
	}

	double_rq_lock(rq, p_rq);
	if (task_rq(p) != p_rq) {
		double_rq_unlock(rq, p_rq);
		goto again;
	}

	if (!curr->sched_class->yield_to_task)
		goto out_unlock;

	if (curr->sched_class != p->sched_class)
		goto out_unlock;

	if (task_running(p_rq, p) || p->state)
		goto out_unlock;

	yielded = curr->sched_class->yield_to_task(rq, p, preempt);
	if (yielded) {
		schedstat_inc(rq->yld_count);
		/*
		 * Make p's CPU reschedule; pick_next_entity takes care of
		 * fairness.
		 */
		if (preempt && rq != p_rq)
			resched_curr(p_rq);
	}

out_unlock:
	double_rq_unlock(rq, p_rq);
out_irq:
	local_irq_restore(flags);

	if (yielded > 0)
		schedule();

	return yielded;
}
EXPORT_SYMBOL_GPL(yield_to);

/*
 * This task is about to go to sleep on IO. Increment rq->nr_iowait so
 * that process accounting knows that this is a task in IO wait state.
 */
long __sched io_schedule_timeout(long timeout)
{
	int old_iowait = current->in_iowait;
	struct rq *rq;
	long ret;

	current->in_iowait = 1;
	blk_schedule_flush_plug(current);

	delayacct_blkio_start();
	rq = raw_rq();
	atomic_inc(&rq->nr_iowait);
	ret = schedule_timeout(timeout);
	current->in_iowait = old_iowait;
	atomic_dec(&rq->nr_iowait);
	delayacct_blkio_end();

	return ret;
}
EXPORT_SYMBOL(io_schedule_timeout);

/**
 * sys_sched_get_priority_max - return maximum RT priority.
 * @policy: scheduling class.
 *
 * Return: On success, this syscall returns the maximum
 * rt_priority that can be used by a given scheduling class.
 * On failure, a negative error code is returned.
 */
SYSCALL_DEFINE1(sched_get_priority_max, int, policy)
{
	int ret = -EINVAL;

	switch (policy) {
	case SCHED_FIFO:
	case SCHED_RR:
		ret = MAX_USER_RT_PRIO-1;
		break;
	case SCHED_DEADLINE:
	case SCHED_NORMAL:
	case SCHED_BATCH:
	case SCHED_IDLE:
		ret = 0;
		break;
	}
	return ret;
}

/**
 * sys_sched_get_priority_min - return minimum RT priority.
 * @policy: scheduling class.
 *
 * Return: On success, this syscall returns the minimum
 * rt_priority that can be used by a given scheduling class.
 * On failure, a negative error code is returned.
 */
SYSCALL_DEFINE1(sched_get_priority_min, int, policy)
{
	int ret = -EINVAL;

	switch (policy) {
	case SCHED_FIFO:
	case SCHED_RR:
		ret = 1;
		break;
	case SCHED_DEADLINE:
	case SCHED_NORMAL:
	case SCHED_BATCH:
	case SCHED_IDLE:
		ret = 0;
	}
	return ret;
}

/**
 * sys_sched_rr_get_interval - return the default timeslice of a process.
 * @pid: pid of the process.
 * @interval: userspace pointer to the timeslice value.
 *
 * this syscall writes the default timeslice value of a given process
 * into the user-space timespec buffer. A value of '0' means infinity.
 *
 * Return: On success, 0 and the timeslice is in @interval. Otherwise,
 * an error code.
 */
SYSCALL_DEFINE2(sched_rr_get_interval, pid_t, pid,
		struct timespec __user *, interval)
{
	struct task_struct *p;
	unsigned int time_slice;
	struct rq_flags rf;
	struct timespec t;
	struct rq *rq;
	int retval;

	if (pid < 0)
		return -EINVAL;

	retval = -ESRCH;
	rcu_read_lock();
	p = find_process_by_pid(pid);
	if (!p)
		goto out_unlock;

	retval = security_task_getscheduler(p);
	if (retval)
		goto out_unlock;

	rq = task_rq_lock(p, &rf);
	time_slice = 0;
	if (p->sched_class->get_rr_interval)
		time_slice = p->sched_class->get_rr_interval(rq, p);
	task_rq_unlock(rq, p, &rf);

	rcu_read_unlock();
	jiffies_to_timespec(time_slice, &t);
	retval = copy_to_user(interval, &t, sizeof(t)) ? -EFAULT : 0;
	return retval;

out_unlock:
	rcu_read_unlock();
	return retval;
}

static const char stat_nam[] = TASK_STATE_TO_CHAR_STR;

void sched_show_task(struct task_struct *p)
{
	unsigned long free = 0;
	int ppid;
	unsigned long state = p->state;

	if (state)
		state = __ffs(state) + 1;
	printk(KERN_INFO "%-15.15s %c", p->comm,
		state < sizeof(stat_nam) - 1 ? stat_nam[state] : '?');
#if BITS_PER_LONG == 32
	if (state == TASK_RUNNING)
		printk(KERN_CONT " running  ");
	else
		printk(KERN_CONT " %08lx ", thread_saved_pc(p));
#else
	if (state == TASK_RUNNING)
		printk(KERN_CONT "  running task    ");
	else
		printk(KERN_CONT " %016lx ", thread_saved_pc(p));
#endif
#ifdef CONFIG_DEBUG_STACK_USAGE
	free = stack_not_used(p);
#endif
	ppid = 0;
	rcu_read_lock();
	if (pid_alive(p))
		ppid = task_pid_nr(rcu_dereference(p->real_parent));
	rcu_read_unlock();
	printk(KERN_CONT "%5lu %5d %6d 0x%08lx\n", free,
		task_pid_nr(p), ppid,
		(unsigned long)task_thread_info(p)->flags);

	print_worker_info(KERN_INFO, p);
	show_stack(p, NULL);
}

void show_state_filter(unsigned long state_filter)
{
	struct task_struct *g, *p;

#if BITS_PER_LONG == 32
	printk(KERN_INFO
		"  task                PC stack   pid father\n");
#else
	printk(KERN_INFO
		"  task                        PC stack   pid father\n");
#endif
	rcu_read_lock();
	for_each_process_thread(g, p) {
		/*
		 * reset the NMI-timeout, listing all files on a slow
		 * console might take a lot of time:
		 * Also, reset softlockup watchdogs on all CPUs, because
		 * another CPU might be blocked waiting for us to process
		 * an IPI.
		 */
		touch_nmi_watchdog();
		touch_all_softlockup_watchdogs();
		if (!state_filter || (p->state & state_filter))
			sched_show_task(p);
	}

#ifdef CONFIG_SCHED_DEBUG
	if (!state_filter)
		sysrq_sched_debug_show();
#endif
	rcu_read_unlock();
	/*
	 * Only show locks if all tasks are dumped:
	 */
	if (!state_filter)
		debug_show_all_locks();
}

void init_idle_bootup_task(struct task_struct *idle)
{
	idle->sched_class = &idle_sched_class;
}

/**
 * init_idle - set up an idle thread for a given CPU
 * @idle: task in question
 * @cpu: cpu the idle task belongs to
 *
 * NOTE: this function does not set the idle thread's NEED_RESCHED
 * flag, to make booting more robust.
 */
void init_idle(struct task_struct *idle, int cpu)
{
	struct rq *rq = cpu_rq(cpu);
	unsigned long flags;

	raw_spin_lock_irqsave(&idle->pi_lock, flags);
	raw_spin_lock(&rq->lock);

	__sched_fork(0, idle);
	idle->state = TASK_RUNNING;
	idle->se.exec_start = sched_clock();

	kasan_unpoison_task_stack(idle);

#ifdef CONFIG_SMP
	/*
	 * Its possible that init_idle() gets called multiple times on a task,
	 * in that case do_set_cpus_allowed() will not do the right thing.
	 *
	 * And since this is boot we can forgo the serialization.
	 */
	set_cpus_allowed_common(idle, cpumask_of(cpu));
#endif
	/*
	 * We're having a chicken and egg problem, even though we are
	 * holding rq->lock, the cpu isn't yet set to this cpu so the
	 * lockdep check in task_group() will fail.
	 *
	 * Similar case to sched_fork(). / Alternatively we could
	 * use task_rq_lock() here and obtain the other rq->lock.
	 *
	 * Silence PROVE_RCU
	 */
	rcu_read_lock();
	__set_task_cpu(idle, cpu);
	rcu_read_unlock();

	rq->curr = rq->idle = idle;
	idle->on_rq = TASK_ON_RQ_QUEUED;
#ifdef CONFIG_SMP
	idle->on_cpu = 1;
#endif
	raw_spin_unlock(&rq->lock);
	raw_spin_unlock_irqrestore(&idle->pi_lock, flags);

	/* Set the preempt count _outside_ the spinlocks! */
	init_idle_preempt_count(idle, cpu);

	/*
	 * The idle tasks have their own, simple scheduling class:
	 */
	idle->sched_class = &idle_sched_class;
	ftrace_graph_init_idle_task(idle, cpu);
	vtime_init_idle(idle, cpu);
#ifdef CONFIG_SMP
	sprintf(idle->comm, "%s/%d", INIT_TASK_COMM, cpu);
#endif
}

int cpuset_cpumask_can_shrink(const struct cpumask *cur,
			      const struct cpumask *trial)
{
	int ret = 1, trial_cpus;
	struct dl_bw *cur_dl_b;
	unsigned long flags;

	if (!cpumask_weight(cur))
		return ret;

	rcu_read_lock_sched();
	cur_dl_b = dl_bw_of(cpumask_any(cur));
	trial_cpus = cpumask_weight(trial);

	raw_spin_lock_irqsave(&cur_dl_b->lock, flags);
	if (cur_dl_b->bw != -1 &&
	    cur_dl_b->bw * trial_cpus < cur_dl_b->total_bw)
		ret = 0;
	raw_spin_unlock_irqrestore(&cur_dl_b->lock, flags);
	rcu_read_unlock_sched();

	return ret;
}

int task_can_attach(struct task_struct *p,
		    const struct cpumask *cs_cpus_allowed)
{
	int ret = 0;

	/*
	 * Kthreads which disallow setaffinity shouldn't be moved
	 * to a new cpuset; we don't want to change their cpu
	 * affinity and isolating such threads by their set of
	 * allowed nodes is unnecessary.  Thus, cpusets are not
	 * applicable for such threads.  This prevents checking for
	 * success of set_cpus_allowed_ptr() on all attached tasks
	 * before cpus_allowed may be changed.
	 */
	if (p->flags & PF_NO_SETAFFINITY) {
		ret = -EINVAL;
		goto out;
	}

#ifdef CONFIG_SMP
	if (dl_task(p) && !cpumask_intersects(task_rq(p)->rd->span,
					      cs_cpus_allowed)) {
		unsigned int dest_cpu = cpumask_any_and(cpu_active_mask,
							cs_cpus_allowed);
		struct dl_bw *dl_b;
		bool overflow;
		int cpus;
		unsigned long flags;

		rcu_read_lock_sched();
		dl_b = dl_bw_of(dest_cpu);
		raw_spin_lock_irqsave(&dl_b->lock, flags);
		cpus = dl_bw_cpus(dest_cpu);
		overflow = __dl_overflow(dl_b, cpus, 0, p->dl.dl_bw);
		if (overflow)
			ret = -EBUSY;
		else {
			/*
			 * We reserve space for this task in the destination
			 * root_domain, as we can't fail after this point.
			 * We will free resources in the source root_domain
			 * later on (see set_cpus_allowed_dl()).
			 */
			__dl_add(dl_b, p->dl.dl_bw);
		}
		raw_spin_unlock_irqrestore(&dl_b->lock, flags);
		rcu_read_unlock_sched();

	}
#endif
out:
	return ret;
}

#ifdef CONFIG_SMP

static bool sched_smp_initialized __read_mostly;

#ifdef CONFIG_NUMA_BALANCING
/* Migrate current task p to target_cpu */
int migrate_task_to(struct task_struct *p, int target_cpu)
{
	struct migration_arg arg = { p, target_cpu };
	int curr_cpu = task_cpu(p);

	if (curr_cpu == target_cpu)
		return 0;

	if (!cpumask_test_cpu(target_cpu, tsk_cpus_allowed(p)))
		return -EINVAL;

	/* TODO: This is not properly updating schedstats */

	trace_sched_move_numa(p, curr_cpu, target_cpu);
	return stop_one_cpu(curr_cpu, migration_cpu_stop, &arg);
}

/*
 * Requeue a task on a given node and accurately track the number of NUMA
 * tasks on the runqueues
 */
void sched_setnuma(struct task_struct *p, int nid)
{
	bool queued, running;
	struct rq_flags rf;
	struct rq *rq;

	rq = task_rq_lock(p, &rf);
	queued = task_on_rq_queued(p);
	running = task_current(rq, p);

	if (queued)
		dequeue_task(rq, p, DEQUEUE_SAVE);
	if (running)
		put_prev_task(rq, p);

	p->numa_preferred_nid = nid;

	if (queued)
		enqueue_task(rq, p, ENQUEUE_RESTORE);
	if (running)
		set_curr_task(rq, p);
	task_rq_unlock(rq, p, &rf);
}
#endif /* CONFIG_NUMA_BALANCING */

#ifdef CONFIG_HOTPLUG_CPU
/*
 * Ensures that the idle task is using init_mm right before its cpu goes
 * offline.
 */
void idle_task_exit(void)
{
	struct mm_struct *mm = current->active_mm;

	BUG_ON(cpu_online(smp_processor_id()));

	if (mm != &init_mm) {
		switch_mm_irqs_off(mm, &init_mm, current);
		finish_arch_post_lock_switch();
	}
	mmdrop(mm);
}

/*
 * Since this CPU is going 'away' for a while, fold any nr_active delta
 * we might have. Assumes we're called after migrate_tasks() so that the
 * nr_active count is stable. We need to take the teardown thread which
 * is calling this into account, so we hand in adjust = 1 to the load
 * calculation.
 *
 * Also see the comment "Global load-average calculations".
 */
static void calc_load_migrate(struct rq *rq)
{
	long delta = calc_load_fold_active(rq, 1);
	if (delta)
		atomic_long_add(delta, &calc_load_tasks);
}

static void put_prev_task_fake(struct rq *rq, struct task_struct *prev)
{
}

static const struct sched_class fake_sched_class = {
	.put_prev_task = put_prev_task_fake,
};

static struct task_struct fake_task = {
	/*
	 * Avoid pull_{rt,dl}_task()
	 */
	.prio = MAX_PRIO + 1,
	.sched_class = &fake_sched_class,
};

/*
 * Migrate all tasks from the rq, sleeping tasks will be migrated by
 * try_to_wake_up()->select_task_rq().
 *
 * Called with rq->lock held even though we'er in stop_machine() and
 * there's no concurrency possible, we hold the required locks anyway
 * because of lock validation efforts.
 */
static void migrate_tasks(struct rq *dead_rq)
{
	struct rq *rq = dead_rq;
	struct task_struct *next, *stop = rq->stop;
	struct pin_cookie cookie;
	int dest_cpu;

	/*
	 * Fudge the rq selection such that the below task selection loop
	 * doesn't get stuck on the currently eligible stop task.
	 *
	 * We're currently inside stop_machine() and the rq is either stuck
	 * in the stop_machine_cpu_stop() loop, or we're executing this code,
	 * either way we should never end up calling schedule() until we're
	 * done here.
	 */
	rq->stop = NULL;

	/*
	 * put_prev_task() and pick_next_task() sched
	 * class method both need to have an up-to-date
	 * value of rq->clock[_task]
	 */
	update_rq_clock(rq);

	for (;;) {
		/*
		 * There's this thread running, bail when that's the only
		 * remaining thread.
		 */
		if (rq->nr_running == 1)
			break;

		/*
		 * pick_next_task assumes pinned rq->lock.
		 */
		cookie = lockdep_pin_lock(&rq->lock);
		next = pick_next_task(rq, &fake_task, cookie);
		BUG_ON(!next);
		next->sched_class->put_prev_task(rq, next);

		/*
		 * Rules for changing task_struct::cpus_allowed are holding
		 * both pi_lock and rq->lock, such that holding either
		 * stabilizes the mask.
		 *
		 * Drop rq->lock is not quite as disastrous as it usually is
		 * because !cpu_active at this point, which means load-balance
		 * will not interfere. Also, stop-machine.
		 */
		lockdep_unpin_lock(&rq->lock, cookie);
		raw_spin_unlock(&rq->lock);
		raw_spin_lock(&next->pi_lock);
		raw_spin_lock(&rq->lock);

		/*
		 * Since we're inside stop-machine, _nothing_ should have
		 * changed the task, WARN if weird stuff happened, because in
		 * that case the above rq->lock drop is a fail too.
		 */
		if (WARN_ON(task_rq(next) != rq || !task_on_rq_queued(next))) {
			raw_spin_unlock(&next->pi_lock);
			continue;
		}

		/* Find suitable destination for @next, with force if needed. */
		dest_cpu = select_fallback_rq(dead_rq->cpu, next);

		rq = __migrate_task(rq, next, dest_cpu);
		if (rq != dead_rq) {
			raw_spin_unlock(&rq->lock);
			rq = dead_rq;
			raw_spin_lock(&rq->lock);
		}
		raw_spin_unlock(&next->pi_lock);
	}

	rq->stop = stop;
}
#endif /* CONFIG_HOTPLUG_CPU */

static void set_rq_online(struct rq *rq)
{
	if (!rq->online) {
		const struct sched_class *class;

		cpumask_set_cpu(rq->cpu, rq->rd->online);
		rq->online = 1;

		for_each_class(class) {
			if (class->rq_online)
				class->rq_online(rq);
		}
	}
}

static void set_rq_offline(struct rq *rq)
{
	if (rq->online) {
		const struct sched_class *class;

		for_each_class(class) {
			if (class->rq_offline)
				class->rq_offline(rq);
		}

		cpumask_clear_cpu(rq->cpu, rq->rd->online);
		rq->online = 0;
	}
}

static void set_cpu_rq_start_time(unsigned int cpu)
{
	struct rq *rq = cpu_rq(cpu);

	rq->age_stamp = sched_clock_cpu(cpu);
}

static cpumask_var_t sched_domains_tmpmask; /* sched_domains_mutex */

#ifdef CONFIG_SCHED_DEBUG

static __read_mostly int sched_debug_enabled;

static int __init sched_debug_setup(char *str)
{
	sched_debug_enabled = 1;

	return 0;
}
early_param("sched_debug", sched_debug_setup);

static inline bool sched_debug(void)
{
	return sched_debug_enabled;
}

static int sched_domain_debug_one(struct sched_domain *sd, int cpu, int level,
				  struct cpumask *groupmask)
{
	struct sched_group *group = sd->groups;

	cpumask_clear(groupmask);

	printk(KERN_DEBUG "%*s domain %d: ", level, "", level);

	if (!(sd->flags & SD_LOAD_BALANCE)) {
		printk("does not load-balance\n");
		if (sd->parent)
			printk(KERN_ERR "ERROR: !SD_LOAD_BALANCE domain"
					" has parent");
		return -1;
	}

	printk(KERN_CONT "span %*pbl level %s\n",
	       cpumask_pr_args(sched_domain_span(sd)), sd->name);

	if (!cpumask_test_cpu(cpu, sched_domain_span(sd))) {
		printk(KERN_ERR "ERROR: domain->span does not contain "
				"CPU%d\n", cpu);
	}
	if (!cpumask_test_cpu(cpu, sched_group_cpus(group))) {
		printk(KERN_ERR "ERROR: domain->groups does not contain"
				" CPU%d\n", cpu);
	}

	printk(KERN_DEBUG "%*s groups:", level + 1, "");
	do {
		if (!group) {
			printk("\n");
			printk(KERN_ERR "ERROR: group is NULL\n");
			break;
		}

		if (!cpumask_weight(sched_group_cpus(group))) {
			printk(KERN_CONT "\n");
			printk(KERN_ERR "ERROR: empty group\n");
			break;
		}

		if (!(sd->flags & SD_OVERLAP) &&
		    cpumask_intersects(groupmask, sched_group_cpus(group))) {
			printk(KERN_CONT "\n");
			printk(KERN_ERR "ERROR: repeated CPUs\n");
			break;
		}

		cpumask_or(groupmask, groupmask, sched_group_cpus(group));

		printk(KERN_CONT " %*pbl",
		       cpumask_pr_args(sched_group_cpus(group)));
		if (group->sgc->capacity != SCHED_CAPACITY_SCALE) {
			printk(KERN_CONT " (cpu_capacity = %d)",
				group->sgc->capacity);
		}

		group = group->next;
	} while (group != sd->groups);
	printk(KERN_CONT "\n");

	if (!cpumask_equal(sched_domain_span(sd), groupmask))
		printk(KERN_ERR "ERROR: groups don't span domain->span\n");

	if (sd->parent &&
	    !cpumask_subset(groupmask, sched_domain_span(sd->parent)))
		printk(KERN_ERR "ERROR: parent span is not a superset "
			"of domain->span\n");
	return 0;
}

static void sched_domain_debug(struct sched_domain *sd, int cpu)
{
	int level = 0;

	if (!sched_debug_enabled)
		return;

	if (!sd) {
		printk(KERN_DEBUG "CPU%d attaching NULL sched-domain.\n", cpu);
		return;
	}

	printk(KERN_DEBUG "CPU%d attaching sched-domain:\n", cpu);

	for (;;) {
		if (sched_domain_debug_one(sd, cpu, level, sched_domains_tmpmask))
			break;
		level++;
		sd = sd->parent;
		if (!sd)
			break;
	}
}
#else /* !CONFIG_SCHED_DEBUG */

# define sched_debug_enabled 0
# define sched_domain_debug(sd, cpu) do { } while (0)
static inline bool sched_debug(void)
{
	return false;
}
#endif /* CONFIG_SCHED_DEBUG */

static int sd_degenerate(struct sched_domain *sd)
{
	if (cpumask_weight(sched_domain_span(sd)) == 1)
		return 1;

	/* Following flags need at least 2 groups */
	if (sd->flags & (SD_LOAD_BALANCE |
			 SD_BALANCE_NEWIDLE |
			 SD_BALANCE_FORK |
			 SD_BALANCE_EXEC |
			 SD_SHARE_CPUCAPACITY |
			 SD_ASYM_CPUCAPACITY |
			 SD_SHARE_PKG_RESOURCES |
			 SD_SHARE_POWERDOMAIN)) {
		if (sd->groups != sd->groups->next)
			return 0;
	}

	/* Following flags don't use groups */
	if (sd->flags & (SD_WAKE_AFFINE))
		return 0;

	return 1;
}

static int
sd_parent_degenerate(struct sched_domain *sd, struct sched_domain *parent)
{
	unsigned long cflags = sd->flags, pflags = parent->flags;

	if (sd_degenerate(parent))
		return 1;

	if (!cpumask_equal(sched_domain_span(sd), sched_domain_span(parent)))
		return 0;

	/* Flags needing groups don't count if only 1 group in parent */
	if (parent->groups == parent->groups->next) {
		pflags &= ~(SD_LOAD_BALANCE |
				SD_BALANCE_NEWIDLE |
				SD_BALANCE_FORK |
				SD_BALANCE_EXEC |
				SD_ASYM_CPUCAPACITY |
				SD_SHARE_CPUCAPACITY |
				SD_SHARE_PKG_RESOURCES |
				SD_PREFER_SIBLING |
				SD_SHARE_POWERDOMAIN);
		if (nr_node_ids == 1)
			pflags &= ~SD_SERIALIZE;
	}
	if (~cflags & pflags)
		return 0;

	return 1;
}

static void free_rootdomain(struct rcu_head *rcu)
{
	struct root_domain *rd = container_of(rcu, struct root_domain, rcu);

	cpupri_cleanup(&rd->cpupri);
	cpudl_cleanup(&rd->cpudl);
	free_cpumask_var(rd->dlo_mask);
	free_cpumask_var(rd->rto_mask);
	free_cpumask_var(rd->online);
	free_cpumask_var(rd->span);
	kfree(rd);
}

static void rq_attach_root(struct rq *rq, struct root_domain *rd)
{
	struct root_domain *old_rd = NULL;
	unsigned long flags;

	raw_spin_lock_irqsave(&rq->lock, flags);

	if (rq->rd) {
		old_rd = rq->rd;

		if (cpumask_test_cpu(rq->cpu, old_rd->online))
			set_rq_offline(rq);

		cpumask_clear_cpu(rq->cpu, old_rd->span);

		/*
		 * If we dont want to free the old_rd yet then
		 * set old_rd to NULL to skip the freeing later
		 * in this function:
		 */
		if (!atomic_dec_and_test(&old_rd->refcount))
			old_rd = NULL;
	}

	atomic_inc(&rd->refcount);
	rq->rd = rd;

	cpumask_set_cpu(rq->cpu, rd->span);
	if (cpumask_test_cpu(rq->cpu, cpu_active_mask))
		set_rq_online(rq);

	raw_spin_unlock_irqrestore(&rq->lock, flags);

	if (old_rd)
		call_rcu_sched(&old_rd->rcu, free_rootdomain);
}

static int init_rootdomain(struct root_domain *rd)
{
	memset(rd, 0, sizeof(*rd));

	if (!zalloc_cpumask_var(&rd->span, GFP_KERNEL))
		goto out;
	if (!zalloc_cpumask_var(&rd->online, GFP_KERNEL))
		goto free_span;
	if (!zalloc_cpumask_var(&rd->dlo_mask, GFP_KERNEL))
		goto free_online;
	if (!zalloc_cpumask_var(&rd->rto_mask, GFP_KERNEL))
		goto free_dlo_mask;

	init_dl_bw(&rd->dl_bw);
	if (cpudl_init(&rd->cpudl) != 0)
		goto free_dlo_mask;

	if (cpupri_init(&rd->cpupri) != 0)
		goto free_rto_mask;
	return 0;

free_rto_mask:
	free_cpumask_var(rd->rto_mask);
free_dlo_mask:
	free_cpumask_var(rd->dlo_mask);
free_online:
	free_cpumask_var(rd->online);
free_span:
	free_cpumask_var(rd->span);
out:
	return -ENOMEM;
}

/*
 * By default the system creates a single root-domain with all cpus as
 * members (mimicking the global state we have today).
 */
struct root_domain def_root_domain;

static void init_defrootdomain(void)
{
	init_rootdomain(&def_root_domain);

	atomic_set(&def_root_domain.refcount, 1);
}

static struct root_domain *alloc_rootdomain(void)
{
	struct root_domain *rd;

	rd = kmalloc(sizeof(*rd), GFP_KERNEL);
	if (!rd)
		return NULL;

	if (init_rootdomain(rd) != 0) {
		kfree(rd);
		return NULL;
	}

	return rd;
}

static void free_sched_groups(struct sched_group *sg, int free_sgc)
{
	struct sched_group *tmp, *first;

	if (!sg)
		return;

	first = sg;
	do {
		tmp = sg->next;

		if (free_sgc && atomic_dec_and_test(&sg->sgc->ref))
			kfree(sg->sgc);

		kfree(sg);
		sg = tmp;
	} while (sg != first);
}

static void destroy_sched_domain(struct sched_domain *sd)
{
	/*
	 * If its an overlapping domain it has private groups, iterate and
	 * nuke them all.
	 */
	if (sd->flags & SD_OVERLAP) {
		free_sched_groups(sd->groups, 1);
	} else if (atomic_dec_and_test(&sd->groups->ref)) {
		kfree(sd->groups->sgc);
		kfree(sd->groups);
	}
	if (sd->shared && atomic_dec_and_test(&sd->shared->ref))
		kfree(sd->shared);
	kfree(sd);
}

static void destroy_sched_domains_rcu(struct rcu_head *rcu)
{
	struct sched_domain *sd = container_of(rcu, struct sched_domain, rcu);

	while (sd) {
		struct sched_domain *parent = sd->parent;
		destroy_sched_domain(sd);
		sd = parent;
	}
}

static void destroy_sched_domains(struct sched_domain *sd)
{
	if (sd)
		call_rcu(&sd->rcu, destroy_sched_domains_rcu);
}

/*
 * Keep a special pointer to the highest sched_domain that has
 * SD_SHARE_PKG_RESOURCE set (Last Level Cache Domain) for this
 * allows us to avoid some pointer chasing select_idle_sibling().
 *
 * Also keep a unique ID per domain (we use the first cpu number in
 * the cpumask of the domain), this allows us to quickly tell if
 * two cpus are in the same cache domain, see cpus_share_cache().
 */
DEFINE_PER_CPU(struct sched_domain *, sd_llc);
DEFINE_PER_CPU(int, sd_llc_size);
DEFINE_PER_CPU(int, sd_llc_id);
DEFINE_PER_CPU(struct sched_domain_shared *, sd_llc_shared);
DEFINE_PER_CPU(struct sched_domain *, sd_numa);
DEFINE_PER_CPU(struct sched_domain *, sd_asym);

static void update_top_cache_domain(int cpu)
{
	struct sched_domain_shared *sds = NULL;
	struct sched_domain *sd;
	int id = cpu;
	int size = 1;

	sd = highest_flag_domain(cpu, SD_SHARE_PKG_RESOURCES);
	if (sd) {
		id = cpumask_first(sched_domain_span(sd));
		size = cpumask_weight(sched_domain_span(sd));
		sds = sd->shared;
	}

	rcu_assign_pointer(per_cpu(sd_llc, cpu), sd);
	per_cpu(sd_llc_size, cpu) = size;
	per_cpu(sd_llc_id, cpu) = id;
	rcu_assign_pointer(per_cpu(sd_llc_shared, cpu), sds);

	sd = lowest_flag_domain(cpu, SD_NUMA);
	rcu_assign_pointer(per_cpu(sd_numa, cpu), sd);

	sd = highest_flag_domain(cpu, SD_ASYM_PACKING);
	rcu_assign_pointer(per_cpu(sd_asym, cpu), sd);
}

/*
 * Attach the domain 'sd' to 'cpu' as its base domain. Callers must
 * hold the hotplug lock.
 */
static void
cpu_attach_domain(struct sched_domain *sd, struct root_domain *rd, int cpu)
{
	struct rq *rq = cpu_rq(cpu);
	struct sched_domain *tmp;

	/* Remove the sched domains which do not contribute to scheduling. */
	for (tmp = sd; tmp; ) {
		struct sched_domain *parent = tmp->parent;
		if (!parent)
			break;

		if (sd_parent_degenerate(tmp, parent)) {
			tmp->parent = parent->parent;
			if (parent->parent)
				parent->parent->child = tmp;
			/*
			 * Transfer SD_PREFER_SIBLING down in case of a
			 * degenerate parent; the spans match for this
			 * so the property transfers.
			 */
			if (parent->flags & SD_PREFER_SIBLING)
				tmp->flags |= SD_PREFER_SIBLING;
			destroy_sched_domain(parent);
		} else
			tmp = tmp->parent;
	}

	if (sd && sd_degenerate(sd)) {
		tmp = sd;
		sd = sd->parent;
		destroy_sched_domain(tmp);
		if (sd)
			sd->child = NULL;
	}

	sched_domain_debug(sd, cpu);

	rq_attach_root(rq, rd);
	tmp = rq->sd;
	rcu_assign_pointer(rq->sd, sd);
	destroy_sched_domains(tmp);

	update_top_cache_domain(cpu);
}

/* Setup the mask of cpus configured for isolated domains */
static int __init isolated_cpu_setup(char *str)
{
	int ret;

	alloc_bootmem_cpumask_var(&cpu_isolated_map);
	ret = cpulist_parse(str, cpu_isolated_map);
	if (ret) {
		pr_err("sched: Error, all isolcpus= values must be between 0 and %d\n", nr_cpu_ids);
		return 0;
	}
	return 1;
}
__setup("isolcpus=", isolated_cpu_setup);

struct s_data {
	struct sched_domain ** __percpu sd;
	struct root_domain	*rd;
};

enum s_alloc {
	sa_rootdomain,
	sa_sd,
	sa_sd_storage,
	sa_none,
};

/*
 * Build an iteration mask that can exclude certain CPUs from the upwards
 * domain traversal.
 *
 * Asymmetric node setups can result in situations where the domain tree is of
 * unequal depth, make sure to skip domains that already cover the entire
 * range.
 *
 * In that case build_sched_domains() will have terminated the iteration early
 * and our sibling sd spans will be empty. Domains should always include the
 * cpu they're built on, so check that.
 *
 */
static void build_group_mask(struct sched_domain *sd, struct sched_group *sg)
{
	const struct cpumask *span = sched_domain_span(sd);
	struct sd_data *sdd = sd->private;
	struct sched_domain *sibling;
	int i;

	for_each_cpu(i, span) {
		sibling = *per_cpu_ptr(sdd->sd, i);
		if (!cpumask_test_cpu(i, sched_domain_span(sibling)))
			continue;

		cpumask_set_cpu(i, sched_group_mask(sg));
	}
}

/*
 * Return the canonical balance cpu for this group, this is the first cpu
 * of this group that's also in the iteration mask.
 */
int group_balance_cpu(struct sched_group *sg)
{
	return cpumask_first_and(sched_group_cpus(sg), sched_group_mask(sg));
}

static int
build_overlap_sched_groups(struct sched_domain *sd, int cpu)
{
	struct sched_group *first = NULL, *last = NULL, *groups = NULL, *sg;
	const struct cpumask *span = sched_domain_span(sd);
	struct cpumask *covered = sched_domains_tmpmask;
	struct sd_data *sdd = sd->private;
	struct sched_domain *sibling;
	int i;

	cpumask_clear(covered);

	for_each_cpu(i, span) {
		struct cpumask *sg_span;

		if (cpumask_test_cpu(i, covered))
			continue;

		sibling = *per_cpu_ptr(sdd->sd, i);

		/* See the comment near build_group_mask(). */
		if (!cpumask_test_cpu(i, sched_domain_span(sibling)))
			continue;

		sg = kzalloc_node(sizeof(struct sched_group) + cpumask_size(),
				GFP_KERNEL, cpu_to_node(cpu));

		if (!sg)
			goto fail;

		sg_span = sched_group_cpus(sg);
		if (sibling->child)
			cpumask_copy(sg_span, sched_domain_span(sibling->child));
		else
			cpumask_set_cpu(i, sg_span);

		cpumask_or(covered, covered, sg_span);

		sg->sgc = *per_cpu_ptr(sdd->sgc, i);
		if (atomic_inc_return(&sg->sgc->ref) == 1)
			build_group_mask(sd, sg);

		/*
		 * Initialize sgc->capacity such that even if we mess up the
		 * domains and no possible iteration will get us here, we won't
		 * die on a /0 trap.
		 */
		sg->sgc->capacity = SCHED_CAPACITY_SCALE * cpumask_weight(sg_span);

		/*
		 * Make sure the first group of this domain contains the
		 * canonical balance cpu. Otherwise the sched_domain iteration
		 * breaks. See update_sg_lb_stats().
		 */
		if ((!groups && cpumask_test_cpu(cpu, sg_span)) ||
		    group_balance_cpu(sg) == cpu)
			groups = sg;

		if (!first)
			first = sg;
		if (last)
			last->next = sg;
		last = sg;
		last->next = first;
	}
	sd->groups = groups;

	return 0;

fail:
	free_sched_groups(first, 0);

	return -ENOMEM;
}

static int get_group(int cpu, struct sd_data *sdd, struct sched_group **sg)
{
	struct sched_domain *sd = *per_cpu_ptr(sdd->sd, cpu);
	struct sched_domain *child = sd->child;

	if (child)
		cpu = cpumask_first(sched_domain_span(child));

	if (sg) {
		*sg = *per_cpu_ptr(sdd->sg, cpu);
		(*sg)->sgc = *per_cpu_ptr(sdd->sgc, cpu);
		atomic_set(&(*sg)->sgc->ref, 1); /* for claim_allocations */
	}

	return cpu;
}

/*
 * build_sched_groups will build a circular linked list of the groups
 * covered by the given span, and will set each group's ->cpumask correctly,
 * and ->cpu_capacity to 0.
 *
 * Assumes the sched_domain tree is fully constructed
 */
static int
build_sched_groups(struct sched_domain *sd, int cpu)
{
	struct sched_group *first = NULL, *last = NULL;
	struct sd_data *sdd = sd->private;
	const struct cpumask *span = sched_domain_span(sd);
	struct cpumask *covered;
	int i;

	get_group(cpu, sdd, &sd->groups);
	atomic_inc(&sd->groups->ref);

	if (cpu != cpumask_first(span))
		return 0;

	lockdep_assert_held(&sched_domains_mutex);
	covered = sched_domains_tmpmask;

	cpumask_clear(covered);

	for_each_cpu(i, span) {
		struct sched_group *sg;
		int group, j;

		if (cpumask_test_cpu(i, covered))
			continue;

		group = get_group(i, sdd, &sg);
		cpumask_setall(sched_group_mask(sg));

		for_each_cpu(j, span) {
			if (get_group(j, sdd, NULL) != group)
				continue;

			cpumask_set_cpu(j, covered);
			cpumask_set_cpu(j, sched_group_cpus(sg));
		}

		if (!first)
			first = sg;
		if (last)
			last->next = sg;
		last = sg;
	}
	last->next = first;

	return 0;
}

/*
 * Initialize sched groups cpu_capacity.
 *
 * cpu_capacity indicates the capacity of sched group, which is used while
 * distributing the load between different sched groups in a sched domain.
 * Typically cpu_capacity for all the groups in a sched domain will be same
 * unless there are asymmetries in the topology. If there are asymmetries,
 * group having more cpu_capacity will pickup more load compared to the
 * group having less cpu_capacity.
 */
static void init_sched_groups_capacity(int cpu, struct sched_domain *sd)
{
	struct sched_group *sg = sd->groups;

	WARN_ON(!sg);

	do {
		sg->group_weight = cpumask_weight(sched_group_cpus(sg));
		sg = sg->next;
	} while (sg != sd->groups);

	if (cpu != group_balance_cpu(sg))
		return;

	update_group_capacity(sd, cpu);
}

/*
 * Initializers for schedule domains
 * Non-inlined to reduce accumulated stack pressure in build_sched_domains()
 */

static int default_relax_domain_level = -1;
int sched_domain_level_max;

static int __init setup_relax_domain_level(char *str)
{
	if (kstrtoint(str, 0, &default_relax_domain_level))
		pr_warn("Unable to set relax_domain_level\n");

	return 1;
}
__setup("relax_domain_level=", setup_relax_domain_level);

static void set_domain_attribute(struct sched_domain *sd,
				 struct sched_domain_attr *attr)
{
	int request;

	if (!attr || attr->relax_domain_level < 0) {
		if (default_relax_domain_level < 0)
			return;
		else
			request = default_relax_domain_level;
	} else
		request = attr->relax_domain_level;
	if (request < sd->level) {
		/* turn off idle balance on this domain */
		sd->flags &= ~(SD_BALANCE_WAKE|SD_BALANCE_NEWIDLE);
	} else {
		/* turn on idle balance on this domain */
		sd->flags |= (SD_BALANCE_WAKE|SD_BALANCE_NEWIDLE);
	}
}

static void __sdt_free(const struct cpumask *cpu_map);
static int __sdt_alloc(const struct cpumask *cpu_map);

static void __free_domain_allocs(struct s_data *d, enum s_alloc what,
				 const struct cpumask *cpu_map)
{
	switch (what) {
	case sa_rootdomain:
		if (!atomic_read(&d->rd->refcount))
			free_rootdomain(&d->rd->rcu); /* fall through */
	case sa_sd:
		free_percpu(d->sd); /* fall through */
	case sa_sd_storage:
		__sdt_free(cpu_map); /* fall through */
	case sa_none:
		break;
	}
}

static enum s_alloc __visit_domain_allocation_hell(struct s_data *d,
						   const struct cpumask *cpu_map)
{
	memset(d, 0, sizeof(*d));

	if (__sdt_alloc(cpu_map))
		return sa_sd_storage;
	d->sd = alloc_percpu(struct sched_domain *);
	if (!d->sd)
		return sa_sd_storage;
	d->rd = alloc_rootdomain();
	if (!d->rd)
		return sa_sd;
	return sa_rootdomain;
}

/*
 * NULL the sd_data elements we've used to build the sched_domain and
 * sched_group structure so that the subsequent __free_domain_allocs()
 * will not free the data we're using.
 */
static void claim_allocations(int cpu, struct sched_domain *sd)
{
	struct sd_data *sdd = sd->private;

	WARN_ON_ONCE(*per_cpu_ptr(sdd->sd, cpu) != sd);
	*per_cpu_ptr(sdd->sd, cpu) = NULL;

	if (atomic_read(&(*per_cpu_ptr(sdd->sds, cpu))->ref))
		*per_cpu_ptr(sdd->sds, cpu) = NULL;

	if (atomic_read(&(*per_cpu_ptr(sdd->sg, cpu))->ref))
		*per_cpu_ptr(sdd->sg, cpu) = NULL;

	if (atomic_read(&(*per_cpu_ptr(sdd->sgc, cpu))->ref))
		*per_cpu_ptr(sdd->sgc, cpu) = NULL;
}

#ifdef CONFIG_NUMA
static int sched_domains_numa_levels;
enum numa_topology_type sched_numa_topology_type;
static int *sched_domains_numa_distance;
int sched_max_numa_distance;
static struct cpumask ***sched_domains_numa_masks;
static int sched_domains_curr_level;
#endif

/*
 * SD_flags allowed in topology descriptions.
 *
 * These flags are purely descriptive of the topology and do not prescribe
 * behaviour. Behaviour is artificial and mapped in the below sd_init()
 * function:
<<<<<<< HEAD
 *
 *   SD_SHARE_CPUCAPACITY   - describes SMT topologies
 *   SD_SHARE_PKG_RESOURCES - describes shared caches
 *   SD_NUMA                - describes NUMA topologies
 *   SD_SHARE_POWERDOMAIN   - describes shared power domain
 *   SD_ASYM_CPUCAPACITY    - describes mixed capacity topologies
 *
=======
 *
 *   SD_SHARE_CPUCAPACITY   - describes SMT topologies
 *   SD_SHARE_PKG_RESOURCES - describes shared caches
 *   SD_NUMA                - describes NUMA topologies
 *   SD_SHARE_POWERDOMAIN   - describes shared power domain
 *   SD_ASYM_CPUCAPACITY    - describes mixed capacity topologies
 *
>>>>>>> 67223e21
 * Odd one out, which beside describing the topology has a quirk also
 * prescribes the desired behaviour that goes along with it:
 *
 *   SD_ASYM_PACKING        - describes SMT quirks
 */
#define TOPOLOGY_SD_FLAGS		\
	(SD_SHARE_CPUCAPACITY |		\
	 SD_SHARE_PKG_RESOURCES |	\
	 SD_NUMA |			\
	 SD_ASYM_PACKING |		\
	 SD_ASYM_CPUCAPACITY |		\
	 SD_SHARE_POWERDOMAIN)

static struct sched_domain *
sd_init(struct sched_domain_topology_level *tl,
	const struct cpumask *cpu_map,
	struct sched_domain *child, int cpu)
{
	struct sd_data *sdd = &tl->data;
	struct sched_domain *sd = *per_cpu_ptr(sdd->sd, cpu);
	int sd_id, sd_weight, sd_flags = 0;

#ifdef CONFIG_NUMA
	/*
	 * Ugly hack to pass state to sd_numa_mask()...
	 */
	sched_domains_curr_level = tl->numa_level;
#endif

	sd_weight = cpumask_weight(tl->mask(cpu));

	if (tl->sd_flags)
		sd_flags = (*tl->sd_flags)();
	if (WARN_ONCE(sd_flags & ~TOPOLOGY_SD_FLAGS,
			"wrong sd_flags in topology description\n"))
		sd_flags &= ~TOPOLOGY_SD_FLAGS;

	*sd = (struct sched_domain){
		.min_interval		= sd_weight,
		.max_interval		= 2*sd_weight,
		.busy_factor		= 32,
		.imbalance_pct		= 125,

		.cache_nice_tries	= 0,
		.busy_idx		= 0,
		.idle_idx		= 0,
		.newidle_idx		= 0,
		.wake_idx		= 0,
		.forkexec_idx		= 0,

		.flags			= 1*SD_LOAD_BALANCE
					| 1*SD_BALANCE_NEWIDLE
					| 1*SD_BALANCE_EXEC
					| 1*SD_BALANCE_FORK
					| 0*SD_BALANCE_WAKE
					| 1*SD_WAKE_AFFINE
					| 0*SD_SHARE_CPUCAPACITY
					| 0*SD_SHARE_PKG_RESOURCES
					| 0*SD_SERIALIZE
					| 0*SD_PREFER_SIBLING
					| 0*SD_NUMA
					| sd_flags
					,

		.last_balance		= jiffies,
		.balance_interval	= sd_weight,
		.smt_gain		= 0,
		.max_newidle_lb_cost	= 0,
		.next_decay_max_lb_cost	= jiffies,
		.child			= child,
#ifdef CONFIG_SCHED_DEBUG
		.name			= tl->name,
#endif
	};

	cpumask_and(sched_domain_span(sd), cpu_map, tl->mask(cpu));
	sd_id = cpumask_first(sched_domain_span(sd));

	/*
	 * Convert topological properties into behaviour.
	 */

	if (sd->flags & SD_ASYM_CPUCAPACITY) {
		struct sched_domain *t = sd;

		for_each_lower_domain(t)
			t->flags |= SD_BALANCE_WAKE;
	}

	if (sd->flags & SD_SHARE_CPUCAPACITY) {
		sd->flags |= SD_PREFER_SIBLING;
		sd->imbalance_pct = 110;
		sd->smt_gain = 1178; /* ~15% */

	} else if (sd->flags & SD_SHARE_PKG_RESOURCES) {
		sd->imbalance_pct = 117;
		sd->cache_nice_tries = 1;
		sd->busy_idx = 2;

#ifdef CONFIG_NUMA
	} else if (sd->flags & SD_NUMA) {
		sd->cache_nice_tries = 2;
		sd->busy_idx = 3;
		sd->idle_idx = 2;

		sd->flags |= SD_SERIALIZE;
		if (sched_domains_numa_distance[tl->numa_level] > RECLAIM_DISTANCE) {
			sd->flags &= ~(SD_BALANCE_EXEC |
				       SD_BALANCE_FORK |
				       SD_WAKE_AFFINE);
		}

#endif
	} else {
		sd->flags |= SD_PREFER_SIBLING;
		sd->cache_nice_tries = 1;
		sd->busy_idx = 2;
		sd->idle_idx = 1;
	}

	/*
	 * For all levels sharing cache; connect a sched_domain_shared
	 * instance.
	 */
	if (sd->flags & SD_SHARE_PKG_RESOURCES) {
		sd->shared = *per_cpu_ptr(sdd->sds, sd_id);
		atomic_inc(&sd->shared->ref);
		atomic_set(&sd->shared->nr_busy_cpus, sd_weight);
	}

	sd->private = sdd;

	return sd;
}

/*
 * Topology list, bottom-up.
 */
static struct sched_domain_topology_level default_topology[] = {
#ifdef CONFIG_SCHED_SMT
	{ cpu_smt_mask, cpu_smt_flags, SD_INIT_NAME(SMT) },
#endif
#ifdef CONFIG_SCHED_MC
	{ cpu_coregroup_mask, cpu_core_flags, SD_INIT_NAME(MC) },
#endif
	{ cpu_cpu_mask, SD_INIT_NAME(DIE) },
	{ NULL, },
};

static struct sched_domain_topology_level *sched_domain_topology =
	default_topology;

#define for_each_sd_topology(tl)			\
	for (tl = sched_domain_topology; tl->mask; tl++)

void set_sched_topology(struct sched_domain_topology_level *tl)
{
	if (WARN_ON_ONCE(sched_smp_initialized))
		return;

	sched_domain_topology = tl;
}

#ifdef CONFIG_NUMA

static const struct cpumask *sd_numa_mask(int cpu)
{
	return sched_domains_numa_masks[sched_domains_curr_level][cpu_to_node(cpu)];
}

static void sched_numa_warn(const char *str)
{
	static int done = false;
	int i,j;

	if (done)
		return;

	done = true;

	printk(KERN_WARNING "ERROR: %s\n\n", str);

	for (i = 0; i < nr_node_ids; i++) {
		printk(KERN_WARNING "  ");
		for (j = 0; j < nr_node_ids; j++)
			printk(KERN_CONT "%02d ", node_distance(i,j));
		printk(KERN_CONT "\n");
	}
	printk(KERN_WARNING "\n");
}

bool find_numa_distance(int distance)
{
	int i;

	if (distance == node_distance(0, 0))
		return true;

	for (i = 0; i < sched_domains_numa_levels; i++) {
		if (sched_domains_numa_distance[i] == distance)
			return true;
	}

	return false;
}

/*
 * A system can have three types of NUMA topology:
 * NUMA_DIRECT: all nodes are directly connected, or not a NUMA system
 * NUMA_GLUELESS_MESH: some nodes reachable through intermediary nodes
 * NUMA_BACKPLANE: nodes can reach other nodes through a backplane
 *
 * The difference between a glueless mesh topology and a backplane
 * topology lies in whether communication between not directly
 * connected nodes goes through intermediary nodes (where programs
 * could run), or through backplane controllers. This affects
 * placement of programs.
 *
 * The type of topology can be discerned with the following tests:
 * - If the maximum distance between any nodes is 1 hop, the system
 *   is directly connected.
 * - If for two nodes A and B, located N > 1 hops away from each other,
 *   there is an intermediary node C, which is < N hops away from both
 *   nodes A and B, the system is a glueless mesh.
 */
static void init_numa_topology_type(void)
{
	int a, b, c, n;

	n = sched_max_numa_distance;

	if (sched_domains_numa_levels <= 1) {
		sched_numa_topology_type = NUMA_DIRECT;
		return;
	}

	for_each_online_node(a) {
		for_each_online_node(b) {
			/* Find two nodes furthest removed from each other. */
			if (node_distance(a, b) < n)
				continue;

			/* Is there an intermediary node between a and b? */
			for_each_online_node(c) {
				if (node_distance(a, c) < n &&
				    node_distance(b, c) < n) {
					sched_numa_topology_type =
							NUMA_GLUELESS_MESH;
					return;
				}
			}

			sched_numa_topology_type = NUMA_BACKPLANE;
			return;
		}
	}
}

static void sched_init_numa(void)
{
	int next_distance, curr_distance = node_distance(0, 0);
	struct sched_domain_topology_level *tl;
	int level = 0;
	int i, j, k;

	sched_domains_numa_distance = kzalloc(sizeof(int) * nr_node_ids, GFP_KERNEL);
	if (!sched_domains_numa_distance)
		return;

	/*
	 * O(nr_nodes^2) deduplicating selection sort -- in order to find the
	 * unique distances in the node_distance() table.
	 *
	 * Assumes node_distance(0,j) includes all distances in
	 * node_distance(i,j) in order to avoid cubic time.
	 */
	next_distance = curr_distance;
	for (i = 0; i < nr_node_ids; i++) {
		for (j = 0; j < nr_node_ids; j++) {
			for (k = 0; k < nr_node_ids; k++) {
				int distance = node_distance(i, k);

				if (distance > curr_distance &&
				    (distance < next_distance ||
				     next_distance == curr_distance))
					next_distance = distance;

				/*
				 * While not a strong assumption it would be nice to know
				 * about cases where if node A is connected to B, B is not
				 * equally connected to A.
				 */
				if (sched_debug() && node_distance(k, i) != distance)
					sched_numa_warn("Node-distance not symmetric");

				if (sched_debug() && i && !find_numa_distance(distance))
					sched_numa_warn("Node-0 not representative");
			}
			if (next_distance != curr_distance) {
				sched_domains_numa_distance[level++] = next_distance;
				sched_domains_numa_levels = level;
				curr_distance = next_distance;
			} else break;
		}

		/*
		 * In case of sched_debug() we verify the above assumption.
		 */
		if (!sched_debug())
			break;
	}

	if (!level)
		return;

	/*
	 * 'level' contains the number of unique distances, excluding the
	 * identity distance node_distance(i,i).
	 *
	 * The sched_domains_numa_distance[] array includes the actual distance
	 * numbers.
	 */

	/*
	 * Here, we should temporarily reset sched_domains_numa_levels to 0.
	 * If it fails to allocate memory for array sched_domains_numa_masks[][],
	 * the array will contain less then 'level' members. This could be
	 * dangerous when we use it to iterate array sched_domains_numa_masks[][]
	 * in other functions.
	 *
	 * We reset it to 'level' at the end of this function.
	 */
	sched_domains_numa_levels = 0;

	sched_domains_numa_masks = kzalloc(sizeof(void *) * level, GFP_KERNEL);
	if (!sched_domains_numa_masks)
		return;

	/*
	 * Now for each level, construct a mask per node which contains all
	 * cpus of nodes that are that many hops away from us.
	 */
	for (i = 0; i < level; i++) {
		sched_domains_numa_masks[i] =
			kzalloc(nr_node_ids * sizeof(void *), GFP_KERNEL);
		if (!sched_domains_numa_masks[i])
			return;

		for (j = 0; j < nr_node_ids; j++) {
			struct cpumask *mask = kzalloc(cpumask_size(), GFP_KERNEL);
			if (!mask)
				return;

			sched_domains_numa_masks[i][j] = mask;

			for_each_node(k) {
				if (node_distance(j, k) > sched_domains_numa_distance[i])
					continue;

				cpumask_or(mask, mask, cpumask_of_node(k));
			}
		}
	}

	/* Compute default topology size */
	for (i = 0; sched_domain_topology[i].mask; i++);

	tl = kzalloc((i + level + 1) *
			sizeof(struct sched_domain_topology_level), GFP_KERNEL);
	if (!tl)
		return;

	/*
	 * Copy the default topology bits..
	 */
	for (i = 0; sched_domain_topology[i].mask; i++)
		tl[i] = sched_domain_topology[i];

	/*
	 * .. and append 'j' levels of NUMA goodness.
	 */
	for (j = 0; j < level; i++, j++) {
		tl[i] = (struct sched_domain_topology_level){
			.mask = sd_numa_mask,
			.sd_flags = cpu_numa_flags,
			.flags = SDTL_OVERLAP,
			.numa_level = j,
			SD_INIT_NAME(NUMA)
		};
	}

	sched_domain_topology = tl;

	sched_domains_numa_levels = level;
	sched_max_numa_distance = sched_domains_numa_distance[level - 1];

	init_numa_topology_type();
}

static void sched_domains_numa_masks_set(unsigned int cpu)
{
	int node = cpu_to_node(cpu);
	int i, j;

	for (i = 0; i < sched_domains_numa_levels; i++) {
		for (j = 0; j < nr_node_ids; j++) {
			if (node_distance(j, node) <= sched_domains_numa_distance[i])
				cpumask_set_cpu(cpu, sched_domains_numa_masks[i][j]);
		}
	}
}

static void sched_domains_numa_masks_clear(unsigned int cpu)
{
	int i, j;

	for (i = 0; i < sched_domains_numa_levels; i++) {
		for (j = 0; j < nr_node_ids; j++)
			cpumask_clear_cpu(cpu, sched_domains_numa_masks[i][j]);
	}
}

#else
static inline void sched_init_numa(void) { }
static void sched_domains_numa_masks_set(unsigned int cpu) { }
static void sched_domains_numa_masks_clear(unsigned int cpu) { }
#endif /* CONFIG_NUMA */

static int __sdt_alloc(const struct cpumask *cpu_map)
{
	struct sched_domain_topology_level *tl;
	int j;

	for_each_sd_topology(tl) {
		struct sd_data *sdd = &tl->data;

		sdd->sd = alloc_percpu(struct sched_domain *);
		if (!sdd->sd)
			return -ENOMEM;

		sdd->sds = alloc_percpu(struct sched_domain_shared *);
		if (!sdd->sds)
			return -ENOMEM;

		sdd->sg = alloc_percpu(struct sched_group *);
		if (!sdd->sg)
			return -ENOMEM;

		sdd->sgc = alloc_percpu(struct sched_group_capacity *);
		if (!sdd->sgc)
			return -ENOMEM;

		for_each_cpu(j, cpu_map) {
			struct sched_domain *sd;
			struct sched_domain_shared *sds;
			struct sched_group *sg;
			struct sched_group_capacity *sgc;

			sd = kzalloc_node(sizeof(struct sched_domain) + cpumask_size(),
					GFP_KERNEL, cpu_to_node(j));
			if (!sd)
				return -ENOMEM;

			*per_cpu_ptr(sdd->sd, j) = sd;

			sds = kzalloc_node(sizeof(struct sched_domain_shared),
					GFP_KERNEL, cpu_to_node(j));
			if (!sds)
				return -ENOMEM;

			*per_cpu_ptr(sdd->sds, j) = sds;

			sg = kzalloc_node(sizeof(struct sched_group) + cpumask_size(),
					GFP_KERNEL, cpu_to_node(j));
			if (!sg)
				return -ENOMEM;

			sg->next = sg;

			*per_cpu_ptr(sdd->sg, j) = sg;

			sgc = kzalloc_node(sizeof(struct sched_group_capacity) + cpumask_size(),
					GFP_KERNEL, cpu_to_node(j));
			if (!sgc)
				return -ENOMEM;

			*per_cpu_ptr(sdd->sgc, j) = sgc;
		}
	}

	return 0;
}

static void __sdt_free(const struct cpumask *cpu_map)
{
	struct sched_domain_topology_level *tl;
	int j;

	for_each_sd_topology(tl) {
		struct sd_data *sdd = &tl->data;

		for_each_cpu(j, cpu_map) {
			struct sched_domain *sd;

			if (sdd->sd) {
				sd = *per_cpu_ptr(sdd->sd, j);
				if (sd && (sd->flags & SD_OVERLAP))
					free_sched_groups(sd->groups, 0);
				kfree(*per_cpu_ptr(sdd->sd, j));
			}

			if (sdd->sds)
				kfree(*per_cpu_ptr(sdd->sds, j));
			if (sdd->sg)
				kfree(*per_cpu_ptr(sdd->sg, j));
			if (sdd->sgc)
				kfree(*per_cpu_ptr(sdd->sgc, j));
		}
		free_percpu(sdd->sd);
		sdd->sd = NULL;
		free_percpu(sdd->sds);
		sdd->sds = NULL;
		free_percpu(sdd->sg);
		sdd->sg = NULL;
		free_percpu(sdd->sgc);
		sdd->sgc = NULL;
	}
}

struct sched_domain *build_sched_domain(struct sched_domain_topology_level *tl,
		const struct cpumask *cpu_map, struct sched_domain_attr *attr,
		struct sched_domain *child, int cpu)
{
	struct sched_domain *sd = sd_init(tl, cpu_map, child, cpu);

	if (child) {
		sd->level = child->level + 1;
		sched_domain_level_max = max(sched_domain_level_max, sd->level);
		child->parent = sd;

		if (!cpumask_subset(sched_domain_span(child),
				    sched_domain_span(sd))) {
			pr_err("BUG: arch topology borken\n");
#ifdef CONFIG_SCHED_DEBUG
			pr_err("     the %s domain not a subset of the %s domain\n",
					child->name, sd->name);
#endif
			/* Fixup, ensure @sd has at least @child cpus. */
			cpumask_or(sched_domain_span(sd),
				   sched_domain_span(sd),
				   sched_domain_span(child));
		}

	}
	set_domain_attribute(sd, attr);

	return sd;
}

/*
 * Build sched domains for a given set of cpus and attach the sched domains
 * to the individual cpus
 */
static int build_sched_domains(const struct cpumask *cpu_map,
			       struct sched_domain_attr *attr)
{
	enum s_alloc alloc_state;
	struct sched_domain *sd;
	struct s_data d;
	struct rq *rq = NULL;
	int i, ret = -ENOMEM;

	alloc_state = __visit_domain_allocation_hell(&d, cpu_map);
	if (alloc_state != sa_rootdomain)
		goto error;

	/* Set up domains for cpus specified by the cpu_map. */
	for_each_cpu(i, cpu_map) {
		struct sched_domain_topology_level *tl;

		sd = NULL;
		for_each_sd_topology(tl) {
			sd = build_sched_domain(tl, cpu_map, attr, sd, i);
			if (tl == sched_domain_topology)
				*per_cpu_ptr(d.sd, i) = sd;
			if (tl->flags & SDTL_OVERLAP || sched_feat(FORCE_SD_OVERLAP))
				sd->flags |= SD_OVERLAP;
			if (cpumask_equal(cpu_map, sched_domain_span(sd)))
				break;
		}
	}

	/* Build the groups for the domains */
	for_each_cpu(i, cpu_map) {
		for (sd = *per_cpu_ptr(d.sd, i); sd; sd = sd->parent) {
			sd->span_weight = cpumask_weight(sched_domain_span(sd));
			if (sd->flags & SD_OVERLAP) {
				if (build_overlap_sched_groups(sd, i))
					goto error;
			} else {
				if (build_sched_groups(sd, i))
					goto error;
			}
		}
	}

	/* Calculate CPU capacity for physical packages and nodes */
	for (i = nr_cpumask_bits-1; i >= 0; i--) {
		if (!cpumask_test_cpu(i, cpu_map))
			continue;

		for (sd = *per_cpu_ptr(d.sd, i); sd; sd = sd->parent) {
			claim_allocations(i, sd);
			init_sched_groups_capacity(i, sd);
		}
	}

	/* Attach the domains */
	rcu_read_lock();
	for_each_cpu(i, cpu_map) {
		rq = cpu_rq(i);
		sd = *per_cpu_ptr(d.sd, i);

		/* Use READ_ONCE()/WRITE_ONCE() to avoid load/store tearing: */
		if (rq->cpu_capacity_orig > READ_ONCE(d.rd->max_cpu_capacity))
			WRITE_ONCE(d.rd->max_cpu_capacity, rq->cpu_capacity_orig);

		cpu_attach_domain(sd, d.rd, i);
	}
	rcu_read_unlock();

	if (rq && sched_debug_enabled) {
		pr_info("span: %*pbl (max cpu_capacity = %lu)\n",
			cpumask_pr_args(cpu_map), rq->rd->max_cpu_capacity);
	}

	ret = 0;
error:
	__free_domain_allocs(&d, alloc_state, cpu_map);
	return ret;
}

static cpumask_var_t *doms_cur;	/* current sched domains */
static int ndoms_cur;		/* number of sched domains in 'doms_cur' */
static struct sched_domain_attr *dattr_cur;
				/* attribues of custom domains in 'doms_cur' */

/*
 * Special case: If a kmalloc of a doms_cur partition (array of
 * cpumask) fails, then fallback to a single sched domain,
 * as determined by the single cpumask fallback_doms.
 */
static cpumask_var_t fallback_doms;

/*
 * arch_update_cpu_topology lets virtualized architectures update the
 * cpu core maps. It is supposed to return 1 if the topology changed
 * or 0 if it stayed the same.
 */
int __weak arch_update_cpu_topology(void)
{
	return 0;
}

cpumask_var_t *alloc_sched_domains(unsigned int ndoms)
{
	int i;
	cpumask_var_t *doms;

	doms = kmalloc(sizeof(*doms) * ndoms, GFP_KERNEL);
	if (!doms)
		return NULL;
	for (i = 0; i < ndoms; i++) {
		if (!alloc_cpumask_var(&doms[i], GFP_KERNEL)) {
			free_sched_domains(doms, i);
			return NULL;
		}
	}
	return doms;
}

void free_sched_domains(cpumask_var_t doms[], unsigned int ndoms)
{
	unsigned int i;
	for (i = 0; i < ndoms; i++)
		free_cpumask_var(doms[i]);
	kfree(doms);
}

/*
 * Set up scheduler domains and groups. Callers must hold the hotplug lock.
 * For now this just excludes isolated cpus, but could be used to
 * exclude other special cases in the future.
 */
static int init_sched_domains(const struct cpumask *cpu_map)
{
	int err;

	arch_update_cpu_topology();
	ndoms_cur = 1;
	doms_cur = alloc_sched_domains(ndoms_cur);
	if (!doms_cur)
		doms_cur = &fallback_doms;
	cpumask_andnot(doms_cur[0], cpu_map, cpu_isolated_map);
	err = build_sched_domains(doms_cur[0], NULL);
	register_sched_domain_sysctl();

	return err;
}

/*
 * Detach sched domains from a group of cpus specified in cpu_map
 * These cpus will now be attached to the NULL domain
 */
static void detach_destroy_domains(const struct cpumask *cpu_map)
{
	int i;

	rcu_read_lock();
	for_each_cpu(i, cpu_map)
		cpu_attach_domain(NULL, &def_root_domain, i);
	rcu_read_unlock();
}

/* handle null as "default" */
static int dattrs_equal(struct sched_domain_attr *cur, int idx_cur,
			struct sched_domain_attr *new, int idx_new)
{
	struct sched_domain_attr tmp;

	/* fast path */
	if (!new && !cur)
		return 1;

	tmp = SD_ATTR_INIT;
	return !memcmp(cur ? (cur + idx_cur) : &tmp,
			new ? (new + idx_new) : &tmp,
			sizeof(struct sched_domain_attr));
}

/*
 * Partition sched domains as specified by the 'ndoms_new'
 * cpumasks in the array doms_new[] of cpumasks. This compares
 * doms_new[] to the current sched domain partitioning, doms_cur[].
 * It destroys each deleted domain and builds each new domain.
 *
 * 'doms_new' is an array of cpumask_var_t's of length 'ndoms_new'.
 * The masks don't intersect (don't overlap.) We should setup one
 * sched domain for each mask. CPUs not in any of the cpumasks will
 * not be load balanced. If the same cpumask appears both in the
 * current 'doms_cur' domains and in the new 'doms_new', we can leave
 * it as it is.
 *
 * The passed in 'doms_new' should be allocated using
 * alloc_sched_domains.  This routine takes ownership of it and will
 * free_sched_domains it when done with it. If the caller failed the
 * alloc call, then it can pass in doms_new == NULL && ndoms_new == 1,
 * and partition_sched_domains() will fallback to the single partition
 * 'fallback_doms', it also forces the domains to be rebuilt.
 *
 * If doms_new == NULL it will be replaced with cpu_online_mask.
 * ndoms_new == 0 is a special case for destroying existing domains,
 * and it will not create the default domain.
 *
 * Call with hotplug lock held
 */
void partition_sched_domains(int ndoms_new, cpumask_var_t doms_new[],
			     struct sched_domain_attr *dattr_new)
{
	int i, j, n;
	int new_topology;

	mutex_lock(&sched_domains_mutex);

	/* always unregister in case we don't destroy any domains */
	unregister_sched_domain_sysctl();

	/* Let architecture update cpu core mappings. */
	new_topology = arch_update_cpu_topology();

	n = doms_new ? ndoms_new : 0;

	/* Destroy deleted domains */
	for (i = 0; i < ndoms_cur; i++) {
		for (j = 0; j < n && !new_topology; j++) {
			if (cpumask_equal(doms_cur[i], doms_new[j])
			    && dattrs_equal(dattr_cur, i, dattr_new, j))
				goto match1;
		}
		/* no match - a current sched domain not in new doms_new[] */
		detach_destroy_domains(doms_cur[i]);
match1:
		;
	}

	n = ndoms_cur;
	if (doms_new == NULL) {
		n = 0;
		doms_new = &fallback_doms;
		cpumask_andnot(doms_new[0], cpu_active_mask, cpu_isolated_map);
		WARN_ON_ONCE(dattr_new);
	}

	/* Build new domains */
	for (i = 0; i < ndoms_new; i++) {
		for (j = 0; j < n && !new_topology; j++) {
			if (cpumask_equal(doms_new[i], doms_cur[j])
			    && dattrs_equal(dattr_new, i, dattr_cur, j))
				goto match2;
		}
		/* no match - add a new doms_new */
		build_sched_domains(doms_new[i], dattr_new ? dattr_new + i : NULL);
match2:
		;
	}

	/* Remember the new sched domains */
	if (doms_cur != &fallback_doms)
		free_sched_domains(doms_cur, ndoms_cur);
	kfree(dattr_cur);	/* kfree(NULL) is safe */
	doms_cur = doms_new;
	dattr_cur = dattr_new;
	ndoms_cur = ndoms_new;

	register_sched_domain_sysctl();

	mutex_unlock(&sched_domains_mutex);
}

static int num_cpus_frozen;	/* used to mark begin/end of suspend/resume */

/*
 * Update cpusets according to cpu_active mask.  If cpusets are
 * disabled, cpuset_update_active_cpus() becomes a simple wrapper
 * around partition_sched_domains().
 *
 * If we come here as part of a suspend/resume, don't touch cpusets because we
 * want to restore it back to its original state upon resume anyway.
 */
static void cpuset_cpu_active(void)
{
	if (cpuhp_tasks_frozen) {
		/*
		 * num_cpus_frozen tracks how many CPUs are involved in suspend
		 * resume sequence. As long as this is not the last online
		 * operation in the resume sequence, just build a single sched
		 * domain, ignoring cpusets.
		 */
		num_cpus_frozen--;
		if (likely(num_cpus_frozen)) {
			partition_sched_domains(1, NULL, NULL);
			return;
		}
		/*
		 * This is the last CPU online operation. So fall through and
		 * restore the original sched domains by considering the
		 * cpuset configurations.
		 */
	}
	cpuset_update_active_cpus(true);
}

static int cpuset_cpu_inactive(unsigned int cpu)
{
	unsigned long flags;
	struct dl_bw *dl_b;
	bool overflow;
	int cpus;

	if (!cpuhp_tasks_frozen) {
		rcu_read_lock_sched();
		dl_b = dl_bw_of(cpu);

		raw_spin_lock_irqsave(&dl_b->lock, flags);
		cpus = dl_bw_cpus(cpu);
		overflow = __dl_overflow(dl_b, cpus, 0, 0);
		raw_spin_unlock_irqrestore(&dl_b->lock, flags);

		rcu_read_unlock_sched();

		if (overflow)
			return -EBUSY;
		cpuset_update_active_cpus(false);
	} else {
		num_cpus_frozen++;
		partition_sched_domains(1, NULL, NULL);
	}
	return 0;
}

int sched_cpu_activate(unsigned int cpu)
{
	struct rq *rq = cpu_rq(cpu);
	unsigned long flags;

	set_cpu_active(cpu, true);

	if (sched_smp_initialized) {
		sched_domains_numa_masks_set(cpu);
		cpuset_cpu_active();
	}

	/*
	 * Put the rq online, if not already. This happens:
	 *
	 * 1) In the early boot process, because we build the real domains
	 *    after all cpus have been brought up.
	 *
	 * 2) At runtime, if cpuset_cpu_active() fails to rebuild the
	 *    domains.
	 */
	raw_spin_lock_irqsave(&rq->lock, flags);
	if (rq->rd) {
		BUG_ON(!cpumask_test_cpu(cpu, rq->rd->span));
		set_rq_online(rq);
	}
	raw_spin_unlock_irqrestore(&rq->lock, flags);

	update_max_interval();

	return 0;
}

int sched_cpu_deactivate(unsigned int cpu)
{
	int ret;

	set_cpu_active(cpu, false);
	/*
	 * We've cleared cpu_active_mask, wait for all preempt-disabled and RCU
	 * users of this state to go away such that all new such users will
	 * observe it.
	 *
	 * For CONFIG_PREEMPT we have preemptible RCU and its sync_rcu() might
	 * not imply sync_sched(), so wait for both.
	 *
	 * Do sync before park smpboot threads to take care the rcu boost case.
	 */
	if (IS_ENABLED(CONFIG_PREEMPT))
		synchronize_rcu_mult(call_rcu, call_rcu_sched);
	else
		synchronize_rcu();

	if (!sched_smp_initialized)
		return 0;

	ret = cpuset_cpu_inactive(cpu);
	if (ret) {
		set_cpu_active(cpu, true);
		return ret;
	}
	sched_domains_numa_masks_clear(cpu);
	return 0;
}

static void sched_rq_cpu_starting(unsigned int cpu)
{
	struct rq *rq = cpu_rq(cpu);

	rq->calc_load_update = calc_load_update;
	update_max_interval();
}

int sched_cpu_starting(unsigned int cpu)
{
	set_cpu_rq_start_time(cpu);
	sched_rq_cpu_starting(cpu);
	return 0;
}

#ifdef CONFIG_HOTPLUG_CPU
int sched_cpu_dying(unsigned int cpu)
{
	struct rq *rq = cpu_rq(cpu);
	unsigned long flags;

	/* Handle pending wakeups and then migrate everything off */
	sched_ttwu_pending();
	raw_spin_lock_irqsave(&rq->lock, flags);
	if (rq->rd) {
		BUG_ON(!cpumask_test_cpu(cpu, rq->rd->span));
		set_rq_offline(rq);
	}
	migrate_tasks(rq);
	BUG_ON(rq->nr_running != 1);
	raw_spin_unlock_irqrestore(&rq->lock, flags);
	calc_load_migrate(rq);
	update_max_interval();
	nohz_balance_exit_idle(cpu);
	hrtick_clear(rq);
	return 0;
}
#endif

#ifdef CONFIG_SCHED_SMT
DEFINE_STATIC_KEY_FALSE(sched_smt_present);

static void sched_init_smt(void)
{
	/*
	 * We've enumerated all CPUs and will assume that if any CPU
	 * has SMT siblings, CPU0 will too.
	 */
	if (cpumask_weight(cpu_smt_mask(0)) > 1)
		static_branch_enable(&sched_smt_present);
}
#else
static inline void sched_init_smt(void) { }
#endif

void __init sched_init_smp(void)
{
	cpumask_var_t non_isolated_cpus;

	alloc_cpumask_var(&non_isolated_cpus, GFP_KERNEL);
	alloc_cpumask_var(&fallback_doms, GFP_KERNEL);

	sched_init_numa();

	/*
	 * There's no userspace yet to cause hotplug operations; hence all the
	 * cpu masks are stable and all blatant races in the below code cannot
	 * happen.
	 */
	mutex_lock(&sched_domains_mutex);
	init_sched_domains(cpu_active_mask);
	cpumask_andnot(non_isolated_cpus, cpu_possible_mask, cpu_isolated_map);
	if (cpumask_empty(non_isolated_cpus))
		cpumask_set_cpu(smp_processor_id(), non_isolated_cpus);
	mutex_unlock(&sched_domains_mutex);

	/* Move init over to a non-isolated CPU */
	if (set_cpus_allowed_ptr(current, non_isolated_cpus) < 0)
		BUG();
	sched_init_granularity();
	free_cpumask_var(non_isolated_cpus);

	init_sched_rt_class();
	init_sched_dl_class();

	sched_init_smt();

	sched_smp_initialized = true;
}

static int __init migration_init(void)
{
	sched_rq_cpu_starting(smp_processor_id());
	return 0;
}
early_initcall(migration_init);

#else
void __init sched_init_smp(void)
{
	sched_init_granularity();
}
#endif /* CONFIG_SMP */

int in_sched_functions(unsigned long addr)
{
	return in_lock_functions(addr) ||
		(addr >= (unsigned long)__sched_text_start
		&& addr < (unsigned long)__sched_text_end);
}

#ifdef CONFIG_CGROUP_SCHED
/*
 * Default task group.
 * Every task in system belongs to this group at bootup.
 */
struct task_group root_task_group;
LIST_HEAD(task_groups);

/* Cacheline aligned slab cache for task_group */
static struct kmem_cache *task_group_cache __read_mostly;
#endif

DECLARE_PER_CPU(cpumask_var_t, load_balance_mask);
DECLARE_PER_CPU(cpumask_var_t, select_idle_mask);

void __init sched_init(void)
{
	int i, j;
	unsigned long alloc_size = 0, ptr;

#ifdef CONFIG_FAIR_GROUP_SCHED
	alloc_size += 2 * nr_cpu_ids * sizeof(void **);
#endif
#ifdef CONFIG_RT_GROUP_SCHED
	alloc_size += 2 * nr_cpu_ids * sizeof(void **);
#endif
	if (alloc_size) {
		ptr = (unsigned long)kzalloc(alloc_size, GFP_NOWAIT);

#ifdef CONFIG_FAIR_GROUP_SCHED
		root_task_group.se = (struct sched_entity **)ptr;
		ptr += nr_cpu_ids * sizeof(void **);

		root_task_group.cfs_rq = (struct cfs_rq **)ptr;
		ptr += nr_cpu_ids * sizeof(void **);

#endif /* CONFIG_FAIR_GROUP_SCHED */
#ifdef CONFIG_RT_GROUP_SCHED
		root_task_group.rt_se = (struct sched_rt_entity **)ptr;
		ptr += nr_cpu_ids * sizeof(void **);

		root_task_group.rt_rq = (struct rt_rq **)ptr;
		ptr += nr_cpu_ids * sizeof(void **);

#endif /* CONFIG_RT_GROUP_SCHED */
	}
#ifdef CONFIG_CPUMASK_OFFSTACK
	for_each_possible_cpu(i) {
		per_cpu(load_balance_mask, i) = (cpumask_var_t)kzalloc_node(
			cpumask_size(), GFP_KERNEL, cpu_to_node(i));
		per_cpu(select_idle_mask, i) = (cpumask_var_t)kzalloc_node(
			cpumask_size(), GFP_KERNEL, cpu_to_node(i));
	}
#endif /* CONFIG_CPUMASK_OFFSTACK */

	init_rt_bandwidth(&def_rt_bandwidth,
			global_rt_period(), global_rt_runtime());
	init_dl_bandwidth(&def_dl_bandwidth,
			global_rt_period(), global_rt_runtime());

#ifdef CONFIG_SMP
	init_defrootdomain();
#endif

#ifdef CONFIG_RT_GROUP_SCHED
	init_rt_bandwidth(&root_task_group.rt_bandwidth,
			global_rt_period(), global_rt_runtime());
#endif /* CONFIG_RT_GROUP_SCHED */

#ifdef CONFIG_CGROUP_SCHED
	task_group_cache = KMEM_CACHE(task_group, 0);

	list_add(&root_task_group.list, &task_groups);
	INIT_LIST_HEAD(&root_task_group.children);
	INIT_LIST_HEAD(&root_task_group.siblings);
	autogroup_init(&init_task);
#endif /* CONFIG_CGROUP_SCHED */

	for_each_possible_cpu(i) {
		struct rq *rq;

		rq = cpu_rq(i);
		raw_spin_lock_init(&rq->lock);
		rq->nr_running = 0;
		rq->calc_load_active = 0;
		rq->calc_load_update = jiffies + LOAD_FREQ;
		init_cfs_rq(&rq->cfs);
		init_rt_rq(&rq->rt);
		init_dl_rq(&rq->dl);
#ifdef CONFIG_FAIR_GROUP_SCHED
		root_task_group.shares = ROOT_TASK_GROUP_LOAD;
		INIT_LIST_HEAD(&rq->leaf_cfs_rq_list);
		/*
		 * How much cpu bandwidth does root_task_group get?
		 *
		 * In case of task-groups formed thr' the cgroup filesystem, it
		 * gets 100% of the cpu resources in the system. This overall
		 * system cpu resource is divided among the tasks of
		 * root_task_group and its child task-groups in a fair manner,
		 * based on each entity's (task or task-group's) weight
		 * (se->load.weight).
		 *
		 * In other words, if root_task_group has 10 tasks of weight
		 * 1024) and two child groups A0 and A1 (of weight 1024 each),
		 * then A0's share of the cpu resource is:
		 *
		 *	A0's bandwidth = 1024 / (10*1024 + 1024 + 1024) = 8.33%
		 *
		 * We achieve this by letting root_task_group's tasks sit
		 * directly in rq->cfs (i.e root_task_group->se[] = NULL).
		 */
		init_cfs_bandwidth(&root_task_group.cfs_bandwidth);
		init_tg_cfs_entry(&root_task_group, &rq->cfs, NULL, i, NULL);
#endif /* CONFIG_FAIR_GROUP_SCHED */

		rq->rt.rt_runtime = def_rt_bandwidth.rt_runtime;
#ifdef CONFIG_RT_GROUP_SCHED
		init_tg_rt_entry(&root_task_group, &rq->rt, NULL, i, NULL);
#endif

		for (j = 0; j < CPU_LOAD_IDX_MAX; j++)
			rq->cpu_load[j] = 0;

#ifdef CONFIG_SMP
		rq->sd = NULL;
		rq->rd = NULL;
		rq->cpu_capacity = rq->cpu_capacity_orig = SCHED_CAPACITY_SCALE;
		rq->balance_callback = NULL;
		rq->active_balance = 0;
		rq->next_balance = jiffies;
		rq->push_cpu = 0;
		rq->cpu = i;
		rq->online = 0;
		rq->idle_stamp = 0;
		rq->avg_idle = 2*sysctl_sched_migration_cost;
		rq->max_idle_balance_cost = sysctl_sched_migration_cost;

		INIT_LIST_HEAD(&rq->cfs_tasks);

		rq_attach_root(rq, &def_root_domain);
#ifdef CONFIG_NO_HZ_COMMON
		rq->last_load_update_tick = jiffies;
		rq->nohz_flags = 0;
#endif
#ifdef CONFIG_NO_HZ_FULL
		rq->last_sched_tick = 0;
#endif
#endif /* CONFIG_SMP */
		init_rq_hrtick(rq);
		atomic_set(&rq->nr_iowait, 0);
	}

	set_load_weight(&init_task);

	/*
	 * The boot idle thread does lazy MMU switching as well:
	 */
	atomic_inc(&init_mm.mm_count);
	enter_lazy_tlb(&init_mm, current);

	/*
	 * Make us the idle thread. Technically, schedule() should not be
	 * called from this thread, however somewhere below it might be,
	 * but because we are the idle thread, we just pick up running again
	 * when this runqueue becomes "idle".
	 */
	init_idle(current, smp_processor_id());

	calc_load_update = jiffies + LOAD_FREQ;

#ifdef CONFIG_SMP
	zalloc_cpumask_var(&sched_domains_tmpmask, GFP_NOWAIT);
	/* May be allocated at isolcpus cmdline parse time */
	if (cpu_isolated_map == NULL)
		zalloc_cpumask_var(&cpu_isolated_map, GFP_NOWAIT);
	idle_thread_set_boot_cpu();
	set_cpu_rq_start_time(smp_processor_id());
#endif
	init_sched_fair_class();

	init_schedstats();

	scheduler_running = 1;
}

#ifdef CONFIG_DEBUG_ATOMIC_SLEEP
static inline int preempt_count_equals(int preempt_offset)
{
	int nested = preempt_count() + rcu_preempt_depth();

	return (nested == preempt_offset);
}

void __might_sleep(const char *file, int line, int preempt_offset)
{
	/*
	 * Blocking primitives will set (and therefore destroy) current->state,
	 * since we will exit with TASK_RUNNING make sure we enter with it,
	 * otherwise we will destroy state.
	 */
	WARN_ONCE(current->state != TASK_RUNNING && current->task_state_change,
			"do not call blocking ops when !TASK_RUNNING; "
			"state=%lx set at [<%p>] %pS\n",
			current->state,
			(void *)current->task_state_change,
			(void *)current->task_state_change);

	___might_sleep(file, line, preempt_offset);
}
EXPORT_SYMBOL(__might_sleep);

void ___might_sleep(const char *file, int line, int preempt_offset)
{
	static unsigned long prev_jiffy;	/* ratelimiting */
	unsigned long preempt_disable_ip;

	rcu_sleep_check(); /* WARN_ON_ONCE() by default, no rate limit reqd. */
	if ((preempt_count_equals(preempt_offset) && !irqs_disabled() &&
	     !is_idle_task(current)) ||
	    system_state != SYSTEM_RUNNING || oops_in_progress)
		return;
	if (time_before(jiffies, prev_jiffy + HZ) && prev_jiffy)
		return;
	prev_jiffy = jiffies;

	/* Save this before calling printk(), since that will clobber it */
	preempt_disable_ip = get_preempt_disable_ip(current);

	printk(KERN_ERR
		"BUG: sleeping function called from invalid context at %s:%d\n",
			file, line);
	printk(KERN_ERR
		"in_atomic(): %d, irqs_disabled(): %d, pid: %d, name: %s\n",
			in_atomic(), irqs_disabled(),
			current->pid, current->comm);

	if (task_stack_end_corrupted(current))
		printk(KERN_EMERG "Thread overran stack, or stack corrupted\n");

	debug_show_held_locks(current);
	if (irqs_disabled())
		print_irqtrace_events(current);
	if (IS_ENABLED(CONFIG_DEBUG_PREEMPT)
	    && !preempt_count_equals(preempt_offset)) {
		pr_err("Preemption disabled at:");
		print_ip_sym(preempt_disable_ip);
		pr_cont("\n");
	}
	dump_stack();
	add_taint(TAINT_WARN, LOCKDEP_STILL_OK);
}
EXPORT_SYMBOL(___might_sleep);
#endif

#ifdef CONFIG_MAGIC_SYSRQ
void normalize_rt_tasks(void)
{
	struct task_struct *g, *p;
	struct sched_attr attr = {
		.sched_policy = SCHED_NORMAL,
	};

	read_lock(&tasklist_lock);
	for_each_process_thread(g, p) {
		/*
		 * Only normalize user tasks:
		 */
		if (p->flags & PF_KTHREAD)
			continue;

		p->se.exec_start = 0;
		schedstat_set(p->se.statistics.wait_start,  0);
		schedstat_set(p->se.statistics.sleep_start, 0);
		schedstat_set(p->se.statistics.block_start, 0);

		if (!dl_task(p) && !rt_task(p)) {
			/*
			 * Renice negative nice level userspace
			 * tasks back to 0:
			 */
			if (task_nice(p) < 0)
				set_user_nice(p, 0);
			continue;
		}

		__sched_setscheduler(p, &attr, false, false);
	}
	read_unlock(&tasklist_lock);
}

#endif /* CONFIG_MAGIC_SYSRQ */

#if defined(CONFIG_IA64) || defined(CONFIG_KGDB_KDB)
/*
 * These functions are only useful for the IA64 MCA handling, or kdb.
 *
 * They can only be called when the whole system has been
 * stopped - every CPU needs to be quiescent, and no scheduling
 * activity can take place. Using them for anything else would
 * be a serious bug, and as a result, they aren't even visible
 * under any other configuration.
 */

/**
 * curr_task - return the current task for a given cpu.
 * @cpu: the processor in question.
 *
 * ONLY VALID WHEN THE WHOLE SYSTEM IS STOPPED!
 *
 * Return: The current task for @cpu.
 */
struct task_struct *curr_task(int cpu)
{
	return cpu_curr(cpu);
}

#endif /* defined(CONFIG_IA64) || defined(CONFIG_KGDB_KDB) */

#ifdef CONFIG_IA64
/**
 * set_curr_task - set the current task for a given cpu.
 * @cpu: the processor in question.
 * @p: the task pointer to set.
 *
 * Description: This function must only be used when non-maskable interrupts
 * are serviced on a separate stack. It allows the architecture to switch the
 * notion of the current task on a cpu in a non-blocking manner. This function
 * must be called with all CPU's synchronized, and interrupts disabled, the
 * and caller must save the original value of the current task (see
 * curr_task() above) and restore that value before reenabling interrupts and
 * re-starting the system.
 *
 * ONLY VALID WHEN THE WHOLE SYSTEM IS STOPPED!
 */
void ia64_set_curr_task(int cpu, struct task_struct *p)
{
	cpu_curr(cpu) = p;
}

#endif

#ifdef CONFIG_CGROUP_SCHED
/* task_group_lock serializes the addition/removal of task groups */
static DEFINE_SPINLOCK(task_group_lock);

static void sched_free_group(struct task_group *tg)
{
	free_fair_sched_group(tg);
	free_rt_sched_group(tg);
	autogroup_free(tg);
	kmem_cache_free(task_group_cache, tg);
}

/* allocate runqueue etc for a new task group */
struct task_group *sched_create_group(struct task_group *parent)
{
	struct task_group *tg;

	tg = kmem_cache_alloc(task_group_cache, GFP_KERNEL | __GFP_ZERO);
	if (!tg)
		return ERR_PTR(-ENOMEM);

	if (!alloc_fair_sched_group(tg, parent))
		goto err;

	if (!alloc_rt_sched_group(tg, parent))
		goto err;

	return tg;

err:
	sched_free_group(tg);
	return ERR_PTR(-ENOMEM);
}

void sched_online_group(struct task_group *tg, struct task_group *parent)
{
	unsigned long flags;

	spin_lock_irqsave(&task_group_lock, flags);
	list_add_rcu(&tg->list, &task_groups);

	WARN_ON(!parent); /* root should already exist */

	tg->parent = parent;
	INIT_LIST_HEAD(&tg->children);
	list_add_rcu(&tg->siblings, &parent->children);
	spin_unlock_irqrestore(&task_group_lock, flags);

	online_fair_sched_group(tg);
}

/* rcu callback to free various structures associated with a task group */
static void sched_free_group_rcu(struct rcu_head *rhp)
{
	/* now it should be safe to free those cfs_rqs */
	sched_free_group(container_of(rhp, struct task_group, rcu));
}

void sched_destroy_group(struct task_group *tg)
{
	/* wait for possible concurrent references to cfs_rqs complete */
	call_rcu(&tg->rcu, sched_free_group_rcu);
}

void sched_offline_group(struct task_group *tg)
{
	unsigned long flags;

	/* end participation in shares distribution */
	unregister_fair_sched_group(tg);

	spin_lock_irqsave(&task_group_lock, flags);
	list_del_rcu(&tg->list);
	list_del_rcu(&tg->siblings);
	spin_unlock_irqrestore(&task_group_lock, flags);
}

static void sched_change_group(struct task_struct *tsk, int type)
{
	struct task_group *tg;

	/*
	 * All callers are synchronized by task_rq_lock(); we do not use RCU
	 * which is pointless here. Thus, we pass "true" to task_css_check()
	 * to prevent lockdep warnings.
	 */
	tg = container_of(task_css_check(tsk, cpu_cgrp_id, true),
			  struct task_group, css);
	tg = autogroup_task_group(tsk, tg);
	tsk->sched_task_group = tg;

#ifdef CONFIG_FAIR_GROUP_SCHED
	if (tsk->sched_class->task_change_group)
		tsk->sched_class->task_change_group(tsk, type);
	else
#endif
		set_task_rq(tsk, task_cpu(tsk));
}

/*
 * Change task's runqueue when it moves between groups.
 *
 * The caller of this function should have put the task in its new group by
 * now. This function just updates tsk->se.cfs_rq and tsk->se.parent to reflect
 * its new group.
 */
void sched_move_task(struct task_struct *tsk)
{
	int queued, running;
	struct rq_flags rf;
	struct rq *rq;

	rq = task_rq_lock(tsk, &rf);

	running = task_current(rq, tsk);
	queued = task_on_rq_queued(tsk);

	if (queued)
		dequeue_task(rq, tsk, DEQUEUE_SAVE | DEQUEUE_MOVE);
	if (unlikely(running))
		put_prev_task(rq, tsk);

	sched_change_group(tsk, TASK_MOVE_GROUP);

	if (queued)
		enqueue_task(rq, tsk, ENQUEUE_RESTORE | ENQUEUE_MOVE);
	if (unlikely(running))
		set_curr_task(rq, tsk);

	task_rq_unlock(rq, tsk, &rf);
}
#endif /* CONFIG_CGROUP_SCHED */

#ifdef CONFIG_RT_GROUP_SCHED
/*
 * Ensure that the real time constraints are schedulable.
 */
static DEFINE_MUTEX(rt_constraints_mutex);

/* Must be called with tasklist_lock held */
static inline int tg_has_rt_tasks(struct task_group *tg)
{
	struct task_struct *g, *p;

	/*
	 * Autogroups do not have RT tasks; see autogroup_create().
	 */
	if (task_group_is_autogroup(tg))
		return 0;

	for_each_process_thread(g, p) {
		if (rt_task(p) && task_group(p) == tg)
			return 1;
	}

	return 0;
}

struct rt_schedulable_data {
	struct task_group *tg;
	u64 rt_period;
	u64 rt_runtime;
};

static int tg_rt_schedulable(struct task_group *tg, void *data)
{
	struct rt_schedulable_data *d = data;
	struct task_group *child;
	unsigned long total, sum = 0;
	u64 period, runtime;

	period = ktime_to_ns(tg->rt_bandwidth.rt_period);
	runtime = tg->rt_bandwidth.rt_runtime;

	if (tg == d->tg) {
		period = d->rt_period;
		runtime = d->rt_runtime;
	}

	/*
	 * Cannot have more runtime than the period.
	 */
	if (runtime > period && runtime != RUNTIME_INF)
		return -EINVAL;

	/*
	 * Ensure we don't starve existing RT tasks.
	 */
	if (rt_bandwidth_enabled() && !runtime && tg_has_rt_tasks(tg))
		return -EBUSY;

	total = to_ratio(period, runtime);

	/*
	 * Nobody can have more than the global setting allows.
	 */
	if (total > to_ratio(global_rt_period(), global_rt_runtime()))
		return -EINVAL;

	/*
	 * The sum of our children's runtime should not exceed our own.
	 */
	list_for_each_entry_rcu(child, &tg->children, siblings) {
		period = ktime_to_ns(child->rt_bandwidth.rt_period);
		runtime = child->rt_bandwidth.rt_runtime;

		if (child == d->tg) {
			period = d->rt_period;
			runtime = d->rt_runtime;
		}

		sum += to_ratio(period, runtime);
	}

	if (sum > total)
		return -EINVAL;

	return 0;
}

static int __rt_schedulable(struct task_group *tg, u64 period, u64 runtime)
{
	int ret;

	struct rt_schedulable_data data = {
		.tg = tg,
		.rt_period = period,
		.rt_runtime = runtime,
	};

	rcu_read_lock();
	ret = walk_tg_tree(tg_rt_schedulable, tg_nop, &data);
	rcu_read_unlock();

	return ret;
}

static int tg_set_rt_bandwidth(struct task_group *tg,
		u64 rt_period, u64 rt_runtime)
{
	int i, err = 0;

	/*
	 * Disallowing the root group RT runtime is BAD, it would disallow the
	 * kernel creating (and or operating) RT threads.
	 */
	if (tg == &root_task_group && rt_runtime == 0)
		return -EINVAL;

	/* No period doesn't make any sense. */
	if (rt_period == 0)
		return -EINVAL;

	mutex_lock(&rt_constraints_mutex);
	read_lock(&tasklist_lock);
	err = __rt_schedulable(tg, rt_period, rt_runtime);
	if (err)
		goto unlock;

	raw_spin_lock_irq(&tg->rt_bandwidth.rt_runtime_lock);
	tg->rt_bandwidth.rt_period = ns_to_ktime(rt_period);
	tg->rt_bandwidth.rt_runtime = rt_runtime;

	for_each_possible_cpu(i) {
		struct rt_rq *rt_rq = tg->rt_rq[i];

		raw_spin_lock(&rt_rq->rt_runtime_lock);
		rt_rq->rt_runtime = rt_runtime;
		raw_spin_unlock(&rt_rq->rt_runtime_lock);
	}
	raw_spin_unlock_irq(&tg->rt_bandwidth.rt_runtime_lock);
unlock:
	read_unlock(&tasklist_lock);
	mutex_unlock(&rt_constraints_mutex);

	return err;
}

static int sched_group_set_rt_runtime(struct task_group *tg, long rt_runtime_us)
{
	u64 rt_runtime, rt_period;

	rt_period = ktime_to_ns(tg->rt_bandwidth.rt_period);
	rt_runtime = (u64)rt_runtime_us * NSEC_PER_USEC;
	if (rt_runtime_us < 0)
		rt_runtime = RUNTIME_INF;

	return tg_set_rt_bandwidth(tg, rt_period, rt_runtime);
}

static long sched_group_rt_runtime(struct task_group *tg)
{
	u64 rt_runtime_us;

	if (tg->rt_bandwidth.rt_runtime == RUNTIME_INF)
		return -1;

	rt_runtime_us = tg->rt_bandwidth.rt_runtime;
	do_div(rt_runtime_us, NSEC_PER_USEC);
	return rt_runtime_us;
}

static int sched_group_set_rt_period(struct task_group *tg, u64 rt_period_us)
{
	u64 rt_runtime, rt_period;

	rt_period = rt_period_us * NSEC_PER_USEC;
	rt_runtime = tg->rt_bandwidth.rt_runtime;

	return tg_set_rt_bandwidth(tg, rt_period, rt_runtime);
}

static long sched_group_rt_period(struct task_group *tg)
{
	u64 rt_period_us;

	rt_period_us = ktime_to_ns(tg->rt_bandwidth.rt_period);
	do_div(rt_period_us, NSEC_PER_USEC);
	return rt_period_us;
}
#endif /* CONFIG_RT_GROUP_SCHED */

#ifdef CONFIG_RT_GROUP_SCHED
static int sched_rt_global_constraints(void)
{
	int ret = 0;

	mutex_lock(&rt_constraints_mutex);
	read_lock(&tasklist_lock);
	ret = __rt_schedulable(NULL, 0, 0);
	read_unlock(&tasklist_lock);
	mutex_unlock(&rt_constraints_mutex);

	return ret;
}

static int sched_rt_can_attach(struct task_group *tg, struct task_struct *tsk)
{
	/* Don't accept realtime tasks when there is no way for them to run */
	if (rt_task(tsk) && tg->rt_bandwidth.rt_runtime == 0)
		return 0;

	return 1;
}

#else /* !CONFIG_RT_GROUP_SCHED */
static int sched_rt_global_constraints(void)
{
	unsigned long flags;
	int i;

	raw_spin_lock_irqsave(&def_rt_bandwidth.rt_runtime_lock, flags);
	for_each_possible_cpu(i) {
		struct rt_rq *rt_rq = &cpu_rq(i)->rt;

		raw_spin_lock(&rt_rq->rt_runtime_lock);
		rt_rq->rt_runtime = global_rt_runtime();
		raw_spin_unlock(&rt_rq->rt_runtime_lock);
	}
	raw_spin_unlock_irqrestore(&def_rt_bandwidth.rt_runtime_lock, flags);

	return 0;
}
#endif /* CONFIG_RT_GROUP_SCHED */

static int sched_dl_global_validate(void)
{
	u64 runtime = global_rt_runtime();
	u64 period = global_rt_period();
	u64 new_bw = to_ratio(period, runtime);
	struct dl_bw *dl_b;
	int cpu, ret = 0;
	unsigned long flags;

	/*
	 * Here we want to check the bandwidth not being set to some
	 * value smaller than the currently allocated bandwidth in
	 * any of the root_domains.
	 *
	 * FIXME: Cycling on all the CPUs is overdoing, but simpler than
	 * cycling on root_domains... Discussion on different/better
	 * solutions is welcome!
	 */
	for_each_possible_cpu(cpu) {
		rcu_read_lock_sched();
		dl_b = dl_bw_of(cpu);

		raw_spin_lock_irqsave(&dl_b->lock, flags);
		if (new_bw < dl_b->total_bw)
			ret = -EBUSY;
		raw_spin_unlock_irqrestore(&dl_b->lock, flags);

		rcu_read_unlock_sched();

		if (ret)
			break;
	}

	return ret;
}

static void sched_dl_do_global(void)
{
	u64 new_bw = -1;
	struct dl_bw *dl_b;
	int cpu;
	unsigned long flags;

	def_dl_bandwidth.dl_period = global_rt_period();
	def_dl_bandwidth.dl_runtime = global_rt_runtime();

	if (global_rt_runtime() != RUNTIME_INF)
		new_bw = to_ratio(global_rt_period(), global_rt_runtime());

	/*
	 * FIXME: As above...
	 */
	for_each_possible_cpu(cpu) {
		rcu_read_lock_sched();
		dl_b = dl_bw_of(cpu);

		raw_spin_lock_irqsave(&dl_b->lock, flags);
		dl_b->bw = new_bw;
		raw_spin_unlock_irqrestore(&dl_b->lock, flags);

		rcu_read_unlock_sched();
	}
}

static int sched_rt_global_validate(void)
{
	if (sysctl_sched_rt_period <= 0)
		return -EINVAL;

	if ((sysctl_sched_rt_runtime != RUNTIME_INF) &&
		(sysctl_sched_rt_runtime > sysctl_sched_rt_period))
		return -EINVAL;

	return 0;
}

static void sched_rt_do_global(void)
{
	def_rt_bandwidth.rt_runtime = global_rt_runtime();
	def_rt_bandwidth.rt_period = ns_to_ktime(global_rt_period());
}

int sched_rt_handler(struct ctl_table *table, int write,
		void __user *buffer, size_t *lenp,
		loff_t *ppos)
{
	int old_period, old_runtime;
	static DEFINE_MUTEX(mutex);
	int ret;

	mutex_lock(&mutex);
	old_period = sysctl_sched_rt_period;
	old_runtime = sysctl_sched_rt_runtime;

	ret = proc_dointvec(table, write, buffer, lenp, ppos);

	if (!ret && write) {
		ret = sched_rt_global_validate();
		if (ret)
			goto undo;

		ret = sched_dl_global_validate();
		if (ret)
			goto undo;

		ret = sched_rt_global_constraints();
		if (ret)
			goto undo;

		sched_rt_do_global();
		sched_dl_do_global();
	}
	if (0) {
undo:
		sysctl_sched_rt_period = old_period;
		sysctl_sched_rt_runtime = old_runtime;
	}
	mutex_unlock(&mutex);

	return ret;
}

int sched_rr_handler(struct ctl_table *table, int write,
		void __user *buffer, size_t *lenp,
		loff_t *ppos)
{
	int ret;
	static DEFINE_MUTEX(mutex);

	mutex_lock(&mutex);
	ret = proc_dointvec(table, write, buffer, lenp, ppos);
	/* make sure that internally we keep jiffies */
	/* also, writing zero resets timeslice to default */
	if (!ret && write) {
		sched_rr_timeslice = sched_rr_timeslice <= 0 ?
			RR_TIMESLICE : msecs_to_jiffies(sched_rr_timeslice);
	}
	mutex_unlock(&mutex);
	return ret;
}

#ifdef CONFIG_CGROUP_SCHED

static inline struct task_group *css_tg(struct cgroup_subsys_state *css)
{
	return css ? container_of(css, struct task_group, css) : NULL;
}

static struct cgroup_subsys_state *
cpu_cgroup_css_alloc(struct cgroup_subsys_state *parent_css)
{
	struct task_group *parent = css_tg(parent_css);
	struct task_group *tg;

	if (!parent) {
		/* This is early initialization for the top cgroup */
		return &root_task_group.css;
	}

	tg = sched_create_group(parent);
	if (IS_ERR(tg))
		return ERR_PTR(-ENOMEM);

	sched_online_group(tg, parent);

	return &tg->css;
}

static void cpu_cgroup_css_released(struct cgroup_subsys_state *css)
{
	struct task_group *tg = css_tg(css);

	sched_offline_group(tg);
}

static void cpu_cgroup_css_free(struct cgroup_subsys_state *css)
{
	struct task_group *tg = css_tg(css);

	/*
	 * Relies on the RCU grace period between css_released() and this.
	 */
	sched_free_group(tg);
}

/*
 * This is called before wake_up_new_task(), therefore we really only
 * have to set its group bits, all the other stuff does not apply.
 */
static void cpu_cgroup_fork(struct task_struct *task)
{
	struct rq_flags rf;
	struct rq *rq;

	rq = task_rq_lock(task, &rf);

	sched_change_group(task, TASK_SET_GROUP);

	task_rq_unlock(rq, task, &rf);
}

static int cpu_cgroup_can_attach(struct cgroup_taskset *tset)
{
	struct task_struct *task;
	struct cgroup_subsys_state *css;
	int ret = 0;

	cgroup_taskset_for_each(task, css, tset) {
#ifdef CONFIG_RT_GROUP_SCHED
		if (!sched_rt_can_attach(css_tg(css), task))
			return -EINVAL;
#else
		/* We don't support RT-tasks being in separate groups */
		if (task->sched_class != &fair_sched_class)
			return -EINVAL;
#endif
		/*
		 * Serialize against wake_up_new_task() such that if its
		 * running, we're sure to observe its full state.
		 */
		raw_spin_lock_irq(&task->pi_lock);
		/*
		 * Avoid calling sched_move_task() before wake_up_new_task()
		 * has happened. This would lead to problems with PELT, due to
		 * move wanting to detach+attach while we're not attached yet.
		 */
		if (task->state == TASK_NEW)
			ret = -EINVAL;
		raw_spin_unlock_irq(&task->pi_lock);

		if (ret)
			break;
	}
	return ret;
}

static void cpu_cgroup_attach(struct cgroup_taskset *tset)
{
	struct task_struct *task;
	struct cgroup_subsys_state *css;

	cgroup_taskset_for_each(task, css, tset)
		sched_move_task(task);
}

#ifdef CONFIG_FAIR_GROUP_SCHED
static int cpu_shares_write_u64(struct cgroup_subsys_state *css,
				struct cftype *cftype, u64 shareval)
{
	return sched_group_set_shares(css_tg(css), scale_load(shareval));
}

static u64 cpu_shares_read_u64(struct cgroup_subsys_state *css,
			       struct cftype *cft)
{
	struct task_group *tg = css_tg(css);

	return (u64) scale_load_down(tg->shares);
}

#ifdef CONFIG_CFS_BANDWIDTH
static DEFINE_MUTEX(cfs_constraints_mutex);

const u64 max_cfs_quota_period = 1 * NSEC_PER_SEC; /* 1s */
const u64 min_cfs_quota_period = 1 * NSEC_PER_MSEC; /* 1ms */

static int __cfs_schedulable(struct task_group *tg, u64 period, u64 runtime);

static int tg_set_cfs_bandwidth(struct task_group *tg, u64 period, u64 quota)
{
	int i, ret = 0, runtime_enabled, runtime_was_enabled;
	struct cfs_bandwidth *cfs_b = &tg->cfs_bandwidth;

	if (tg == &root_task_group)
		return -EINVAL;

	/*
	 * Ensure we have at some amount of bandwidth every period.  This is
	 * to prevent reaching a state of large arrears when throttled via
	 * entity_tick() resulting in prolonged exit starvation.
	 */
	if (quota < min_cfs_quota_period || period < min_cfs_quota_period)
		return -EINVAL;

	/*
	 * Likewise, bound things on the otherside by preventing insane quota
	 * periods.  This also allows us to normalize in computing quota
	 * feasibility.
	 */
	if (period > max_cfs_quota_period)
		return -EINVAL;

	/*
	 * Prevent race between setting of cfs_rq->runtime_enabled and
	 * unthrottle_offline_cfs_rqs().
	 */
	get_online_cpus();
	mutex_lock(&cfs_constraints_mutex);
	ret = __cfs_schedulable(tg, period, quota);
	if (ret)
		goto out_unlock;

	runtime_enabled = quota != RUNTIME_INF;
	runtime_was_enabled = cfs_b->quota != RUNTIME_INF;
	/*
	 * If we need to toggle cfs_bandwidth_used, off->on must occur
	 * before making related changes, and on->off must occur afterwards
	 */
	if (runtime_enabled && !runtime_was_enabled)
		cfs_bandwidth_usage_inc();
	raw_spin_lock_irq(&cfs_b->lock);
	cfs_b->period = ns_to_ktime(period);
	cfs_b->quota = quota;

	__refill_cfs_bandwidth_runtime(cfs_b);
	/* restart the period timer (if active) to handle new period expiry */
	if (runtime_enabled)
		start_cfs_bandwidth(cfs_b);
	raw_spin_unlock_irq(&cfs_b->lock);

	for_each_online_cpu(i) {
		struct cfs_rq *cfs_rq = tg->cfs_rq[i];
		struct rq *rq = cfs_rq->rq;

		raw_spin_lock_irq(&rq->lock);
		cfs_rq->runtime_enabled = runtime_enabled;
		cfs_rq->runtime_remaining = 0;

		if (cfs_rq->throttled)
			unthrottle_cfs_rq(cfs_rq);
		raw_spin_unlock_irq(&rq->lock);
	}
	if (runtime_was_enabled && !runtime_enabled)
		cfs_bandwidth_usage_dec();
out_unlock:
	mutex_unlock(&cfs_constraints_mutex);
	put_online_cpus();

	return ret;
}

int tg_set_cfs_quota(struct task_group *tg, long cfs_quota_us)
{
	u64 quota, period;

	period = ktime_to_ns(tg->cfs_bandwidth.period);
	if (cfs_quota_us < 0)
		quota = RUNTIME_INF;
	else
		quota = (u64)cfs_quota_us * NSEC_PER_USEC;

	return tg_set_cfs_bandwidth(tg, period, quota);
}

long tg_get_cfs_quota(struct task_group *tg)
{
	u64 quota_us;

	if (tg->cfs_bandwidth.quota == RUNTIME_INF)
		return -1;

	quota_us = tg->cfs_bandwidth.quota;
	do_div(quota_us, NSEC_PER_USEC);

	return quota_us;
}

int tg_set_cfs_period(struct task_group *tg, long cfs_period_us)
{
	u64 quota, period;

	period = (u64)cfs_period_us * NSEC_PER_USEC;
	quota = tg->cfs_bandwidth.quota;

	return tg_set_cfs_bandwidth(tg, period, quota);
}

long tg_get_cfs_period(struct task_group *tg)
{
	u64 cfs_period_us;

	cfs_period_us = ktime_to_ns(tg->cfs_bandwidth.period);
	do_div(cfs_period_us, NSEC_PER_USEC);

	return cfs_period_us;
}

static s64 cpu_cfs_quota_read_s64(struct cgroup_subsys_state *css,
				  struct cftype *cft)
{
	return tg_get_cfs_quota(css_tg(css));
}

static int cpu_cfs_quota_write_s64(struct cgroup_subsys_state *css,
				   struct cftype *cftype, s64 cfs_quota_us)
{
	return tg_set_cfs_quota(css_tg(css), cfs_quota_us);
}

static u64 cpu_cfs_period_read_u64(struct cgroup_subsys_state *css,
				   struct cftype *cft)
{
	return tg_get_cfs_period(css_tg(css));
}

static int cpu_cfs_period_write_u64(struct cgroup_subsys_state *css,
				    struct cftype *cftype, u64 cfs_period_us)
{
	return tg_set_cfs_period(css_tg(css), cfs_period_us);
}

struct cfs_schedulable_data {
	struct task_group *tg;
	u64 period, quota;
};

/*
 * normalize group quota/period to be quota/max_period
 * note: units are usecs
 */
static u64 normalize_cfs_quota(struct task_group *tg,
			       struct cfs_schedulable_data *d)
{
	u64 quota, period;

	if (tg == d->tg) {
		period = d->period;
		quota = d->quota;
	} else {
		period = tg_get_cfs_period(tg);
		quota = tg_get_cfs_quota(tg);
	}

	/* note: these should typically be equivalent */
	if (quota == RUNTIME_INF || quota == -1)
		return RUNTIME_INF;

	return to_ratio(period, quota);
}

static int tg_cfs_schedulable_down(struct task_group *tg, void *data)
{
	struct cfs_schedulable_data *d = data;
	struct cfs_bandwidth *cfs_b = &tg->cfs_bandwidth;
	s64 quota = 0, parent_quota = -1;

	if (!tg->parent) {
		quota = RUNTIME_INF;
	} else {
		struct cfs_bandwidth *parent_b = &tg->parent->cfs_bandwidth;

		quota = normalize_cfs_quota(tg, d);
		parent_quota = parent_b->hierarchical_quota;

		/*
		 * ensure max(child_quota) <= parent_quota, inherit when no
		 * limit is set
		 */
		if (quota == RUNTIME_INF)
			quota = parent_quota;
		else if (parent_quota != RUNTIME_INF && quota > parent_quota)
			return -EINVAL;
	}
	cfs_b->hierarchical_quota = quota;

	return 0;
}

static int __cfs_schedulable(struct task_group *tg, u64 period, u64 quota)
{
	int ret;
	struct cfs_schedulable_data data = {
		.tg = tg,
		.period = period,
		.quota = quota,
	};

	if (quota != RUNTIME_INF) {
		do_div(data.period, NSEC_PER_USEC);
		do_div(data.quota, NSEC_PER_USEC);
	}

	rcu_read_lock();
	ret = walk_tg_tree(tg_cfs_schedulable_down, tg_nop, &data);
	rcu_read_unlock();

	return ret;
}

static int cpu_stats_show(struct seq_file *sf, void *v)
{
	struct task_group *tg = css_tg(seq_css(sf));
	struct cfs_bandwidth *cfs_b = &tg->cfs_bandwidth;

	seq_printf(sf, "nr_periods %d\n", cfs_b->nr_periods);
	seq_printf(sf, "nr_throttled %d\n", cfs_b->nr_throttled);
	seq_printf(sf, "throttled_time %llu\n", cfs_b->throttled_time);

	return 0;
}
#endif /* CONFIG_CFS_BANDWIDTH */
#endif /* CONFIG_FAIR_GROUP_SCHED */

#ifdef CONFIG_RT_GROUP_SCHED
static int cpu_rt_runtime_write(struct cgroup_subsys_state *css,
				struct cftype *cft, s64 val)
{
	return sched_group_set_rt_runtime(css_tg(css), val);
}

static s64 cpu_rt_runtime_read(struct cgroup_subsys_state *css,
			       struct cftype *cft)
{
	return sched_group_rt_runtime(css_tg(css));
}

static int cpu_rt_period_write_uint(struct cgroup_subsys_state *css,
				    struct cftype *cftype, u64 rt_period_us)
{
	return sched_group_set_rt_period(css_tg(css), rt_period_us);
}

static u64 cpu_rt_period_read_uint(struct cgroup_subsys_state *css,
				   struct cftype *cft)
{
	return sched_group_rt_period(css_tg(css));
}
#endif /* CONFIG_RT_GROUP_SCHED */

static struct cftype cpu_files[] = {
#ifdef CONFIG_FAIR_GROUP_SCHED
	{
		.name = "shares",
		.read_u64 = cpu_shares_read_u64,
		.write_u64 = cpu_shares_write_u64,
	},
#endif
#ifdef CONFIG_CFS_BANDWIDTH
	{
		.name = "cfs_quota_us",
		.read_s64 = cpu_cfs_quota_read_s64,
		.write_s64 = cpu_cfs_quota_write_s64,
	},
	{
		.name = "cfs_period_us",
		.read_u64 = cpu_cfs_period_read_u64,
		.write_u64 = cpu_cfs_period_write_u64,
	},
	{
		.name = "stat",
		.seq_show = cpu_stats_show,
	},
#endif
#ifdef CONFIG_RT_GROUP_SCHED
	{
		.name = "rt_runtime_us",
		.read_s64 = cpu_rt_runtime_read,
		.write_s64 = cpu_rt_runtime_write,
	},
	{
		.name = "rt_period_us",
		.read_u64 = cpu_rt_period_read_uint,
		.write_u64 = cpu_rt_period_write_uint,
	},
#endif
	{ }	/* terminate */
};

struct cgroup_subsys cpu_cgrp_subsys = {
	.css_alloc	= cpu_cgroup_css_alloc,
	.css_released	= cpu_cgroup_css_released,
	.css_free	= cpu_cgroup_css_free,
	.fork		= cpu_cgroup_fork,
	.can_attach	= cpu_cgroup_can_attach,
	.attach		= cpu_cgroup_attach,
	.legacy_cftypes	= cpu_files,
	.early_init	= true,
};

#endif	/* CONFIG_CGROUP_SCHED */

void dump_cpu_task(int cpu)
{
	pr_info("Task dump for CPU %d:\n", cpu);
	sched_show_task(cpu_curr(cpu));
}

/*
 * Nice levels are multiplicative, with a gentle 10% change for every
 * nice level changed. I.e. when a CPU-bound task goes from nice 0 to
 * nice 1, it will get ~10% less CPU time than another CPU-bound task
 * that remained on nice 0.
 *
 * The "10% effect" is relative and cumulative: from _any_ nice level,
 * if you go up 1 level, it's -10% CPU usage, if you go down 1 level
 * it's +10% CPU usage. (to achieve that we use a multiplier of 1.25.
 * If a task goes up by ~10% and another task goes down by ~10% then
 * the relative distance between them is ~25%.)
 */
const int sched_prio_to_weight[40] = {
 /* -20 */     88761,     71755,     56483,     46273,     36291,
 /* -15 */     29154,     23254,     18705,     14949,     11916,
 /* -10 */      9548,      7620,      6100,      4904,      3906,
 /*  -5 */      3121,      2501,      1991,      1586,      1277,
 /*   0 */      1024,       820,       655,       526,       423,
 /*   5 */       335,       272,       215,       172,       137,
 /*  10 */       110,        87,        70,        56,        45,
 /*  15 */        36,        29,        23,        18,        15,
};

/*
 * Inverse (2^32/x) values of the sched_prio_to_weight[] array, precalculated.
 *
 * In cases where the weight does not change often, we can use the
 * precalculated inverse to speed up arithmetics by turning divisions
 * into multiplications:
 */
const u32 sched_prio_to_wmult[40] = {
 /* -20 */     48388,     59856,     76040,     92818,    118348,
 /* -15 */    147320,    184698,    229616,    287308,    360437,
 /* -10 */    449829,    563644,    704093,    875809,   1099582,
 /*  -5 */   1376151,   1717300,   2157191,   2708050,   3363326,
 /*   0 */   4194304,   5237765,   6557202,   8165337,  10153587,
 /*   5 */  12820798,  15790321,  19976592,  24970740,  31350126,
 /*  10 */  39045157,  49367440,  61356676,  76695844,  95443717,
 /*  15 */ 119304647, 148102320, 186737708, 238609294, 286331153,
};<|MERGE_RESOLUTION|>--- conflicted
+++ resolved
@@ -1644,15 +1644,9 @@
 
 	if (!schedstat_enabled())
 		return;
-<<<<<<< HEAD
 
 	rq = this_rq();
 
-=======
-
-	rq = this_rq();
-
->>>>>>> 67223e21
 #ifdef CONFIG_SMP
 	if (cpu == rq->cpu) {
 		schedstat_inc(rq->ttwu_local);
@@ -3412,33 +3406,6 @@
 	}
 
 	balance_callback(rq);
-}
-
-void __noreturn do_task_dead(void)
-{
-	/*
-	 * The setting of TASK_RUNNING by try_to_wake_up() may be delayed
-	 * when the following two conditions become true.
-	 *   - There is race condition of mmap_sem (It is acquired by
-	 *     exit_mm()), and
-	 *   - SMI occurs before setting TASK_RUNINNG.
-	 *     (or hypervisor of virtual machine switches to other guest)
-	 *  As a result, we may become TASK_RUNNING after becoming TASK_DEAD
-	 *
-	 * To avoid it, we have to wait for releasing tsk->pi_lock which
-	 * is held by try_to_wake_up()
-	 */
-	smp_mb();
-	raw_spin_unlock_wait(&current->pi_lock);
-
-	/* causes final put_task_struct in finish_task_switch(). */
-	__set_current_state(TASK_DEAD);
-	current->flags |= PF_NOFREEZE;	/* tell freezer to ignore us */
-	__schedule(false);
-	BUG();
-	/* Avoid "noreturn function does return".  */
-	for (;;)
-		cpu_relax();	/* For when BUG is null */
 }
 
 void __noreturn do_task_dead(void)
@@ -6460,7 +6427,6 @@
  * These flags are purely descriptive of the topology and do not prescribe
  * behaviour. Behaviour is artificial and mapped in the below sd_init()
  * function:
-<<<<<<< HEAD
  *
  *   SD_SHARE_CPUCAPACITY   - describes SMT topologies
  *   SD_SHARE_PKG_RESOURCES - describes shared caches
@@ -6468,15 +6434,6 @@
  *   SD_SHARE_POWERDOMAIN   - describes shared power domain
  *   SD_ASYM_CPUCAPACITY    - describes mixed capacity topologies
  *
-=======
- *
- *   SD_SHARE_CPUCAPACITY   - describes SMT topologies
- *   SD_SHARE_PKG_RESOURCES - describes shared caches
- *   SD_NUMA                - describes NUMA topologies
- *   SD_SHARE_POWERDOMAIN   - describes shared power domain
- *   SD_ASYM_CPUCAPACITY    - describes mixed capacity topologies
- *
->>>>>>> 67223e21
  * Odd one out, which beside describing the topology has a quirk also
  * prescribes the desired behaviour that goes along with it:
  *
