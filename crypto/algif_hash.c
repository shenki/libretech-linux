/*
 * algif_hash: User-space interface for hash algorithms
 *
 * This file provides the user-space API for hash algorithms.
 *
 * Copyright (c) 2010 Herbert Xu <herbert@gondor.apana.org.au>
 *
 * This program is free software; you can redistribute it and/or modify it
 * under the terms of the GNU General Public License as published by the Free
 * Software Foundation; either version 2 of the License, or (at your option)
 * any later version.
 *
 */

#include <crypto/hash.h>
#include <crypto/if_alg.h>
#include <linux/init.h>
#include <linux/kernel.h>
#include <linux/mm.h>
#include <linux/module.h>
#include <linux/net.h>
#include <net/sock.h>

struct hash_ctx {
	struct af_alg_sgl sgl;

	u8 *result;

	struct af_alg_completion completion;

	unsigned int len;
	bool more;

	struct ahash_request req;
};

struct algif_hash_tfm {
	struct crypto_ahash *hash;
	bool has_key;
};

static int hash_alloc_result(struct sock *sk, struct hash_ctx *ctx)
{
	unsigned ds;

	if (ctx->result)
		return 0;

	ds = crypto_ahash_digestsize(crypto_ahash_reqtfm(&ctx->req));

	ctx->result = sock_kmalloc(sk, ds, GFP_KERNEL);
	if (!ctx->result)
		return -ENOMEM;

	memset(ctx->result, 0, ds);

	return 0;
}

static void hash_free_result(struct sock *sk, struct hash_ctx *ctx)
{
	unsigned ds;

	if (!ctx->result)
		return;

	ds = crypto_ahash_digestsize(crypto_ahash_reqtfm(&ctx->req));

	sock_kzfree_s(sk, ctx->result, ds);
	ctx->result = NULL;
}

static int hash_sendmsg(struct socket *sock, struct msghdr *msg,
			size_t ignored)
{
	int limit = ALG_MAX_PAGES * PAGE_SIZE;
	struct sock *sk = sock->sk;
	struct alg_sock *ask = alg_sk(sk);
	struct hash_ctx *ctx = ask->private;
	long copied = 0;
	int err;

	if (limit > sk->sk_sndbuf)
		limit = sk->sk_sndbuf;

	lock_sock(sk);
	if (!ctx->more) {
		if ((msg->msg_flags & MSG_MORE))
			hash_free_result(sk, ctx);

		err = af_alg_wait_for_completion(crypto_ahash_init(&ctx->req),
						&ctx->completion);
		if (err)
			goto unlock;
	}

	ctx->more = 0;

	while (msg_data_left(msg)) {
		int len = msg_data_left(msg);

		if (len > limit)
			len = limit;

		len = af_alg_make_sg(&ctx->sgl, &msg->msg_iter, len);
		if (len < 0) {
			err = copied ? 0 : len;
			goto unlock;
		}

		ahash_request_set_crypt(&ctx->req, ctx->sgl.sg, NULL, len);

		err = af_alg_wait_for_completion(crypto_ahash_update(&ctx->req),
						 &ctx->completion);
		af_alg_free_sg(&ctx->sgl);
		if (err)
			goto unlock;

		copied += len;
		iov_iter_advance(&msg->msg_iter, len);
	}

	err = 0;

	ctx->more = msg->msg_flags & MSG_MORE;
	if (!ctx->more) {
		err = hash_alloc_result(sk, ctx);
		if (err)
			goto unlock;

		ahash_request_set_crypt(&ctx->req, NULL, ctx->result, 0);
		err = af_alg_wait_for_completion(crypto_ahash_final(&ctx->req),
						 &ctx->completion);
	}

unlock:
	release_sock(sk);

	return err ?: copied;
}

static ssize_t hash_sendpage(struct socket *sock, struct page *page,
			     int offset, size_t size, int flags)
{
	struct sock *sk = sock->sk;
	struct alg_sock *ask = alg_sk(sk);
	struct hash_ctx *ctx = ask->private;
	int err;

	if (flags & MSG_SENDPAGE_NOTLAST)
		flags |= MSG_MORE;

	lock_sock(sk);
	sg_init_table(ctx->sgl.sg, 1);
	sg_set_page(ctx->sgl.sg, page, size, offset);

	if (!(flags & MSG_MORE)) {
		err = hash_alloc_result(sk, ctx);
		if (err)
			goto unlock;
	} else if (!ctx->more)
		hash_free_result(sk, ctx);

	ahash_request_set_crypt(&ctx->req, ctx->sgl.sg, ctx->result, size);

	if (!(flags & MSG_MORE)) {
		if (ctx->more)
			err = crypto_ahash_finup(&ctx->req);
		else
			err = crypto_ahash_digest(&ctx->req);
	} else {
		if (!ctx->more) {
			err = crypto_ahash_init(&ctx->req);
			err = af_alg_wait_for_completion(err, &ctx->completion);
			if (err)
				goto unlock;
		}

		err = crypto_ahash_update(&ctx->req);
	}

	err = af_alg_wait_for_completion(err, &ctx->completion);
	if (err)
		goto unlock;

	ctx->more = flags & MSG_MORE;

unlock:
	release_sock(sk);

	return err ?: size;
}

static int hash_recvmsg(struct socket *sock, struct msghdr *msg, size_t len,
			int flags)
{
	struct sock *sk = sock->sk;
	struct alg_sock *ask = alg_sk(sk);
	struct hash_ctx *ctx = ask->private;
	unsigned ds = crypto_ahash_digestsize(crypto_ahash_reqtfm(&ctx->req));
	bool result;
	int err;

	if (len > ds)
		len = ds;
	else if (len < ds)
		msg->msg_flags |= MSG_TRUNC;

	lock_sock(sk);
	result = ctx->result;
	err = hash_alloc_result(sk, ctx);
	if (err)
		goto unlock;

	ahash_request_set_crypt(&ctx->req, NULL, ctx->result, 0);

<<<<<<< HEAD
	if (ctx->more) {
=======
	if (!result && !ctx->more) {
		err = af_alg_wait_for_completion(
				crypto_ahash_init(&ctx->req),
				&ctx->completion);
		if (err)
			goto unlock;
	}

	if (!result || ctx->more) {
>>>>>>> 5cc5084d
		ctx->more = 0;
		err = af_alg_wait_for_completion(crypto_ahash_final(&ctx->req),
						 &ctx->completion);
		if (err)
			goto unlock;
	} else if (!result) {
		err = af_alg_wait_for_completion(
				crypto_ahash_digest(&ctx->req),
				&ctx->completion);
	}

	err = memcpy_to_msg(msg, ctx->result, len);

	hash_free_result(sk, ctx);

unlock:
	hash_free_result(sk, ctx);
	release_sock(sk);

	return err ?: len;
}

static int hash_accept(struct socket *sock, struct socket *newsock, int flags)
{
	struct sock *sk = sock->sk;
	struct alg_sock *ask = alg_sk(sk);
	struct hash_ctx *ctx = ask->private;
	struct ahash_request *req = &ctx->req;
	char state[crypto_ahash_statesize(crypto_ahash_reqtfm(req))];
	struct sock *sk2;
	struct alg_sock *ask2;
	struct hash_ctx *ctx2;
	bool more;
	int err;

	lock_sock(sk);
	more = ctx->more;
	err = more ? crypto_ahash_export(req, state) : 0;
	release_sock(sk);

	if (err)
		return err;

	err = af_alg_accept(ask->parent, newsock);
	if (err)
		return err;

	sk2 = newsock->sk;
	ask2 = alg_sk(sk2);
	ctx2 = ask2->private;
	ctx2->more = more;

	if (!more)
		return err;

	err = crypto_ahash_import(&ctx2->req, state);
	if (err) {
		sock_orphan(sk2);
		sock_put(sk2);
	}

	return err;
}

static struct proto_ops algif_hash_ops = {
	.family		=	PF_ALG,

	.connect	=	sock_no_connect,
	.socketpair	=	sock_no_socketpair,
	.getname	=	sock_no_getname,
	.ioctl		=	sock_no_ioctl,
	.listen		=	sock_no_listen,
	.shutdown	=	sock_no_shutdown,
	.getsockopt	=	sock_no_getsockopt,
	.mmap		=	sock_no_mmap,
	.bind		=	sock_no_bind,
	.setsockopt	=	sock_no_setsockopt,
	.poll		=	sock_no_poll,

	.release	=	af_alg_release,
	.sendmsg	=	hash_sendmsg,
	.sendpage	=	hash_sendpage,
	.recvmsg	=	hash_recvmsg,
	.accept		=	hash_accept,
};

static int hash_check_key(struct socket *sock)
{
	int err = 0;
	struct sock *psk;
	struct alg_sock *pask;
	struct algif_hash_tfm *tfm;
	struct sock *sk = sock->sk;
	struct alg_sock *ask = alg_sk(sk);

	lock_sock(sk);
	if (ask->refcnt)
		goto unlock_child;

	psk = ask->parent;
	pask = alg_sk(ask->parent);
	tfm = pask->private;

	err = -ENOKEY;
	lock_sock_nested(psk, SINGLE_DEPTH_NESTING);
	if (!tfm->has_key)
		goto unlock;

	if (!pask->refcnt++)
		sock_hold(psk);

	ask->refcnt = 1;
	sock_put(psk);

	err = 0;

unlock:
	release_sock(psk);
unlock_child:
	release_sock(sk);

	return err;
}

static int hash_sendmsg_nokey(struct socket *sock, struct msghdr *msg,
			      size_t size)
{
	int err;

	err = hash_check_key(sock);
	if (err)
		return err;

	return hash_sendmsg(sock, msg, size);
}

static ssize_t hash_sendpage_nokey(struct socket *sock, struct page *page,
				   int offset, size_t size, int flags)
{
	int err;

	err = hash_check_key(sock);
	if (err)
		return err;

	return hash_sendpage(sock, page, offset, size, flags);
}

static int hash_recvmsg_nokey(struct socket *sock, struct msghdr *msg,
			      size_t ignored, int flags)
{
	int err;

	err = hash_check_key(sock);
	if (err)
		return err;

	return hash_recvmsg(sock, msg, ignored, flags);
}

static int hash_accept_nokey(struct socket *sock, struct socket *newsock,
			     int flags)
{
	int err;

	err = hash_check_key(sock);
	if (err)
		return err;

	return hash_accept(sock, newsock, flags);
}

static struct proto_ops algif_hash_ops_nokey = {
	.family		=	PF_ALG,

	.connect	=	sock_no_connect,
	.socketpair	=	sock_no_socketpair,
	.getname	=	sock_no_getname,
	.ioctl		=	sock_no_ioctl,
	.listen		=	sock_no_listen,
	.shutdown	=	sock_no_shutdown,
	.getsockopt	=	sock_no_getsockopt,
	.mmap		=	sock_no_mmap,
	.bind		=	sock_no_bind,
	.setsockopt	=	sock_no_setsockopt,
	.poll		=	sock_no_poll,

	.release	=	af_alg_release,
	.sendmsg	=	hash_sendmsg_nokey,
	.sendpage	=	hash_sendpage_nokey,
	.recvmsg	=	hash_recvmsg_nokey,
	.accept		=	hash_accept_nokey,
};

static void *hash_bind(const char *name, u32 type, u32 mask)
{
	struct algif_hash_tfm *tfm;
	struct crypto_ahash *hash;

	tfm = kzalloc(sizeof(*tfm), GFP_KERNEL);
	if (!tfm)
		return ERR_PTR(-ENOMEM);

	hash = crypto_alloc_ahash(name, type, mask);
	if (IS_ERR(hash)) {
		kfree(tfm);
		return ERR_CAST(hash);
	}

	tfm->hash = hash;

	return tfm;
}

static void hash_release(void *private)
{
	struct algif_hash_tfm *tfm = private;

	crypto_free_ahash(tfm->hash);
	kfree(tfm);
}

static int hash_setkey(void *private, const u8 *key, unsigned int keylen)
{
	struct algif_hash_tfm *tfm = private;
	int err;

	err = crypto_ahash_setkey(tfm->hash, key, keylen);
	tfm->has_key = !err;

	return err;
}

static void hash_sock_destruct(struct sock *sk)
{
	struct alg_sock *ask = alg_sk(sk);
	struct hash_ctx *ctx = ask->private;

	hash_free_result(sk, ctx);
	sock_kfree_s(sk, ctx, ctx->len);
	af_alg_release_parent(sk);
}

static int hash_accept_parent_nokey(void *private, struct sock *sk)
{
	struct hash_ctx *ctx;
	struct alg_sock *ask = alg_sk(sk);
	struct algif_hash_tfm *tfm = private;
	struct crypto_ahash *hash = tfm->hash;
	unsigned len = sizeof(*ctx) + crypto_ahash_reqsize(hash);

	ctx = sock_kmalloc(sk, len, GFP_KERNEL);
	if (!ctx)
		return -ENOMEM;

	ctx->result = NULL;
	ctx->len = len;
	ctx->more = 0;
	af_alg_init_completion(&ctx->completion);

	ask->private = ctx;

	ahash_request_set_tfm(&ctx->req, hash);
	ahash_request_set_callback(&ctx->req, CRYPTO_TFM_REQ_MAY_BACKLOG,
				   af_alg_complete, &ctx->completion);

	sk->sk_destruct = hash_sock_destruct;

	return 0;
}

static int hash_accept_parent(void *private, struct sock *sk)
{
	struct algif_hash_tfm *tfm = private;

	if (!tfm->has_key && crypto_ahash_has_setkey(tfm->hash))
		return -ENOKEY;

	return hash_accept_parent_nokey(private, sk);
}

static const struct af_alg_type algif_type_hash = {
	.bind		=	hash_bind,
	.release	=	hash_release,
	.setkey		=	hash_setkey,
	.accept		=	hash_accept_parent,
	.accept_nokey	=	hash_accept_parent_nokey,
	.ops		=	&algif_hash_ops,
	.ops_nokey	=	&algif_hash_ops_nokey,
	.name		=	"hash",
	.owner		=	THIS_MODULE
};

static int __init algif_hash_init(void)
{
	return af_alg_register_type(&algif_type_hash);
}

static void __exit algif_hash_exit(void)
{
	int err = af_alg_unregister_type(&algif_type_hash);
	BUG_ON(err);
}

module_init(algif_hash_init);
module_exit(algif_hash_exit);
MODULE_LICENSE("GPL");<|MERGE_RESOLUTION|>--- conflicted
+++ resolved
@@ -214,9 +214,6 @@
 
 	ahash_request_set_crypt(&ctx->req, NULL, ctx->result, 0);
 
-<<<<<<< HEAD
-	if (ctx->more) {
-=======
 	if (!result && !ctx->more) {
 		err = af_alg_wait_for_completion(
 				crypto_ahash_init(&ctx->req),
@@ -226,21 +223,14 @@
 	}
 
 	if (!result || ctx->more) {
->>>>>>> 5cc5084d
 		ctx->more = 0;
 		err = af_alg_wait_for_completion(crypto_ahash_final(&ctx->req),
 						 &ctx->completion);
 		if (err)
 			goto unlock;
-	} else if (!result) {
-		err = af_alg_wait_for_completion(
-				crypto_ahash_digest(&ctx->req),
-				&ctx->completion);
 	}
 
 	err = memcpy_to_msg(msg, ctx->result, len);
-
-	hash_free_result(sk, ctx);
 
 unlock:
 	hash_free_result(sk, ctx);
