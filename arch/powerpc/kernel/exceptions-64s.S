--- conflicted
+++ resolved
@@ -116,13 +116,9 @@
 
 EXC_REAL_BEGIN(system_reset, 0x100, 0x200)
 	SET_SCRATCH0(r13)
-<<<<<<< HEAD
-	EXCEPTION_PROLOG_PSERIES(PACA_EXGEN, system_reset_common, EXC_STD,
-=======
 	GET_PACA(r13)
 	clrrdi	r13,r13,1 /* Last bit of HSPRG0 is set if waking from winkle */
 	EXCEPTION_PROLOG_PSERIES_PACA(PACA_EXGEN, system_reset_common, EXC_STD,
->>>>>>> 5cc5084d
 				 IDLETEST, 0x100)
 
 EXC_REAL_END(system_reset, 0x100, 0x200)
@@ -130,12 +126,9 @@
 
 #ifdef CONFIG_PPC_P7_NAP
 EXC_COMMON_BEGIN(system_reset_idle_common)
-<<<<<<< HEAD
-=======
 BEGIN_FTR_SECTION
 	GET_PACA(r13) /* Restore HSPRG0 to get the winkle bit in r13 */
 END_FTR_SECTION_IFCLR(CPU_FTR_ARCH_300)
->>>>>>> 5cc5084d
 	bl	pnv_restore_hyp_resource
 
 	li	r0,PNV_THREAD_RUNNING
@@ -171,13 +164,8 @@
 	EXCEPTION_PROLOG_PSERIES(PACA_EXGEN, system_reset_common, EXC_STD,
 				 NOTEST, 0x100)
 #endif /* CONFIG_PPC_PSERIES */
-<<<<<<< HEAD
-
-
-=======
-
-
->>>>>>> 5cc5084d
+
+
 EXC_REAL_BEGIN(machine_check, 0x200, 0x300)
 	/* This is moved out of line as it can be patched by FW, but
 	 * some code path might still want to branch into the original
@@ -405,11 +393,7 @@
 	/*
 	 * Go back to winkle. Please note that this thread was woken up in
 	 * machine check from winkle and have not restored the per-subcore
-<<<<<<< HEAD
-	 * state. Hence before going back to winkle, set last bit of HSPGR0
-=======
 	 * state. Hence before going back to winkle, set last bit of HSPRG0
->>>>>>> 5cc5084d
 	 * to 1. This will make sure that if this thread gets woken up
 	 * again at reset vector 0x100 then it will get chance to restore
 	 * the subcore state.
