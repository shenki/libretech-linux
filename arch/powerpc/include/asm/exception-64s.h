--- conflicted
+++ resolved
@@ -91,11 +91,7 @@
  */
 #define LOAD_HANDLER(reg, label)					\
 	ld	reg,PACAKBASE(r13);	/* get high part of &label */	\
-<<<<<<< HEAD
-	ori	reg,reg,(FIXED_SYMBOL_ABS_ADDR(label))@l;
-=======
 	ori	reg,reg,FIXED_SYMBOL_ABS_ADDR(label);
->>>>>>> 5cc5084d
 
 #define __LOAD_HANDLER(reg, label)					\
 	ld	reg,PACAKBASE(r13);					\
@@ -203,15 +199,12 @@
 	EXCEPTION_PROLOG_1(area, extra, vec);				\
 	EXCEPTION_PROLOG_PSERIES_1(label, h);
 
-<<<<<<< HEAD
-=======
 /* Have the PACA in r13 already */
 #define EXCEPTION_PROLOG_PSERIES_PACA(area, label, h, extra, vec)	\
 	EXCEPTION_PROLOG_0_PACA(area);					\
 	EXCEPTION_PROLOG_1(area, extra, vec);				\
 	EXCEPTION_PROLOG_PSERIES_1(label, h);
 
->>>>>>> 5cc5084d
 #define __KVMTEST(h, n)							\
 	lbz	r10,HSTATE_IN_GUEST(r13);				\
 	cmpwi	r10,0;							\
