--- conflicted
+++ resolved
@@ -273,10 +273,6 @@
 	atomic_t hpte_mod_interest;
 	cpumask_t need_tlb_flush;
 	cpumask_t cpu_in_guest;
-<<<<<<< HEAD
-	int hpt_cma_alloc;
-=======
->>>>>>> 8ef81a9a
 	u8 radix;
 	pgd_t *pgtable;
 	u64 process_table;
