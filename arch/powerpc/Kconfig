source "arch/powerpc/platforms/Kconfig.cputype"

config PPC32
	bool
	default y if !PPC64

config 32BIT
	bool
	default y if PPC32

config 64BIT
	bool
	default y if PPC64

config ARCH_PHYS_ADDR_T_64BIT
       def_bool PPC64 || PHYS_64BIT

config ARCH_DMA_ADDR_T_64BIT
	def_bool ARCH_PHYS_ADDR_T_64BIT

config MMU
	bool
	default y

config HAVE_SETUP_PER_CPU_AREA
	def_bool PPC64

config NEED_PER_CPU_EMBED_FIRST_CHUNK
	def_bool PPC64

config NR_IRQS
	int "Number of virtual interrupt numbers"
	range 32 32768
	default "512"
	help
	  This defines the number of virtual interrupt numbers the kernel
	  can manage. Virtual interrupt numbers are what you see in
	  /proc/interrupts. If you configure your system to have too few,
	  drivers will fail to load or worse - handle with care.

config STACKTRACE_SUPPORT
	bool
	default y

config TRACE_IRQFLAGS_SUPPORT
	bool
	default y

config LOCKDEP_SUPPORT
	bool
	default y

config RWSEM_GENERIC_SPINLOCK
	bool

config RWSEM_XCHGADD_ALGORITHM
	bool
	default y

config GENERIC_LOCKBREAK
	bool
	default y
	depends on SMP && PREEMPT

config ARCH_HAS_ILOG2_U32
	bool
	default y

config ARCH_HAS_ILOG2_U64
	bool
	default y if 64BIT

config GENERIC_HWEIGHT
	bool
	default y

config ARCH_HAS_DMA_SET_COHERENT_MASK
        bool

config PPC
	bool
	default y
	#
	# Please keep this list sorted alphabetically.
	#
	select ARCH_HAS_DEVMEM_IS_ALLOWED
	select ARCH_HAS_DMA_SET_COHERENT_MASK
	select ARCH_HAS_ELF_RANDOMIZE
	select ARCH_HAS_GCOV_PROFILE_ALL
	select ARCH_HAS_SCALED_CPUTIME		if VIRT_CPU_ACCOUNTING_NATIVE
	select ARCH_HAS_SG_CHAIN
	select ARCH_HAS_TICK_BROADCAST		if GENERIC_CLOCKEVENTS_BROADCAST
	select ARCH_HAS_UBSAN_SANITIZE_ALL
	select ARCH_HAVE_NMI_SAFE_CMPXCHG
	select ARCH_MIGHT_HAVE_PC_PARPORT
	select ARCH_MIGHT_HAVE_PC_SERIO
	select ARCH_SUPPORTS_ATOMIC_RMW
	select ARCH_SUPPORTS_DEFERRED_STRUCT_PAGE_INIT
	select ARCH_USE_BUILTIN_BSWAP
	select ARCH_USE_CMPXCHG_LOCKREF		if PPC64
	select ARCH_WANT_IPC_PARSE_VERSION
	select BINFMT_ELF
	select BUILDTIME_EXTABLE_SORT
	select CLONE_BACKWARDS
	select DCACHE_WORD_ACCESS		if PPC64 && CPU_LITTLE_ENDIAN
	select EDAC_ATOMIC_SCRUB
	select EDAC_SUPPORT
	select GENERIC_ATOMIC64			if PPC32
	select GENERIC_CLOCKEVENTS
	select GENERIC_CLOCKEVENTS_BROADCAST	if SMP
	select GENERIC_CMOS_UPDATE
	select GENERIC_CPU_AUTOPROBE
	select GENERIC_IRQ_SHOW
	select GENERIC_IRQ_SHOW_LEVEL
	select GENERIC_SMP_IDLE_THREAD
	select GENERIC_STRNCPY_FROM_USER
	select GENERIC_STRNLEN_USER
	select GENERIC_TIME_VSYSCALL_OLD
	select HAVE_ARCH_AUDITSYSCALL
	select HAVE_ARCH_HARDENED_USERCOPY
	select HAVE_ARCH_JUMP_LABEL
	select HAVE_ARCH_KGDB
	select HAVE_ARCH_SECCOMP_FILTER
	select HAVE_ARCH_TRACEHOOK
	select HAVE_CBPF_JIT			if !PPC64
	select HAVE_CONTEXT_TRACKING		if PPC64
	select HAVE_DEBUG_KMEMLEAK
	select HAVE_DEBUG_STACKOVERFLOW
	select HAVE_DMA_API_DEBUG
	select HAVE_DYNAMIC_FTRACE
	select HAVE_DYNAMIC_FTRACE_WITH_REGS	if MPROFILE_KERNEL
	select HAVE_EBPF_JIT			if PPC64
	select HAVE_EFFICIENT_UNALIGNED_ACCESS	if !(CPU_LITTLE_ENDIAN && POWER7_CPU)
	select HAVE_FTRACE_MCOUNT_RECORD
	select HAVE_FUNCTION_GRAPH_TRACER
	select HAVE_FUNCTION_TRACER
	select HAVE_GCC_PLUGINS
	select HAVE_GENERIC_RCU_GUP
	select HAVE_HW_BREAKPOINT		if PERF_EVENTS && (PPC_BOOK3S || PPC_8xx)
	select HAVE_IDE
	select HAVE_IOREMAP_PROT
	select HAVE_IRQ_EXIT_ON_IRQ_STACK
	select HAVE_KERNEL_GZIP
	select HAVE_KPROBES
	select HAVE_KRETPROBES
	select HAVE_LIVEPATCH			if HAVE_DYNAMIC_FTRACE_WITH_REGS
	select HAVE_MEMBLOCK
	select HAVE_MEMBLOCK_NODE_MAP
	select HAVE_MOD_ARCH_SPECIFIC
	select HAVE_NMI				if PERF_EVENTS
	select HAVE_OPROFILE
	select HAVE_OPTPROBES			if PPC64
	select HAVE_PERF_EVENTS
	select HAVE_PERF_EVENTS_NMI		if PPC64
	select HAVE_PERF_REGS
	select HAVE_PERF_USER_STACK_DUMP
	select HAVE_RCU_TABLE_FREE		if SMP
	select HAVE_REGS_AND_STACK_ACCESS_API
	select HAVE_SYSCALL_TRACEPOINTS
	select HAVE_VIRT_CPU_ACCOUNTING
	select IRQ_DOMAIN
	select IRQ_FORCED_THREADING
	select MODULES_USE_ELF_RELA
	select NO_BOOTMEM
<<<<<<< HEAD
	select OF
	select OF_EARLY_FLATTREE
	select OF_RESERVED_MEM
	select OLD_SIGACTION			if PPC32
	select OLD_SIGSUSPEND
	select SPARSE_IRQ
	select SYSCTL_EXCEPTION_TRACE
	select VIRT_TO_BUS			if !PPC64
	#
	# Please keep this list sorted alphabetically.
	#
=======
	select HAVE_GENERIC_RCU_GUP
	select HAVE_PERF_EVENTS_NMI if PPC64
	select HAVE_NMI if PERF_EVENTS
	select EDAC_SUPPORT
	select EDAC_ATOMIC_SCRUB
	select ARCH_HAS_DMA_SET_COHERENT_MASK
	select ARCH_HAS_DEVMEM_IS_ALLOWED
	select HAVE_ARCH_SECCOMP_FILTER
	select ARCH_HAS_UBSAN_SANITIZE_ALL
	select ARCH_SUPPORTS_DEFERRED_STRUCT_PAGE_INIT
	select HAVE_LIVEPATCH if HAVE_DYNAMIC_FTRACE_WITH_REGS
	select GENERIC_CPU_AUTOPROBE
	select HAVE_VIRT_CPU_ACCOUNTING
	select ARCH_HAS_SCALED_CPUTIME if VIRT_CPU_ACCOUNTING_NATIVE
	select HAVE_ARCH_HARDENED_USERCOPY
	select HAVE_KERNEL_GZIP
	select HAVE_CONTEXT_TRACKING if PPC64
	select ARCH_WEAK_RELEASE_ACQUIRE
>>>>>>> aa805dad

config GENERIC_CSUM
	def_bool n

config EARLY_PRINTK
	bool
	default y

config PANIC_TIMEOUT
	int
	default 180

config COMPAT
	bool
	default y if PPC64
	select COMPAT_BINFMT_ELF
	select ARCH_WANT_OLD_COMPAT_IPC
	select COMPAT_OLD_SIGACTION

config SYSVIPC_COMPAT
	bool
	depends on COMPAT && SYSVIPC
	default y

# All PPC32s use generic nvram driver through ppc_md
config GENERIC_NVRAM
	bool
	default y if PPC32

config SCHED_OMIT_FRAME_POINTER
	bool
	default y

config ARCH_MAY_HAVE_PC_FDC
	bool
	default PCI

config PPC_UDBG_16550
	bool
	default n

config GENERIC_TBSYNC
	bool
	default y if PPC32 && SMP
	default n

config AUDIT_ARCH
	bool
	default y

config GENERIC_BUG
	bool
	default y
	depends on BUG

config SYS_SUPPORTS_APM_EMULATION
	default y if PMAC_APM_EMU
	bool

config EPAPR_BOOT
	bool
	help
	  Used to allow a board to specify it wants an ePAPR compliant wrapper.
	default n

config DEFAULT_UIMAGE
	bool
	help
	  Used to allow a board to specify it wants a uImage built by default
	default n

config ARCH_HIBERNATION_POSSIBLE
	bool
	default y

config ARCH_SUSPEND_POSSIBLE
	def_bool y
	depends on ADB_PMU || PPC_EFIKA || PPC_LITE5200 || PPC_83xx || \
		   (PPC_85xx && !PPC_E500MC) || PPC_86xx || PPC_PSERIES \
		   || 44x || 40x

config PPC_DCR_NATIVE
	bool
	default n

config PPC_DCR_MMIO
	bool
	default n

config PPC_DCR
	bool
	depends on PPC_DCR_NATIVE || PPC_DCR_MMIO
	default y

config PPC_OF_PLATFORM_PCI
	bool
	depends on PCI
	depends on PPC64 # not supported on 32 bits yet
	default n

config ARCH_SUPPORTS_DEBUG_PAGEALLOC
	depends on PPC32 || PPC_STD_MMU_64
	def_bool y

config ARCH_SUPPORTS_UPROBES
	def_bool y

config PPC_ADV_DEBUG_REGS
	bool
	depends on 40x || BOOKE
	default y

config PPC_ADV_DEBUG_IACS
	int
	depends on PPC_ADV_DEBUG_REGS
	default 4 if 44x
	default 2

config PPC_ADV_DEBUG_DACS
	int
	depends on PPC_ADV_DEBUG_REGS
	default 2

config PPC_ADV_DEBUG_DVCS
	int
	depends on PPC_ADV_DEBUG_REGS
	default 2 if 44x
	default 0

config PPC_ADV_DEBUG_DAC_RANGE
	bool
	depends on PPC_ADV_DEBUG_REGS && 44x
	default y

config PPC_EMULATE_SSTEP
	bool
	default y if KPROBES || UPROBES || XMON || HAVE_HW_BREAKPOINT

config ZONE_DMA32
	bool
	default y if PPC64

config PGTABLE_LEVELS
	int
	default 2 if !PPC64
	default 3 if PPC_64K_PAGES && !PPC_BOOK3S_64
	default 4

source "init/Kconfig"

source "kernel/Kconfig.freezer"

source "arch/powerpc/sysdev/Kconfig"
source "arch/powerpc/platforms/Kconfig"

menu "Kernel options"

config HIGHMEM
	bool "High memory support"
	depends on PPC32

source kernel/Kconfig.hz
source kernel/Kconfig.preempt
source "fs/Kconfig.binfmt"

config HUGETLB_PAGE_SIZE_VARIABLE
	bool
	depends on HUGETLB_PAGE
	default y

config MATH_EMULATION
	bool "Math emulation"
	depends on 4xx || 8xx || PPC_MPC832x || BOOKE
	---help---
	  Some PowerPC chips designed for embedded applications do not have
	  a floating-point unit and therefore do not implement the
	  floating-point instructions in the PowerPC instruction set.  If you
	  say Y here, the kernel will include code to emulate a floating-point
	  unit, which will allow programs that use floating-point
	  instructions to run.

	  This is also useful to emulate missing (optional) instructions
	  such as fsqrt on cores that do have an FPU but do not implement
	  them (such as Freescale BookE).

choice
	prompt "Math emulation options"
	default MATH_EMULATION_FULL
	depends on MATH_EMULATION

config	MATH_EMULATION_FULL
	bool "Emulate all the floating point instructions"
	---help---
	  Select this option will enable the kernel to support to emulate
	  all the floating point instructions. If your SoC doesn't have
	  a FPU, you should select this.

config MATH_EMULATION_HW_UNIMPLEMENTED
	bool "Just emulate the FPU unimplemented instructions"
	---help---
	  Select this if you know there does have a hardware FPU on your
	  SoC, but some floating point instructions are not implemented by that.

endchoice

config PPC_TRANSACTIONAL_MEM
       bool "Transactional Memory support for POWERPC"
       depends on PPC_BOOK3S_64
       depends on SMP
       select ALTIVEC
       select VSX
       default n
       ---help---
         Support user-mode Transactional Memory on POWERPC.

config DISABLE_MPROFILE_KERNEL
	bool "Disable use of mprofile-kernel for kernel tracing"
	depends on PPC64 && CPU_LITTLE_ENDIAN
	default y
	help
	  Selecting this options disables use of the mprofile-kernel ABI for
	  kernel tracing. That will cause options such as live patching
	  (CONFIG_LIVEPATCH) which depend on CONFIG_DYNAMIC_FTRACE_WITH_REGS to
	  be disabled also.

	  If you have a toolchain which supports mprofile-kernel, then you can
	  disable this. Otherwise leave it enabled. If you're not sure, say
	  "Y".

config MPROFILE_KERNEL
	depends on PPC64 && CPU_LITTLE_ENDIAN
	def_bool !DISABLE_MPROFILE_KERNEL

config USE_THIN_ARCHIVES
	bool "Build the kernel using thin archives"
	default n
	select THIN_ARCHIVES
	help
	  Build the kernel using thin archives.
	  If you're unsure say N.

config IOMMU_HELPER
	def_bool PPC64

config SWIOTLB
	bool "SWIOTLB support"
	default n
	select IOMMU_HELPER
	---help---
	  Support for IO bounce buffering for systems without an IOMMU.
	  This allows us to DMA to the full physical address space on
	  platforms where the size of a physical address is larger
	  than the bus address.  Not all platforms support this.

config HOTPLUG_CPU
	bool "Support for enabling/disabling CPUs"
	depends on SMP && (PPC_PSERIES || \
	PPC_PMAC || PPC_POWERNV || FSL_SOC_BOOKE)
	---help---
	  Say Y here to be able to disable and re-enable individual
	  CPUs at runtime on SMP machines.

	  Say N if you are unsure.

config ARCH_CPU_PROBE_RELEASE
	def_bool y
	depends on HOTPLUG_CPU

config ARCH_ENABLE_MEMORY_HOTPLUG
	def_bool y

config ARCH_HAS_WALK_MEMORY
	def_bool y

config ARCH_ENABLE_MEMORY_HOTREMOVE
	def_bool y

config PPC64_SUPPORTS_MEMORY_FAILURE
	bool "Add support for memory hwpoison"
	depends on PPC_BOOK3S_64
	default "y" if PPC_POWERNV
	select ARCH_SUPPORTS_MEMORY_FAILURE

config KEXEC
	bool "kexec system call"
	depends on (PPC_BOOK3S || FSL_BOOKE || (44x && !SMP)) || PPC_BOOK3E
	select KEXEC_CORE
	help
	  kexec is a system call that implements the ability to shutdown your
	  current kernel, and to start another kernel.  It is like a reboot
	  but it is independent of the system firmware.   And like a reboot
	  you can start any kernel with it, not just Linux.

	  The name comes from the similarity to the exec system call.

	  It is an ongoing process to be certain the hardware in a machine
	  is properly shutdown, so do not be surprised if this code does not
	  initially work for you.  As of this writing the exact hardware
	  interface is strongly in flux, so no good recommendation can be
	  made.

config KEXEC_FILE
	bool "kexec file based system call"
	select KEXEC_CORE
	select HAVE_IMA_KEXEC
	select BUILD_BIN2C
	depends on PPC64
	depends on CRYPTO=y
	depends on CRYPTO_SHA256=y
	help
	  This is a new version of the kexec system call. This call is
	  file based and takes in file descriptors as system call arguments
	  for kernel and initramfs as opposed to a list of segments as is the
	  case for the older kexec call.

config RELOCATABLE
	bool "Build a relocatable kernel"
	depends on (PPC64 && !COMPILE_TEST) || (FLATMEM && (44x || FSL_BOOKE))
	select NONSTATIC_KERNEL
	select MODULE_REL_CRCS if MODVERSIONS
	help
	  This builds a kernel image that is capable of running at the
	  location the kernel is loaded at. For ppc32, there is no any
	  alignment restrictions, and this feature is a superset of
	  DYNAMIC_MEMSTART and hence overrides it. For ppc64, we should use
	  16k-aligned base address. The kernel is linked as a
	  position-independent executable (PIE) and contains dynamic relocations
	  which are processed early in the bootup process.

	  One use is for the kexec on panic case where the recovery kernel
	  must live at a different physical address than the primary
	  kernel.

	  Note: If CONFIG_RELOCATABLE=y, then the kernel runs from the address
	  it has been loaded at and the compile time physical addresses
	  CONFIG_PHYSICAL_START is ignored.  However CONFIG_PHYSICAL_START
	  setting can still be useful to bootwrappers that need to know the
	  load address of the kernel (eg. u-boot/mkimage).

config RELOCATABLE_TEST
	bool "Test relocatable kernel"
	depends on (PPC64 && RELOCATABLE)
	default n
	help
	  This runs the relocatable kernel at the address it was initially
	  loaded at, which tends to be non-zero and therefore test the
	  relocation code.

config CRASH_DUMP
	bool "Build a kdump crash kernel"
	depends on PPC64 || 6xx || FSL_BOOKE || (44x && !SMP)
	select RELOCATABLE if (PPC64 && !COMPILE_TEST) || 44x || FSL_BOOKE
	help
	  Build a kernel suitable for use as a kdump capture kernel.
	  The same kernel binary can be used as production kernel and dump
	  capture kernel.

config FA_DUMP
	bool "Firmware-assisted dump"
	depends on PPC64 && PPC_RTAS && CRASH_DUMP && KEXEC_CORE
	help
	  A robust mechanism to get reliable kernel crash dump with
	  assistance from firmware. This approach does not use kexec,
	  instead firmware assists in booting the kdump kernel
	  while preserving memory contents. Firmware-assisted dump
	  is meant to be a kdump replacement offering robustness and
	  speed not possible without system firmware assistance.

	  If unsure, say "N"

config IRQ_ALL_CPUS
	bool "Distribute interrupts on all CPUs by default"
	depends on SMP
	help
	  This option gives the kernel permission to distribute IRQs across
	  multiple CPUs.  Saying N here will route all IRQs to the first
	  CPU.  Generally saying Y is safe, although some problems have been
	  reported with SMP Power Macintoshes with this option enabled.

config NUMA
	bool "NUMA support"
	depends on PPC64
	default y if SMP && PPC_PSERIES

config NODES_SHIFT
	int
	default "8" if PPC64
	default "4"
	depends on NEED_MULTIPLE_NODES

config USE_PERCPU_NUMA_NODE_ID
	def_bool y
	depends on NUMA

config HAVE_MEMORYLESS_NODES
	def_bool y
	depends on NUMA

config ARCH_SELECT_MEMORY_MODEL
	def_bool y
	depends on PPC64

config ARCH_FLATMEM_ENABLE
	def_bool y
	depends on (PPC64 && !NUMA) || PPC32

config ARCH_SPARSEMEM_ENABLE
	def_bool y
	depends on PPC64
	select SPARSEMEM_VMEMMAP_ENABLE

config ARCH_SPARSEMEM_DEFAULT
	def_bool y
	depends on (SMP && PPC_PSERIES) || PPC_PS3

config SYS_SUPPORTS_HUGETLBFS
	bool

config ILLEGAL_POINTER_VALUE
	hex
	# This is roughly half way between the top of user space and the bottom
	# of kernel space, which seems about as good as we can get.
	default 0x5deadbeef0000000 if PPC64
	default 0

source "mm/Kconfig"

config ARCH_MEMORY_PROBE
	def_bool y
	depends on MEMORY_HOTPLUG

# Some NUMA nodes have memory ranges that span
# other nodes.  Even though a pfn is valid and
# between a node's start and end pfns, it may not
# reside on that node.  See memmap_init_zone()
# for details.
config NODES_SPAN_OTHER_NODES
	def_bool y
	depends on NEED_MULTIPLE_NODES

config STDBINUTILS
	bool "Using standard binutils settings"
	depends on 44x
	default y
	help
	  Turning this option off allows you to select 256KB PAGE_SIZE on 44x.
	  Note, that kernel will be able to run only those applications,
	  which had been compiled using binutils later than 2.17.50.0.3 with
	  '-zmax-page-size' set to 256K (the default is 64K). Or, if using
	  the older binutils, you can patch them with a trivial patch, which
	  changes the ELF_MAXPAGESIZE definition from 0x10000 to 0x40000.

choice
	prompt "Page size"
	default PPC_4K_PAGES
	help
	  Select the kernel logical page size. Increasing the page size
	  will reduce software overhead at each page boundary, allow
	  hardware prefetch mechanisms to be more effective, and allow
	  larger dma transfers increasing IO efficiency and reducing
	  overhead. However the utilization of memory will increase.
	  For example, each cached file will using a multiple of the
	  page size to hold its contents and the difference between the
	  end of file and the end of page is wasted.

	  Some dedicated systems, such as software raid serving with
	  accelerated calculations, have shown significant increases.

	  If you configure a 64 bit kernel for 64k pages but the
	  processor does not support them, then the kernel will simulate
	  them with 4k pages, loading them on demand, but with the
	  reduced software overhead and larger internal fragmentation.
	  For the 32 bit kernel, a large page option will not be offered
	  unless it is supported by the configured processor.

	  If unsure, choose 4K_PAGES.

config PPC_4K_PAGES
	bool "4k page size"
	select HAVE_ARCH_SOFT_DIRTY if PPC_BOOK3S_64

config PPC_16K_PAGES
	bool "16k page size"
	depends on 44x || PPC_8xx

config PPC_64K_PAGES
	bool "64k page size"
	depends on !PPC_FSL_BOOK3E && (44x || PPC_STD_MMU_64 || PPC_BOOK3E_64)
	select HAVE_ARCH_SOFT_DIRTY if PPC_BOOK3S_64

config PPC_256K_PAGES
	bool "256k page size"
	depends on 44x && !STDBINUTILS
	help
	  Make the page size 256k.

	  As the ELF standard only requires alignment to support page
	  sizes up to 64k, you will need to compile all of your user
	  space applications with a non-standard binutils settings
	  (see the STDBINUTILS description for details).

	  Say N unless you know what you are doing.

endchoice

config FORCE_MAX_ZONEORDER
	int "Maximum zone order"
	range 8 9 if PPC64 && PPC_64K_PAGES
	default "9" if PPC64 && PPC_64K_PAGES
	range 13 13 if PPC64 && !PPC_64K_PAGES
	default "13" if PPC64 && !PPC_64K_PAGES
	range 9 64 if PPC32 && PPC_16K_PAGES
	default "9" if PPC32 && PPC_16K_PAGES
	range 7 64 if PPC32 && PPC_64K_PAGES
	default "7" if PPC32 && PPC_64K_PAGES
	range 5 64 if PPC32 && PPC_256K_PAGES
	default "5" if PPC32 && PPC_256K_PAGES
	range 11 64
	default "11"
	help
	  The kernel memory allocator divides physically contiguous memory
	  blocks into "zones", where each zone is a power of two number of
	  pages.  This option selects the largest power of two that the kernel
	  keeps in the memory allocator.  If you need to allocate very large
	  blocks of physically contiguous memory, then you may need to
	  increase this value.

	  This config option is actually maximum order plus one. For example,
	  a value of 11 means that the largest free memory block is 2^10 pages.

	  The page size is not necessarily 4KB.  For example, on 64-bit
	  systems, 64KB pages can be enabled via CONFIG_PPC_64K_PAGES.  Keep
	  this in mind when choosing a value for this option.

config PPC_SUBPAGE_PROT
	bool "Support setting protections for 4k subpages"
	depends on PPC_STD_MMU_64 && PPC_64K_PAGES
	help
	  This option adds support for a system call to allow user programs
	  to set access permissions (read/write, readonly, or no access)
	  on the 4k subpages of each 64k page.

config PPC_COPRO_BASE
	bool
	default n

config SCHED_SMT
	bool "SMT (Hyperthreading) scheduler support"
	depends on PPC64 && SMP
	help
	  SMT scheduler support improves the CPU scheduler's decision making
	  when dealing with POWER5 cpus at a cost of slightly increased
	  overhead in some places. If unsure say N here.

config PPC_DENORMALISATION
	bool "PowerPC denormalisation exception handling"
	depends on PPC_BOOK3S_64
	default "y" if PPC_POWERNV
	---help---
	  Add support for handling denormalisation of single precision
	  values.  Useful for bare metal only.  If unsure say Y here.

config CMDLINE_BOOL
	bool "Default bootloader kernel arguments"

config CMDLINE
	string "Initial kernel command string"
	depends on CMDLINE_BOOL
	default "console=ttyS0,9600 console=tty0 root=/dev/sda2"
	help
	  On some platforms, there is currently no way for the boot loader to
	  pass arguments to the kernel. For these platforms, you can supply
	  some command-line options at build time by entering them here.  In
	  most cases you will need to specify the root device here.

config CMDLINE_FORCE
	bool "Always use the default kernel command string"
	depends on CMDLINE_BOOL
	help
	  Always use the default kernel command string, even if the boot
	  loader passes other arguments to the kernel.
	  This is useful if you cannot or don't want to change the
	  command-line options your boot loader passes to the kernel.

config EXTRA_TARGETS
	string "Additional default image types"
	help
	  List additional targets to be built by the bootwrapper here (separated
	  by spaces).  This is useful for targets that depend of device tree
	  files in the .dts directory.

	  Targets in this list will be build as part of the default build
	  target, or when the user does a 'make zImage' or a
	  'make zImage.initrd'.

	  If unsure, leave blank

config ARCH_WANTS_FREEZER_CONTROL
	def_bool y
	depends on ADB_PMU

source kernel/power/Kconfig

config SECCOMP
	bool "Enable seccomp to safely compute untrusted bytecode"
	depends on PROC_FS
	default y
	help
	  This kernel feature is useful for number crunching applications
	  that may need to compute untrusted bytecode during their
	  execution. By using pipes or other transports made available to
	  the process as file descriptors supporting the read/write
	  syscalls, it's possible to isolate those applications in
	  their own address space using seccomp. Once seccomp is
	  enabled via /proc/<pid>/seccomp, it cannot be disabled
	  and the task is only allowed to execute a few safe syscalls
	  defined by each seccomp mode.

	  If unsure, say Y. Only embedded should say N here.

endmenu

config ISA_DMA_API
	bool
	default PCI

menu "Bus options"

config ISA
	bool "Support for ISA-bus hardware"
	depends on PPC_CHRP
	select PPC_I8259
	help
	  Find out whether you have ISA slots on your motherboard.  ISA is the
	  name of a bus system, i.e. the way the CPU talks to the other stuff
	  inside your box.  If you have an Apple machine, say N here; if you
	  have an IBM RS/6000 or pSeries machine, say Y.  If you have an
	  embedded board, consult your board documentation.

config ZONE_DMA
	bool
	default y

config NEED_DMA_MAP_STATE
	def_bool (PPC64 || NOT_COHERENT_CACHE)

config NEED_SG_DMA_LENGTH
	def_bool y

config GENERIC_ISA_DMA
	bool
	depends on ISA_DMA_API
	default y

config PPC_INDIRECT_PCI
	bool
	depends on PCI
	default y if 40x || 44x
	default n

config EISA
	bool

config SBUS
	bool

config FSL_SOC
	bool

config FSL_PCI
 	bool
	select PPC_INDIRECT_PCI
	select PCI_QUIRKS

config FSL_PMC
	bool
	default y
	depends on SUSPEND && (PPC_85xx || PPC_86xx)
	help
	  Freescale MPC85xx/MPC86xx power management controller support
	  (suspend/resume). For MPC83xx see platforms/83xx/suspend.c

config PPC4xx_CPM
	bool
	default y
	depends on SUSPEND && (44x || 40x)
	help
	  PPC4xx Clock Power Management (CPM) support (suspend/resume).
	  It also enables support for two different idle states (idle-wait
	  and idle-doze).

config 4xx_SOC
	bool

config FSL_LBC
	bool "Freescale Local Bus support"
	help
	  Enables reporting of errors from the Freescale local bus
	  controller.  Also contains some common code used by
	  drivers for specific local bus peripherals.

config FSL_GTM
	bool
	depends on PPC_83xx || QUICC_ENGINE || CPM2
	help
	  Freescale General-purpose Timers support

# Yes MCA RS/6000s exist but Linux-PPC does not currently support any
config MCA
	bool

# Platforms that what PCI turned unconditionally just do select PCI
# in their config node.  Platforms that want to choose at config
# time should select PPC_PCI_CHOICE
config PPC_PCI_CHOICE
	bool

config PCI
	bool "PCI support" if PPC_PCI_CHOICE
	default y if !40x && !CPM2 && !8xx && !PPC_83xx \
		&& !PPC_85xx && !PPC_86xx && !GAMECUBE_COMMON
	default PCI_QSPAN if !4xx && !CPM2 && 8xx
	select GENERIC_PCI_IOMAP
	help
	  Find out whether your system includes a PCI bus. PCI is the name of
	  a bus system, i.e. the way the CPU talks to the other stuff inside
	  your box.  If you say Y here, the kernel will include drivers and
	  infrastructure code to support PCI bus devices.

config PCI_DOMAINS
	def_bool PCI

config PCI_SYSCALL
	def_bool PCI

config PCI_QSPAN
	bool "QSpan PCI"
	depends on !4xx && !CPM2 && 8xx
	select PPC_I8259
	help
	  Say Y here if you have a system based on a Motorola 8xx-series
	  embedded processor with a QSPAN PCI interface, otherwise say N.

config PCI_8260
	bool
	depends on PCI && 8260
	select PPC_INDIRECT_PCI
	default y

source "drivers/pci/Kconfig"

source "drivers/pcmcia/Kconfig"

config HAS_RAPIDIO
	bool
	default n

config RAPIDIO
	tristate "RapidIO support"
	depends on HAS_RAPIDIO || PCI
	help
	  If you say Y here, the kernel will include drivers and
	  infrastructure code to support RapidIO interconnect devices.

config FSL_RIO
	bool "Freescale Embedded SRIO Controller support"
	depends on RAPIDIO = y && HAS_RAPIDIO
	default "n"
	---help---
	  Include support for RapidIO controller on Freescale embedded
	  processors (MPC8548, MPC8641, etc).

source "drivers/rapidio/Kconfig"

endmenu

config NONSTATIC_KERNEL
	bool
	default n

menu "Advanced setup"
	depends on PPC32

config ADVANCED_OPTIONS
	bool "Prompt for advanced kernel configuration options"
	help
	  This option will enable prompting for a variety of advanced kernel
	  configuration options.  These options can cause the kernel to not
	  work if they are set incorrectly, but can be used to optimize certain
	  aspects of kernel memory management.

	  Unless you know what you are doing, say N here.

comment "Default settings for advanced configuration options are used"
	depends on !ADVANCED_OPTIONS

config LOWMEM_SIZE_BOOL
	bool "Set maximum low memory"
	depends on ADVANCED_OPTIONS
	help
	  This option allows you to set the maximum amount of memory which
	  will be used as "low memory", that is, memory which the kernel can
	  access directly, without having to set up a kernel virtual mapping.
	  This can be useful in optimizing the layout of kernel virtual
	  memory.

	  Say N here unless you know what you are doing.

config LOWMEM_SIZE
	hex "Maximum low memory size (in bytes)" if LOWMEM_SIZE_BOOL
	default "0x30000000"

config LOWMEM_CAM_NUM_BOOL
	bool "Set number of CAMs to use to map low memory"
	depends on ADVANCED_OPTIONS && FSL_BOOKE
	help
	  This option allows you to set the maximum number of CAM slots that
	  will be used to map low memory.  There are a limited number of slots
	  available and even more limited number that will fit in the L1 MMU.
	  However, using more entries will allow mapping more low memory.  This
	  can be useful in optimizing the layout of kernel virtual memory.

	  Say N here unless you know what you are doing.

config LOWMEM_CAM_NUM
	depends on FSL_BOOKE
	int "Number of CAMs to use to map low memory" if LOWMEM_CAM_NUM_BOOL
	default 3

config DYNAMIC_MEMSTART
	bool "Enable page aligned dynamic load address for kernel"
	depends on ADVANCED_OPTIONS && FLATMEM && (FSL_BOOKE || 44x)
	select NONSTATIC_KERNEL
	help
	  This option enables the kernel to be loaded at any page aligned
	  physical address. The kernel creates a mapping from KERNELBASE to 
	  the address where the kernel is loaded. The page size here implies
	  the TLB page size of the mapping for kernel on the particular platform.
	  Please refer to the init code for finding the TLB page size.

	  DYNAMIC_MEMSTART is an easy way of implementing pseudo-RELOCATABLE
	  kernel image, where the only restriction is the page aligned kernel
	  load address. When this option is enabled, the compile time physical 
	  address CONFIG_PHYSICAL_START is ignored.

	  This option is overridden by CONFIG_RELOCATABLE

config PAGE_OFFSET_BOOL
	bool "Set custom page offset address"
	depends on ADVANCED_OPTIONS
	help
	  This option allows you to set the kernel virtual address at which
	  the kernel will map low memory.  This can be useful in optimizing
	  the virtual memory layout of the system.

	  Say N here unless you know what you are doing.

config PAGE_OFFSET
	hex "Virtual address of memory base" if PAGE_OFFSET_BOOL
	default "0xc0000000"

config KERNEL_START_BOOL
	bool "Set custom kernel base address"
	depends on ADVANCED_OPTIONS
	help
	  This option allows you to set the kernel virtual address at which
	  the kernel will be loaded.  Normally this should match PAGE_OFFSET
	  however there are times (like kdump) that one might not want them
	  to be the same.

	  Say N here unless you know what you are doing.

config KERNEL_START
	hex "Virtual address of kernel base" if KERNEL_START_BOOL
	default PAGE_OFFSET if PAGE_OFFSET_BOOL
	default "0xc2000000" if CRASH_DUMP && !NONSTATIC_KERNEL
	default "0xc0000000"

config PHYSICAL_START_BOOL
	bool "Set physical address where the kernel is loaded"
	depends on ADVANCED_OPTIONS && FLATMEM && FSL_BOOKE
	help
	  This gives the physical address where the kernel is loaded.

	  Say N here unless you know what you are doing.

config PHYSICAL_START
	hex "Physical address where the kernel is loaded" if PHYSICAL_START_BOOL
	default "0x02000000" if PPC_STD_MMU && CRASH_DUMP && !NONSTATIC_KERNEL
	default "0x00000000"

config PHYSICAL_ALIGN
	hex
	default "0x04000000" if FSL_BOOKE
	help
	  This value puts the alignment restrictions on physical address
	  where kernel is loaded and run from. Kernel is compiled for an
	  address which meets above alignment restriction.

config TASK_SIZE_BOOL
	bool "Set custom user task size"
	depends on ADVANCED_OPTIONS
	help
	  This option allows you to set the amount of virtual address space
	  allocated to user tasks.  This can be useful in optimizing the
	  virtual memory layout of the system.

	  Say N here unless you know what you are doing.

config TASK_SIZE
	hex "Size of user task space" if TASK_SIZE_BOOL
	default "0x80000000" if PPC_8xx
	default "0xc0000000"

config CONSISTENT_SIZE_BOOL
	bool "Set custom consistent memory pool size"
	depends on ADVANCED_OPTIONS && NOT_COHERENT_CACHE
	help
	  This option allows you to set the size of the
	  consistent memory pool.  This pool of virtual memory
	  is used to make consistent memory allocations.

config CONSISTENT_SIZE
	hex "Size of consistent memory pool" if CONSISTENT_SIZE_BOOL
	default "0x00200000" if NOT_COHERENT_CACHE

config PIN_TLB
	bool "Pinned Kernel TLBs (860 ONLY)"
	depends on ADVANCED_OPTIONS && 8xx

config PIN_TLB_IMMR
	bool "Pinned TLB for IMMR"
	depends on PIN_TLB
	default y
endmenu

if PPC64
# This value must have zeroes in the bottom 60 bits otherwise lots will break
config PAGE_OFFSET
	hex
	default "0xc000000000000000"
config KERNEL_START
	hex
	default "0xc000000000000000"
config PHYSICAL_START
	hex
	default "0x00000000"
endif

config	ARCH_RANDOM
	def_bool n

source "net/Kconfig"

source "drivers/Kconfig"

source "fs/Kconfig"

source "lib/Kconfig"

source "arch/powerpc/Kconfig.debug"

source "security/Kconfig"

config KEYS_COMPAT
	bool
	depends on COMPAT && KEYS
	default y

source "crypto/Kconfig"

config PPC_LIB_RHEAP
	bool

source "arch/powerpc/kvm/Kconfig"

source "kernel/livepatch/Kconfig"<|MERGE_RESOLUTION|>--- conflicted
+++ resolved
@@ -99,6 +99,7 @@
 	select ARCH_USE_BUILTIN_BSWAP
 	select ARCH_USE_CMPXCHG_LOCKREF		if PPC64
 	select ARCH_WANT_IPC_PARSE_VERSION
+	select ARCH_WEAK_RELEASE_ACQUIRE
 	select BINFMT_ELF
 	select BUILDTIME_EXTABLE_SORT
 	select CLONE_BACKWARDS
@@ -162,7 +163,6 @@
 	select IRQ_FORCED_THREADING
 	select MODULES_USE_ELF_RELA
 	select NO_BOOTMEM
-<<<<<<< HEAD
 	select OF
 	select OF_EARLY_FLATTREE
 	select OF_RESERVED_MEM
@@ -174,26 +174,6 @@
 	#
 	# Please keep this list sorted alphabetically.
 	#
-=======
-	select HAVE_GENERIC_RCU_GUP
-	select HAVE_PERF_EVENTS_NMI if PPC64
-	select HAVE_NMI if PERF_EVENTS
-	select EDAC_SUPPORT
-	select EDAC_ATOMIC_SCRUB
-	select ARCH_HAS_DMA_SET_COHERENT_MASK
-	select ARCH_HAS_DEVMEM_IS_ALLOWED
-	select HAVE_ARCH_SECCOMP_FILTER
-	select ARCH_HAS_UBSAN_SANITIZE_ALL
-	select ARCH_SUPPORTS_DEFERRED_STRUCT_PAGE_INIT
-	select HAVE_LIVEPATCH if HAVE_DYNAMIC_FTRACE_WITH_REGS
-	select GENERIC_CPU_AUTOPROBE
-	select HAVE_VIRT_CPU_ACCOUNTING
-	select ARCH_HAS_SCALED_CPUTIME if VIRT_CPU_ACCOUNTING_NATIVE
-	select HAVE_ARCH_HARDENED_USERCOPY
-	select HAVE_KERNEL_GZIP
-	select HAVE_CONTEXT_TRACKING if PPC64
-	select ARCH_WEAK_RELEASE_ACQUIRE
->>>>>>> aa805dad
 
 config GENERIC_CSUM
 	def_bool n
