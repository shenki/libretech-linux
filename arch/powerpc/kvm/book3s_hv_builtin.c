/*
 * Copyright 2011 Paul Mackerras, IBM Corp. <paulus@au1.ibm.com>
 *
 * This program is free software; you can redistribute it and/or modify
 * it under the terms of the GNU General Public License, version 2, as
 * published by the Free Software Foundation.
 */

#include <linux/cpu.h>
#include <linux/kvm_host.h>
#include <linux/preempt.h>
#include <linux/export.h>
#include <linux/sched.h>
#include <linux/spinlock.h>
#include <linux/init.h>
#include <linux/memblock.h>
#include <linux/sizes.h>
#include <linux/cma.h>
#include <linux/bitops.h>

#include <asm/cputable.h>
#include <asm/kvm_ppc.h>
#include <asm/kvm_book3s.h>
#include <asm/archrandom.h>
#include <asm/xics.h>
#include <asm/dbell.h>
#include <asm/cputhreads.h>
#include <asm/io.h>
#include <asm/opal.h>
#include <asm/smp.h>

static bool in_realmode(void)
{
	return !(mfmsr() & MSR_IR);
}

#define KVM_CMA_CHUNK_ORDER	18

/*
 * Hash page table alignment on newer cpus(CPU_FTR_ARCH_206)
 * should be power of 2.
 */
#define HPT_ALIGN_PAGES		((1 << 18) >> PAGE_SHIFT) /* 256k */
/*
 * By default we reserve 5% of memory for hash pagetable allocation.
 */
static unsigned long kvm_cma_resv_ratio = 5;

static struct cma *kvm_cma;

static int __init early_parse_kvm_cma_resv(char *p)
{
	pr_debug("%s(%s)\n", __func__, p);
	if (!p)
		return -EINVAL;
	return kstrtoul(p, 0, &kvm_cma_resv_ratio);
}
early_param("kvm_cma_resv_ratio", early_parse_kvm_cma_resv);

struct page *kvm_alloc_hpt_cma(unsigned long nr_pages)
{
	VM_BUG_ON(order_base_2(nr_pages) < KVM_CMA_CHUNK_ORDER - PAGE_SHIFT);

	return cma_alloc(kvm_cma, nr_pages, order_base_2(HPT_ALIGN_PAGES));
}
EXPORT_SYMBOL_GPL(kvm_alloc_hpt_cma);

void kvm_free_hpt_cma(struct page *page, unsigned long nr_pages)
{
	cma_release(kvm_cma, page, nr_pages);
}
EXPORT_SYMBOL_GPL(kvm_free_hpt_cma);

/**
 * kvm_cma_reserve() - reserve area for kvm hash pagetable
 *
 * This function reserves memory from early allocator. It should be
 * called by arch specific code once the memblock allocator
 * has been activated and all other subsystems have already allocated/reserved
 * memory.
 */
void __init kvm_cma_reserve(void)
{
	unsigned long align_size;
	struct memblock_region *reg;
	phys_addr_t selected_size = 0;

	/*
	 * We need CMA reservation only when we are in HV mode
	 */
	if (!cpu_has_feature(CPU_FTR_HVMODE))
		return;
	/*
	 * We cannot use memblock_phys_mem_size() here, because
	 * memblock_analyze() has not been called yet.
	 */
	for_each_memblock(memory, reg)
		selected_size += memblock_region_memory_end_pfn(reg) -
				 memblock_region_memory_base_pfn(reg);

	selected_size = (selected_size * kvm_cma_resv_ratio / 100) << PAGE_SHIFT;
	if (selected_size) {
		pr_debug("%s: reserving %ld MiB for global area\n", __func__,
			 (unsigned long)selected_size / SZ_1M);
		align_size = HPT_ALIGN_PAGES << PAGE_SHIFT;
		cma_declare_contiguous(0, selected_size, 0, align_size,
			KVM_CMA_CHUNK_ORDER - PAGE_SHIFT, false, &kvm_cma);
	}
}

/*
 * Real-mode H_CONFER implementation.
 * We check if we are the only vcpu out of this virtual core
 * still running in the guest and not ceded.  If so, we pop up
 * to the virtual-mode implementation; if not, just return to
 * the guest.
 */
long int kvmppc_rm_h_confer(struct kvm_vcpu *vcpu, int target,
			    unsigned int yield_count)
{
	struct kvmppc_vcore *vc = local_paca->kvm_hstate.kvm_vcore;
	int ptid = local_paca->kvm_hstate.ptid;
	int threads_running;
	int threads_ceded;
	int threads_conferring;
	u64 stop = get_tb() + 10 * tb_ticks_per_usec;
	int rv = H_SUCCESS; /* => don't yield */

	set_bit(ptid, &vc->conferring_threads);
	while ((get_tb() < stop) && !VCORE_IS_EXITING(vc)) {
		threads_running = VCORE_ENTRY_MAP(vc);
		threads_ceded = vc->napping_threads;
		threads_conferring = vc->conferring_threads;
		if ((threads_ceded | threads_conferring) == threads_running) {
			rv = H_TOO_HARD; /* => do yield */
			break;
		}
	}
	clear_bit(ptid, &vc->conferring_threads);
	return rv;
}

/*
 * When running HV mode KVM we need to block certain operations while KVM VMs
 * exist in the system. We use a counter of VMs to track this.
 *
 * One of the operations we need to block is onlining of secondaries, so we
 * protect hv_vm_count with get/put_online_cpus().
 */
static atomic_t hv_vm_count;

void kvm_hv_vm_activated(void)
{
	get_online_cpus();
	atomic_inc(&hv_vm_count);
	put_online_cpus();
}
EXPORT_SYMBOL_GPL(kvm_hv_vm_activated);

void kvm_hv_vm_deactivated(void)
{
	get_online_cpus();
	atomic_dec(&hv_vm_count);
	put_online_cpus();
}
EXPORT_SYMBOL_GPL(kvm_hv_vm_deactivated);

bool kvm_hv_mode_active(void)
{
	return atomic_read(&hv_vm_count) != 0;
}

extern int hcall_real_table[], hcall_real_table_end[];

int kvmppc_hcall_impl_hv_realmode(unsigned long cmd)
{
	cmd /= 4;
	if (cmd < hcall_real_table_end - hcall_real_table &&
	    hcall_real_table[cmd])
		return 1;

	return 0;
}
EXPORT_SYMBOL_GPL(kvmppc_hcall_impl_hv_realmode);

int kvmppc_hwrng_present(void)
{
	return powernv_hwrng_present();
}
EXPORT_SYMBOL_GPL(kvmppc_hwrng_present);

long kvmppc_h_random(struct kvm_vcpu *vcpu)
{
	if (powernv_get_random_real_mode(&vcpu->arch.gpr[4]))
		return H_SUCCESS;

	return H_HARDWARE;
}

static inline void rm_writeb(unsigned long paddr, u8 val)
{
	__asm__ __volatile__("stbcix %0,0,%1"
		: : "r" (val), "r" (paddr) : "memory");
}

/*
 * Send an interrupt or message to another CPU.
 * The caller needs to include any barrier needed to order writes
 * to memory vs. the IPI/message.
 */
void kvmhv_rm_send_ipi(int cpu)
{
	unsigned long xics_phys;
	unsigned long msg = PPC_DBELL_TYPE(PPC_DBELL_SERVER);

	/* On POWER9 we can use msgsnd for any destination cpu. */
	if (cpu_has_feature(CPU_FTR_ARCH_300)) {
		msg |= get_hard_smp_processor_id(cpu);
		__asm__ __volatile__ (PPC_MSGSND(%0) : : "r" (msg));
		return;
	}
	/* On POWER8 for IPIs to threads in the same core, use msgsnd. */
	if (cpu_has_feature(CPU_FTR_ARCH_207S) &&
	    cpu_first_thread_sibling(cpu) ==
	    cpu_first_thread_sibling(raw_smp_processor_id())) {
		msg |= cpu_thread_in_core(cpu);
		__asm__ __volatile__ (PPC_MSGSND(%0) : : "r" (msg));
		return;
	}

	/* Else poke the target with an IPI */
	xics_phys = paca[cpu].kvm_hstate.xics_phys;
	if (!in_realmode())
		opal_int_set_mfrr(get_hard_smp_processor_id(cpu), IPI_PRIORITY);
	else if (xics_phys)
		rm_writeb(xics_phys + XICS_MFRR, IPI_PRIORITY);
	else
		opal_int_set_mfrr(get_hard_smp_processor_id(cpu), IPI_PRIORITY);
}

/*
 * The following functions are called from the assembly code
 * in book3s_hv_rmhandlers.S.
 */
static void kvmhv_interrupt_vcore(struct kvmppc_vcore *vc, int active)
{
	int cpu = vc->pcpu;

	/* Order setting of exit map vs. msgsnd/IPI */
	smp_mb();
	for (; active; active >>= 1, ++cpu)
		if (active & 1)
			kvmhv_rm_send_ipi(cpu);
}

void kvmhv_commence_exit(int trap)
{
	struct kvmppc_vcore *vc = local_paca->kvm_hstate.kvm_vcore;
	int ptid = local_paca->kvm_hstate.ptid;
	struct kvm_split_mode *sip = local_paca->kvm_hstate.kvm_split_mode;
	int me, ee, i;

	/* Set our bit in the threads-exiting-guest map in the 0xff00
	   bits of vcore->entry_exit_map */
	me = 0x100 << ptid;
	do {
		ee = vc->entry_exit_map;
	} while (cmpxchg(&vc->entry_exit_map, ee, ee | me) != ee);

	/* Are we the first here? */
	if ((ee >> 8) != 0)
		return;

	/*
	 * Trigger the other threads in this vcore to exit the guest.
	 * If this is a hypervisor decrementer interrupt then they
	 * will be already on their way out of the guest.
	 */
	if (trap != BOOK3S_INTERRUPT_HV_DECREMENTER)
		kvmhv_interrupt_vcore(vc, ee & ~(1 << ptid));

	/*
	 * If we are doing dynamic micro-threading, interrupt the other
	 * subcores to pull them out of their guests too.
	 */
	if (!sip)
		return;

	for (i = 0; i < MAX_SUBCORES; ++i) {
		vc = sip->master_vcs[i];
		if (!vc)
			break;
		do {
			ee = vc->entry_exit_map;
			/* Already asked to exit? */
			if ((ee >> 8) != 0)
				break;
		} while (cmpxchg(&vc->entry_exit_map, ee,
				 ee | VCORE_EXIT_REQ) != ee);
		if ((ee >> 8) == 0)
			kvmhv_interrupt_vcore(vc, ee);
	}
}

struct kvmppc_host_rm_ops *kvmppc_host_rm_ops_hv;
EXPORT_SYMBOL_GPL(kvmppc_host_rm_ops_hv);

#ifdef CONFIG_KVM_XICS
static struct kvmppc_irq_map *get_irqmap(struct kvmppc_passthru_irqmap *pimap,
					 u32 xisr)
{
	int i;

	/*
	 * We access the mapped array here without a lock.  That
	 * is safe because we never reduce the number of entries
	 * in the array and we never change the v_hwirq field of
	 * an entry once it is set.
	 *
	 * We have also carefully ordered the stores in the writer
	 * and the loads here in the reader, so that if we find a matching
	 * hwirq here, the associated GSI and irq_desc fields are valid.
	 */
	for (i = 0; i < pimap->n_mapped; i++)  {
		if (xisr == pimap->mapped[i].r_hwirq) {
			/*
			 * Order subsequent reads in the caller to serialize
			 * with the writer.
			 */
			smp_rmb();
			return &pimap->mapped[i];
		}
	}
	return NULL;
}

/*
 * If we have an interrupt that's not an IPI, check if we have a
 * passthrough adapter and if so, check if this external interrupt
 * is for the adapter.
 * We will attempt to deliver the IRQ directly to the target VCPU's
 * ICP, the virtual ICP (based on affinity - the xive value in ICS).
 *
 * If the delivery fails or if this is not for a passthrough adapter,
 * return to the host to handle this interrupt. We earlier
 * saved a copy of the XIRR in the PACA, it will be picked up by
 * the host ICP driver.
 */
static int kvmppc_check_passthru(u32 xisr, __be32 xirr, bool *again)
{
	struct kvmppc_passthru_irqmap *pimap;
	struct kvmppc_irq_map *irq_map;
	struct kvm_vcpu *vcpu;

	vcpu = local_paca->kvm_hstate.kvm_vcpu;
	if (!vcpu)
		return 1;
	pimap = kvmppc_get_passthru_irqmap(vcpu->kvm);
	if (!pimap)
		return 1;
	irq_map = get_irqmap(pimap, xisr);
	if (!irq_map)
		return 1;

	/* We're handling this interrupt, generic code doesn't need to */
	local_paca->kvm_hstate.saved_xirr = 0;

	return kvmppc_deliver_irq_passthru(vcpu, xirr, irq_map, pimap, again);
}

#else
static inline int kvmppc_check_passthru(u32 xisr, __be32 xirr, bool *again)
{
	return 1;
}
#endif

/*
 * Determine what sort of external interrupt is pending (if any).
 * Returns:
 *	0 if no interrupt is pending
 *	1 if an interrupt is pending that needs to be handled by the host
 *	2 Passthrough that needs completion in the host
 *	-1 if there was a guest wakeup IPI (which has now been cleared)
 *	-2 if there is PCI passthrough external interrupt that was handled
 */
static long kvmppc_read_one_intr(bool *again);

long kvmppc_read_intr(void)
{
	long ret = 0;
	long rc;
	bool again;

	do {
		again = false;
		rc = kvmppc_read_one_intr(&again);
		if (rc && (ret == 0 || rc > ret))
			ret = rc;
	} while (again);
	return ret;
}

static long kvmppc_read_one_intr(bool *again)
{
	unsigned long xics_phys;
	u32 h_xirr;
	__be32 xirr;
	u32 xisr;
	u8 host_ipi;
	int64_t rc;

	/* see if a host IPI is pending */
	host_ipi = local_paca->kvm_hstate.host_ipi;
	if (host_ipi)
		return 1;

	/* Now read the interrupt from the ICP */
	xics_phys = local_paca->kvm_hstate.xics_phys;
	rc = 0;
<<<<<<< HEAD
	if (!xics_phys)
		rc = opal_int_get_xirr(&xirr, false);
=======
	if (!in_realmode())
		rc = opal_int_get_xirr(&xirr, false);
	else if (!xics_phys)
		rc = opal_rm_int_get_xirr(&xirr, false);
>>>>>>> 8ef81a9a
	else
		xirr = _lwzcix(xics_phys + XICS_XIRR);
	if (rc < 0)
		return 1;

	/*
	 * Save XIRR for later. Since we get control in reverse endian
	 * on LE systems, save it byte reversed and fetch it back in
	 * host endian. Note that xirr is the value read from the
	 * XIRR register, while h_xirr is the host endian version.
	 */
	h_xirr = be32_to_cpu(xirr);
	local_paca->kvm_hstate.saved_xirr = h_xirr;
	xisr = h_xirr & 0xffffff;
	/*
	 * Ensure that the store/load complete to guarantee all side
	 * effects of loading from XIRR has completed
	 */
	smp_mb();

	/* if nothing pending in the ICP */
	if (!xisr)
		return 0;

	/* We found something in the ICP...
	 *
	 * If it is an IPI, clear the MFRR and EOI it.
	 */
	if (xisr == XICS_IPI) {
		rc = 0;
<<<<<<< HEAD
		if (xics_phys) {
			_stbcix(xics_phys + XICS_MFRR, 0xff);
			_stwcix(xics_phys + XICS_XIRR, xirr);
		} else {
			opal_int_set_mfrr(hard_smp_processor_id(), 0xff);
			rc = opal_int_eoi(h_xirr);
=======
		if (!in_realmode()) {
			opal_int_set_mfrr(hard_smp_processor_id(), 0xff);
			rc = opal_int_eoi(h_xirr);
		} else if (xics_phys) {
			_stbcix(xics_phys + XICS_MFRR, 0xff);
			_stwcix(xics_phys + XICS_XIRR, xirr);
		} else {
			opal_rm_int_set_mfrr(hard_smp_processor_id(), 0xff);
			rc = opal_rm_int_eoi(h_xirr);
>>>>>>> 8ef81a9a
		}
		/* If rc > 0, there is another interrupt pending */
		*again = rc > 0;

		/*
		 * Need to ensure side effects of above stores
		 * complete before proceeding.
		 */
		smp_mb();

		/*
		 * We need to re-check host IPI now in case it got set in the
		 * meantime. If it's clear, we bounce the interrupt to the
		 * guest
		 */
		host_ipi = local_paca->kvm_hstate.host_ipi;
		if (unlikely(host_ipi != 0)) {
			/* We raced with the host,
			 * we need to resend that IPI, bummer
			 */
			if (!in_realmode())
				opal_int_set_mfrr(hard_smp_processor_id(),
						  IPI_PRIORITY);
			else if (xics_phys)
				_stbcix(xics_phys + XICS_MFRR, IPI_PRIORITY);
			else
				opal_int_set_mfrr(hard_smp_processor_id(),
						  IPI_PRIORITY);
			/* Let side effects complete */
			smp_mb();
			return 1;
		}

		/* OK, it's an IPI for us */
		local_paca->kvm_hstate.saved_xirr = 0;
		return -1;
	}

	return kvmppc_check_passthru(xisr, xirr, again);
}<|MERGE_RESOLUTION|>--- conflicted
+++ resolved
@@ -29,11 +29,6 @@
 #include <asm/opal.h>
 #include <asm/smp.h>
 
-static bool in_realmode(void)
-{
-	return !(mfmsr() & MSR_IR);
-}
-
 #define KVM_CMA_CHUNK_ORDER	18
 
 /*
@@ -230,9 +225,7 @@
 
 	/* Else poke the target with an IPI */
 	xics_phys = paca[cpu].kvm_hstate.xics_phys;
-	if (!in_realmode())
-		opal_int_set_mfrr(get_hard_smp_processor_id(cpu), IPI_PRIORITY);
-	else if (xics_phys)
+	if (xics_phys)
 		rm_writeb(xics_phys + XICS_MFRR, IPI_PRIORITY);
 	else
 		opal_int_set_mfrr(get_hard_smp_processor_id(cpu), IPI_PRIORITY);
@@ -418,15 +411,8 @@
 	/* Now read the interrupt from the ICP */
 	xics_phys = local_paca->kvm_hstate.xics_phys;
 	rc = 0;
-<<<<<<< HEAD
 	if (!xics_phys)
 		rc = opal_int_get_xirr(&xirr, false);
-=======
-	if (!in_realmode())
-		rc = opal_int_get_xirr(&xirr, false);
-	else if (!xics_phys)
-		rc = opal_rm_int_get_xirr(&xirr, false);
->>>>>>> 8ef81a9a
 	else
 		xirr = _lwzcix(xics_phys + XICS_XIRR);
 	if (rc < 0)
@@ -457,24 +443,12 @@
 	 */
 	if (xisr == XICS_IPI) {
 		rc = 0;
-<<<<<<< HEAD
 		if (xics_phys) {
 			_stbcix(xics_phys + XICS_MFRR, 0xff);
 			_stwcix(xics_phys + XICS_XIRR, xirr);
 		} else {
 			opal_int_set_mfrr(hard_smp_processor_id(), 0xff);
 			rc = opal_int_eoi(h_xirr);
-=======
-		if (!in_realmode()) {
-			opal_int_set_mfrr(hard_smp_processor_id(), 0xff);
-			rc = opal_int_eoi(h_xirr);
-		} else if (xics_phys) {
-			_stbcix(xics_phys + XICS_MFRR, 0xff);
-			_stwcix(xics_phys + XICS_XIRR, xirr);
-		} else {
-			opal_rm_int_set_mfrr(hard_smp_processor_id(), 0xff);
-			rc = opal_rm_int_eoi(h_xirr);
->>>>>>> 8ef81a9a
 		}
 		/* If rc > 0, there is another interrupt pending */
 		*again = rc > 0;
@@ -495,10 +469,7 @@
 			/* We raced with the host,
 			 * we need to resend that IPI, bummer
 			 */
-			if (!in_realmode())
-				opal_int_set_mfrr(hard_smp_processor_id(),
-						  IPI_PRIORITY);
-			else if (xics_phys)
+			if (xics_phys)
 				_stbcix(xics_phys + XICS_MFRR, IPI_PRIORITY);
 			else
 				opal_int_set_mfrr(hard_smp_processor_id(),
