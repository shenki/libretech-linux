/*
 * bpf_jit_comp64.c: eBPF JIT compiler
 *
 * Copyright 2016 Naveen N. Rao <naveen.n.rao@linux.vnet.ibm.com>
 *		  IBM Corporation
 *
 * Based on the powerpc classic BPF JIT compiler by Matt Evans
 *
 * This program is free software; you can redistribute it and/or
 * modify it under the terms of the GNU General Public License
 * as published by the Free Software Foundation; version 2
 * of the License.
 */
#include <linux/moduleloader.h>
#include <asm/cacheflush.h>
#include <linux/netdevice.h>
#include <linux/filter.h>
#include <linux/if_vlan.h>
#include <asm/kprobes.h>
#include <linux/bpf.h>

#include "bpf_jit64.h"

int bpf_jit_enable __read_mostly;

static void bpf_jit_fill_ill_insns(void *area, unsigned int size)
{
	int *p = area;

	/* Fill whole space with trap instructions */
	while (p < (int *)((char *)area + size))
		*p++ = BREAKPOINT_INSTRUCTION;
}

static inline void bpf_flush_icache(void *start, void *end)
{
	smp_wmb();
	flush_icache_range((unsigned long)start, (unsigned long)end);
}

static inline bool bpf_is_seen_register(struct codegen_context *ctx, int i)
{
	return (ctx->seen & (1 << (31 - b2p[i])));
}

static inline void bpf_set_seen_register(struct codegen_context *ctx, int i)
{
	ctx->seen |= (1 << (31 - b2p[i]));
}

static inline bool bpf_has_stack_frame(struct codegen_context *ctx)
{
	/*
	 * We only need a stack frame if:
	 * - we call other functions (kernel helpers), or
	 * - the bpf program uses its stack area
	 * The latter condition is deduced from the usage of BPF_REG_FP
	 */
	return ctx->seen & SEEN_FUNC || bpf_is_seen_register(ctx, BPF_REG_FP);
}

/*
 * When not setting up our own stackframe, the redzone usage is:
 *
 *		[	prev sp		] <-------------
 *		[	  ...       	] 		|
 * sp (r1) --->	[    stack pointer	] --------------
 *		[   nv gpr save area	] 8*8
 *		[    tail_call_cnt	] 8
 *		[    local_tmp_var	] 8
 *		[   unused red zone	] 208 bytes protected
 */
static int bpf_jit_stack_local(struct codegen_context *ctx)
{
	if (bpf_has_stack_frame(ctx))
		return STACK_FRAME_MIN_SIZE + MAX_BPF_STACK;
	else
		return -(BPF_PPC_STACK_SAVE + 16);
}

static int bpf_jit_stack_tailcallcnt(struct codegen_context *ctx)
{
	return bpf_jit_stack_local(ctx) + 8;
}

static int bpf_jit_stack_offsetof(struct codegen_context *ctx, int reg)
{
	if (reg >= BPF_PPC_NVR_MIN && reg < 32)
		return (bpf_has_stack_frame(ctx) ? BPF_PPC_STACKFRAME : 0)
							- (8 * (32 - reg));

	pr_err("BPF JIT is asking about unknown registers");
	BUG();
}

static void bpf_jit_emit_skb_loads(u32 *image, struct codegen_context *ctx)
{
	/*
	 * Load skb->len and skb->data_len
	 * r3 points to skb
	 */
	PPC_LWZ(b2p[SKB_HLEN_REG], 3, offsetof(struct sk_buff, len));
	PPC_LWZ(b2p[TMP_REG_1], 3, offsetof(struct sk_buff, data_len));
	/* header_len = len - data_len */
	PPC_SUB(b2p[SKB_HLEN_REG], b2p[SKB_HLEN_REG], b2p[TMP_REG_1]);

	/* skb->data pointer */
	PPC_BPF_LL(b2p[SKB_DATA_REG], 3, offsetof(struct sk_buff, data));
}

static void bpf_jit_build_prologue(u32 *image, struct codegen_context *ctx)
{
	int i;

	/*
	 * Initialize tail_call_cnt if we do tail calls.
	 * Otherwise, put in NOPs so that it can be skipped when we are
	 * invoked through a tail call.
	 */
	if (ctx->seen & SEEN_TAILCALL) {
		PPC_LI(b2p[TMP_REG_1], 0);
		/* this goes in the redzone */
		PPC_BPF_STL(b2p[TMP_REG_1], 1, -(BPF_PPC_STACK_SAVE + 8));
	} else {
		PPC_NOP();
		PPC_NOP();
	}

#define BPF_TAILCALL_PROLOGUE_SIZE	8

	if (bpf_has_stack_frame(ctx)) {
		/*
		 * We need a stack frame, but we don't necessarily need to
		 * save/restore LR unless we call other functions
		 */
		if (ctx->seen & SEEN_FUNC) {
			EMIT(PPC_INST_MFLR | __PPC_RT(R0));
			PPC_BPF_STL(0, 1, PPC_LR_STKOFF);
		}

		PPC_BPF_STLU(1, 1, -BPF_PPC_STACKFRAME);
	}

	/*
	 * Back up non-volatile regs -- BPF registers 6-10
	 * If we haven't created our own stack frame, we save these
	 * in the protected zone below the previous stack frame
	 */
	for (i = BPF_REG_6; i <= BPF_REG_10; i++)
		if (bpf_is_seen_register(ctx, i))
			PPC_BPF_STL(b2p[i], 1, bpf_jit_stack_offsetof(ctx, b2p[i]));

	/*
	 * Save additional non-volatile regs if we cache skb
	 * Also, setup skb data
	 */
	if (ctx->seen & SEEN_SKB) {
		PPC_BPF_STL(b2p[SKB_HLEN_REG], 1,
				bpf_jit_stack_offsetof(ctx, b2p[SKB_HLEN_REG]));
		PPC_BPF_STL(b2p[SKB_DATA_REG], 1,
				bpf_jit_stack_offsetof(ctx, b2p[SKB_DATA_REG]));
		bpf_jit_emit_skb_loads(image, ctx);
	}

	/* Setup frame pointer to point to the bpf stack area */
	if (bpf_is_seen_register(ctx, BPF_REG_FP))
		PPC_ADDI(b2p[BPF_REG_FP], 1,
				STACK_FRAME_MIN_SIZE + MAX_BPF_STACK);
}

static void bpf_jit_emit_common_epilogue(u32 *image, struct codegen_context *ctx)
{
	int i;

	/* Restore NVRs */
	for (i = BPF_REG_6; i <= BPF_REG_10; i++)
		if (bpf_is_seen_register(ctx, i))
			PPC_BPF_LL(b2p[i], 1, bpf_jit_stack_offsetof(ctx, b2p[i]));

	/* Restore non-volatile registers used for skb cache */
	if (ctx->seen & SEEN_SKB) {
		PPC_BPF_LL(b2p[SKB_HLEN_REG], 1,
				bpf_jit_stack_offsetof(ctx, b2p[SKB_HLEN_REG]));
		PPC_BPF_LL(b2p[SKB_DATA_REG], 1,
				bpf_jit_stack_offsetof(ctx, b2p[SKB_DATA_REG]));
	}

	/* Tear down our stack frame */
	if (bpf_has_stack_frame(ctx)) {
		PPC_ADDI(1, 1, BPF_PPC_STACKFRAME);
		if (ctx->seen & SEEN_FUNC) {
			PPC_BPF_LL(0, 1, PPC_LR_STKOFF);
			PPC_MTLR(0);
		}
	}
}

static void bpf_jit_build_epilogue(u32 *image, struct codegen_context *ctx)
{
	bpf_jit_emit_common_epilogue(image, ctx);

	/* Move result to r3 */
	PPC_MR(3, b2p[BPF_REG_0]);

	PPC_BLR();
}

static void bpf_jit_emit_func_call(u32 *image, struct codegen_context *ctx, u64 func)
{
#ifdef PPC64_ELF_ABI_v1
	/* func points to the function descriptor */
	PPC_LI64(b2p[TMP_REG_2], func);
	/* Load actual entry point from function descriptor */
	PPC_BPF_LL(b2p[TMP_REG_1], b2p[TMP_REG_2], 0);
	/* ... and move it to LR */
	PPC_MTLR(b2p[TMP_REG_1]);
	/*
	 * Load TOC from function descriptor at offset 8.
	 * We can clobber r2 since we get called through a
	 * function pointer (so caller will save/restore r2)
	 * and since we don't use a TOC ourself.
	 */
	PPC_BPF_LL(2, b2p[TMP_REG_2], 8);
#else
	/* We can clobber r12 */
	PPC_FUNC_ADDR(12, func);
	PPC_MTLR(12);
#endif
	PPC_BLRL();
}

static void bpf_jit_emit_tail_call(u32 *image, struct codegen_context *ctx, u32 out)
{
	/*
	 * By now, the eBPF program has already setup parameters in r3, r4 and r5
	 * r3/BPF_REG_1 - pointer to ctx -- passed as is to the next bpf program
	 * r4/BPF_REG_2 - pointer to bpf_array
	 * r5/BPF_REG_3 - index in bpf_array
	 */
	int b2p_bpf_array = b2p[BPF_REG_2];
	int b2p_index = b2p[BPF_REG_3];

	/*
	 * if (index >= array->map.max_entries)
	 *   goto out;
	 */
	PPC_LWZ(b2p[TMP_REG_1], b2p_bpf_array, offsetof(struct bpf_array, map.max_entries));
	PPC_CMPLW(b2p_index, b2p[TMP_REG_1]);
	PPC_BCC(COND_GE, out);

	/*
	 * if (tail_call_cnt > MAX_TAIL_CALL_CNT)
	 *   goto out;
	 */
	PPC_LD(b2p[TMP_REG_1], 1, bpf_jit_stack_tailcallcnt(ctx));
	PPC_CMPLWI(b2p[TMP_REG_1], MAX_TAIL_CALL_CNT);
	PPC_BCC(COND_GT, out);

	/*
	 * tail_call_cnt++;
	 */
	PPC_ADDI(b2p[TMP_REG_1], b2p[TMP_REG_1], 1);
	PPC_BPF_STL(b2p[TMP_REG_1], 1, bpf_jit_stack_tailcallcnt(ctx));

	/* prog = array->ptrs[index]; */
	PPC_MULI(b2p[TMP_REG_1], b2p_index, 8);
	PPC_ADD(b2p[TMP_REG_1], b2p[TMP_REG_1], b2p_bpf_array);
	PPC_LD(b2p[TMP_REG_1], b2p[TMP_REG_1], offsetof(struct bpf_array, ptrs));

	/*
	 * if (prog == NULL)
	 *   goto out;
	 */
	PPC_CMPLDI(b2p[TMP_REG_1], 0);
	PPC_BCC(COND_EQ, out);

	/* goto *(prog->bpf_func + prologue_size); */
	PPC_LD(b2p[TMP_REG_1], b2p[TMP_REG_1], offsetof(struct bpf_prog, bpf_func));
#ifdef PPC64_ELF_ABI_v1
	/* skip past the function descriptor */
	PPC_ADDI(b2p[TMP_REG_1], b2p[TMP_REG_1],
			FUNCTION_DESCR_SIZE + BPF_TAILCALL_PROLOGUE_SIZE);
#else
	PPC_ADDI(b2p[TMP_REG_1], b2p[TMP_REG_1], BPF_TAILCALL_PROLOGUE_SIZE);
#endif
	PPC_MTCTR(b2p[TMP_REG_1]);

	/* tear down stack, restore NVRs, ... */
	bpf_jit_emit_common_epilogue(image, ctx);

	PPC_BCTR();
	/* out: */
}

/* Assemble the body code between the prologue & epilogue */
static int bpf_jit_build_body(struct bpf_prog *fp, u32 *image,
			      struct codegen_context *ctx,
			      u32 *addrs)
{
	const struct bpf_insn *insn = fp->insnsi;
	int flen = fp->len;
	int i;

	/* Start of epilogue code - will only be valid 2nd pass onwards */
	u32 exit_addr = addrs[flen];

	for (i = 0; i < flen; i++) {
		u32 code = insn[i].code;
		u32 dst_reg = b2p[insn[i].dst_reg];
		u32 src_reg = b2p[insn[i].src_reg];
		s16 off = insn[i].off;
		s32 imm = insn[i].imm;
		u64 imm64;
		u8 *func;
		u32 true_cond;

		/*
		 * addrs[] maps a BPF bytecode address into a real offset from
		 * the start of the body code.
		 */
		addrs[i] = ctx->idx * 4;

		/*
		 * As an optimization, we note down which non-volatile registers
		 * are used so that we can only save/restore those in our
		 * prologue and epilogue. We do this here regardless of whether
		 * the actual BPF instruction uses src/dst registers or not
		 * (for instance, BPF_CALL does not use them). The expectation
		 * is that those instructions will have src_reg/dst_reg set to
		 * 0. Even otherwise, we just lose some prologue/epilogue
		 * optimization but everything else should work without
		 * any issues.
		 */
		if (dst_reg >= BPF_PPC_NVR_MIN && dst_reg < 32)
			bpf_set_seen_register(ctx, insn[i].dst_reg);
		if (src_reg >= BPF_PPC_NVR_MIN && src_reg < 32)
			bpf_set_seen_register(ctx, insn[i].src_reg);

		switch (code) {
		/*
		 * Arithmetic operations: ADD/SUB/MUL/DIV/MOD/NEG
		 */
		case BPF_ALU | BPF_ADD | BPF_X: /* (u32) dst += (u32) src */
		case BPF_ALU64 | BPF_ADD | BPF_X: /* dst += src */
			PPC_ADD(dst_reg, dst_reg, src_reg);
			goto bpf_alu32_trunc;
		case BPF_ALU | BPF_SUB | BPF_X: /* (u32) dst -= (u32) src */
		case BPF_ALU64 | BPF_SUB | BPF_X: /* dst -= src */
			PPC_SUB(dst_reg, dst_reg, src_reg);
			goto bpf_alu32_trunc;
		case BPF_ALU | BPF_ADD | BPF_K: /* (u32) dst += (u32) imm */
		case BPF_ALU | BPF_SUB | BPF_K: /* (u32) dst -= (u32) imm */
		case BPF_ALU64 | BPF_ADD | BPF_K: /* dst += imm */
		case BPF_ALU64 | BPF_SUB | BPF_K: /* dst -= imm */
			if (BPF_OP(code) == BPF_SUB)
				imm = -imm;
			if (imm) {
				if (imm >= -32768 && imm < 32768)
					PPC_ADDI(dst_reg, dst_reg, IMM_L(imm));
				else {
					PPC_LI32(b2p[TMP_REG_1], imm);
					PPC_ADD(dst_reg, dst_reg, b2p[TMP_REG_1]);
				}
			}
			goto bpf_alu32_trunc;
		case BPF_ALU | BPF_MUL | BPF_X: /* (u32) dst *= (u32) src */
		case BPF_ALU64 | BPF_MUL | BPF_X: /* dst *= src */
			if (BPF_CLASS(code) == BPF_ALU)
				PPC_MULW(dst_reg, dst_reg, src_reg);
			else
				PPC_MULD(dst_reg, dst_reg, src_reg);
			goto bpf_alu32_trunc;
		case BPF_ALU | BPF_MUL | BPF_K: /* (u32) dst *= (u32) imm */
		case BPF_ALU64 | BPF_MUL | BPF_K: /* dst *= imm */
			if (imm >= -32768 && imm < 32768)
				PPC_MULI(dst_reg, dst_reg, IMM_L(imm));
			else {
				PPC_LI32(b2p[TMP_REG_1], imm);
				if (BPF_CLASS(code) == BPF_ALU)
					PPC_MULW(dst_reg, dst_reg,
							b2p[TMP_REG_1]);
				else
					PPC_MULD(dst_reg, dst_reg,
							b2p[TMP_REG_1]);
			}
			goto bpf_alu32_trunc;
		case BPF_ALU | BPF_DIV | BPF_X: /* (u32) dst /= (u32) src */
		case BPF_ALU | BPF_MOD | BPF_X: /* (u32) dst %= (u32) src */
			PPC_CMPWI(src_reg, 0);
			PPC_BCC_SHORT(COND_NE, (ctx->idx * 4) + 12);
			PPC_LI(b2p[BPF_REG_0], 0);
			PPC_JMP(exit_addr);
			if (BPF_OP(code) == BPF_MOD) {
				PPC_DIVWU(b2p[TMP_REG_1], dst_reg, src_reg);
				PPC_MULW(b2p[TMP_REG_1], src_reg,
						b2p[TMP_REG_1]);
				PPC_SUB(dst_reg, dst_reg, b2p[TMP_REG_1]);
			} else
				PPC_DIVWU(dst_reg, dst_reg, src_reg);
			goto bpf_alu32_trunc;
		case BPF_ALU64 | BPF_DIV | BPF_X: /* dst /= src */
		case BPF_ALU64 | BPF_MOD | BPF_X: /* dst %= src */
			PPC_CMPDI(src_reg, 0);
			PPC_BCC_SHORT(COND_NE, (ctx->idx * 4) + 12);
			PPC_LI(b2p[BPF_REG_0], 0);
			PPC_JMP(exit_addr);
			if (BPF_OP(code) == BPF_MOD) {
				PPC_DIVD(b2p[TMP_REG_1], dst_reg, src_reg);
				PPC_MULD(b2p[TMP_REG_1], src_reg,
						b2p[TMP_REG_1]);
				PPC_SUB(dst_reg, dst_reg, b2p[TMP_REG_1]);
			} else
				PPC_DIVD(dst_reg, dst_reg, src_reg);
			break;
		case BPF_ALU | BPF_MOD | BPF_K: /* (u32) dst %= (u32) imm */
		case BPF_ALU | BPF_DIV | BPF_K: /* (u32) dst /= (u32) imm */
		case BPF_ALU64 | BPF_MOD | BPF_K: /* dst %= imm */
		case BPF_ALU64 | BPF_DIV | BPF_K: /* dst /= imm */
			if (imm == 0)
				return -EINVAL;
			else if (imm == 1)
				goto bpf_alu32_trunc;

			PPC_LI32(b2p[TMP_REG_1], imm);
			switch (BPF_CLASS(code)) {
			case BPF_ALU:
				if (BPF_OP(code) == BPF_MOD) {
					PPC_DIVWU(b2p[TMP_REG_2], dst_reg,
							b2p[TMP_REG_1]);
					PPC_MULW(b2p[TMP_REG_1],
							b2p[TMP_REG_1],
							b2p[TMP_REG_2]);
					PPC_SUB(dst_reg, dst_reg,
							b2p[TMP_REG_1]);
				} else
					PPC_DIVWU(dst_reg, dst_reg,
							b2p[TMP_REG_1]);
				break;
			case BPF_ALU64:
				if (BPF_OP(code) == BPF_MOD) {
					PPC_DIVD(b2p[TMP_REG_2], dst_reg,
							b2p[TMP_REG_1]);
					PPC_MULD(b2p[TMP_REG_1],
							b2p[TMP_REG_1],
							b2p[TMP_REG_2]);
					PPC_SUB(dst_reg, dst_reg,
							b2p[TMP_REG_1]);
				} else
					PPC_DIVD(dst_reg, dst_reg,
							b2p[TMP_REG_1]);
				break;
			}
			goto bpf_alu32_trunc;
		case BPF_ALU | BPF_NEG: /* (u32) dst = -dst */
		case BPF_ALU64 | BPF_NEG: /* dst = -dst */
			PPC_NEG(dst_reg, dst_reg);
			goto bpf_alu32_trunc;

		/*
		 * Logical operations: AND/OR/XOR/[A]LSH/[A]RSH
		 */
		case BPF_ALU | BPF_AND | BPF_X: /* (u32) dst = dst & src */
		case BPF_ALU64 | BPF_AND | BPF_X: /* dst = dst & src */
			PPC_AND(dst_reg, dst_reg, src_reg);
			goto bpf_alu32_trunc;
		case BPF_ALU | BPF_AND | BPF_K: /* (u32) dst = dst & imm */
		case BPF_ALU64 | BPF_AND | BPF_K: /* dst = dst & imm */
			if (!IMM_H(imm))
				PPC_ANDI(dst_reg, dst_reg, IMM_L(imm));
			else {
				/* Sign-extended */
				PPC_LI32(b2p[TMP_REG_1], imm);
				PPC_AND(dst_reg, dst_reg, b2p[TMP_REG_1]);
			}
			goto bpf_alu32_trunc;
		case BPF_ALU | BPF_OR | BPF_X: /* dst = (u32) dst | (u32) src */
		case BPF_ALU64 | BPF_OR | BPF_X: /* dst = dst | src */
			PPC_OR(dst_reg, dst_reg, src_reg);
			goto bpf_alu32_trunc;
		case BPF_ALU | BPF_OR | BPF_K:/* dst = (u32) dst | (u32) imm */
		case BPF_ALU64 | BPF_OR | BPF_K:/* dst = dst | imm */
			if (imm < 0 && BPF_CLASS(code) == BPF_ALU64) {
				/* Sign-extended */
				PPC_LI32(b2p[TMP_REG_1], imm);
				PPC_OR(dst_reg, dst_reg, b2p[TMP_REG_1]);
			} else {
				if (IMM_L(imm))
					PPC_ORI(dst_reg, dst_reg, IMM_L(imm));
				if (IMM_H(imm))
					PPC_ORIS(dst_reg, dst_reg, IMM_H(imm));
			}
			goto bpf_alu32_trunc;
		case BPF_ALU | BPF_XOR | BPF_X: /* (u32) dst ^= src */
		case BPF_ALU64 | BPF_XOR | BPF_X: /* dst ^= src */
			PPC_XOR(dst_reg, dst_reg, src_reg);
			goto bpf_alu32_trunc;
		case BPF_ALU | BPF_XOR | BPF_K: /* (u32) dst ^= (u32) imm */
		case BPF_ALU64 | BPF_XOR | BPF_K: /* dst ^= imm */
			if (imm < 0 && BPF_CLASS(code) == BPF_ALU64) {
				/* Sign-extended */
				PPC_LI32(b2p[TMP_REG_1], imm);
				PPC_XOR(dst_reg, dst_reg, b2p[TMP_REG_1]);
			} else {
				if (IMM_L(imm))
					PPC_XORI(dst_reg, dst_reg, IMM_L(imm));
				if (IMM_H(imm))
					PPC_XORIS(dst_reg, dst_reg, IMM_H(imm));
			}
			goto bpf_alu32_trunc;
		case BPF_ALU | BPF_LSH | BPF_X: /* (u32) dst <<= (u32) src */
			/* slw clears top 32 bits */
			PPC_SLW(dst_reg, dst_reg, src_reg);
			break;
		case BPF_ALU64 | BPF_LSH | BPF_X: /* dst <<= src; */
			PPC_SLD(dst_reg, dst_reg, src_reg);
			break;
		case BPF_ALU | BPF_LSH | BPF_K: /* (u32) dst <<== (u32) imm */
			/* with imm 0, we still need to clear top 32 bits */
			PPC_SLWI(dst_reg, dst_reg, imm);
			break;
		case BPF_ALU64 | BPF_LSH | BPF_K: /* dst <<== imm */
			if (imm != 0)
				PPC_SLDI(dst_reg, dst_reg, imm);
			break;
		case BPF_ALU | BPF_RSH | BPF_X: /* (u32) dst >>= (u32) src */
			PPC_SRW(dst_reg, dst_reg, src_reg);
			break;
		case BPF_ALU64 | BPF_RSH | BPF_X: /* dst >>= src */
			PPC_SRD(dst_reg, dst_reg, src_reg);
			break;
		case BPF_ALU | BPF_RSH | BPF_K: /* (u32) dst >>= (u32) imm */
			PPC_SRWI(dst_reg, dst_reg, imm);
			break;
		case BPF_ALU64 | BPF_RSH | BPF_K: /* dst >>= imm */
			if (imm != 0)
				PPC_SRDI(dst_reg, dst_reg, imm);
			break;
		case BPF_ALU64 | BPF_ARSH | BPF_X: /* (s64) dst >>= src */
			PPC_SRAD(dst_reg, dst_reg, src_reg);
			break;
		case BPF_ALU64 | BPF_ARSH | BPF_K: /* (s64) dst >>= imm */
			if (imm != 0)
				PPC_SRADI(dst_reg, dst_reg, imm);
			break;

		/*
		 * MOV
		 */
		case BPF_ALU | BPF_MOV | BPF_X: /* (u32) dst = src */
		case BPF_ALU64 | BPF_MOV | BPF_X: /* dst = src */
			PPC_MR(dst_reg, src_reg);
			goto bpf_alu32_trunc;
		case BPF_ALU | BPF_MOV | BPF_K: /* (u32) dst = imm */
		case BPF_ALU64 | BPF_MOV | BPF_K: /* dst = (s64) imm */
			PPC_LI32(dst_reg, imm);
			if (imm < 0)
				goto bpf_alu32_trunc;
			break;

bpf_alu32_trunc:
		/* Truncate to 32-bits */
		if (BPF_CLASS(code) == BPF_ALU)
			PPC_RLWINM(dst_reg, dst_reg, 0, 0, 31);
		break;

		/*
		 * BPF_FROM_BE/LE
		 */
		case BPF_ALU | BPF_END | BPF_FROM_LE:
		case BPF_ALU | BPF_END | BPF_FROM_BE:
#ifdef __BIG_ENDIAN__
			if (BPF_SRC(code) == BPF_FROM_BE)
				goto emit_clear;
#else /* !__BIG_ENDIAN__ */
			if (BPF_SRC(code) == BPF_FROM_LE)
				goto emit_clear;
#endif
			switch (imm) {
			case 16:
				/* Rotate 8 bits left & mask with 0x0000ff00 */
				PPC_RLWINM(b2p[TMP_REG_1], dst_reg, 8, 16, 23);
				/* Rotate 8 bits right & insert LSB to reg */
				PPC_RLWIMI(b2p[TMP_REG_1], dst_reg, 24, 24, 31);
				/* Move result back to dst_reg */
				PPC_MR(dst_reg, b2p[TMP_REG_1]);
				break;
			case 32:
				/*
				 * Rotate word left by 8 bits:
				 * 2 bytes are already in their final position
				 * -- byte 2 and 4 (of bytes 1, 2, 3 and 4)
				 */
				PPC_RLWINM(b2p[TMP_REG_1], dst_reg, 8, 0, 31);
				/* Rotate 24 bits and insert byte 1 */
				PPC_RLWIMI(b2p[TMP_REG_1], dst_reg, 24, 0, 7);
				/* Rotate 24 bits and insert byte 3 */
				PPC_RLWIMI(b2p[TMP_REG_1], dst_reg, 24, 16, 23);
				PPC_MR(dst_reg, b2p[TMP_REG_1]);
				break;
			case 64:
				/*
				 * Way easier and faster(?) to store the value
				 * into stack and then use ldbrx
				 *
				 * ctx->seen will be reliable in pass2, but
				 * the instructions generated will remain the
				 * same across all passes
				 */
				PPC_STD(dst_reg, 1, bpf_jit_stack_local(ctx));
				PPC_ADDI(b2p[TMP_REG_1], 1, bpf_jit_stack_local(ctx));
				PPC_LDBRX(dst_reg, 0, b2p[TMP_REG_1]);
				break;
			}
			break;

emit_clear:
			switch (imm) {
			case 16:
				/* zero-extend 16 bits into 64 bits */
				PPC_RLDICL(dst_reg, dst_reg, 0, 48);
				break;
			case 32:
				/* zero-extend 32 bits into 64 bits */
				PPC_RLDICL(dst_reg, dst_reg, 0, 32);
				break;
			case 64:
				/* nop */
				break;
			}
			break;

		/*
		 * BPF_ST(X)
		 */
		case BPF_STX | BPF_MEM | BPF_B: /* *(u8 *)(dst + off) = src */
		case BPF_ST | BPF_MEM | BPF_B: /* *(u8 *)(dst + off) = imm */
			if (BPF_CLASS(code) == BPF_ST) {
				PPC_LI(b2p[TMP_REG_1], imm);
				src_reg = b2p[TMP_REG_1];
			}
			PPC_STB(src_reg, dst_reg, off);
			break;
		case BPF_STX | BPF_MEM | BPF_H: /* (u16 *)(dst + off) = src */
		case BPF_ST | BPF_MEM | BPF_H: /* (u16 *)(dst + off) = imm */
			if (BPF_CLASS(code) == BPF_ST) {
				PPC_LI(b2p[TMP_REG_1], imm);
				src_reg = b2p[TMP_REG_1];
			}
			PPC_STH(src_reg, dst_reg, off);
			break;
		case BPF_STX | BPF_MEM | BPF_W: /* *(u32 *)(dst + off) = src */
		case BPF_ST | BPF_MEM | BPF_W: /* *(u32 *)(dst + off) = imm */
			if (BPF_CLASS(code) == BPF_ST) {
				PPC_LI32(b2p[TMP_REG_1], imm);
				src_reg = b2p[TMP_REG_1];
			}
			PPC_STW(src_reg, dst_reg, off);
			break;
		case BPF_STX | BPF_MEM | BPF_DW: /* (u64 *)(dst + off) = src */
		case BPF_ST | BPF_MEM | BPF_DW: /* *(u64 *)(dst + off) = imm */
			if (BPF_CLASS(code) == BPF_ST) {
				PPC_LI32(b2p[TMP_REG_1], imm);
				src_reg = b2p[TMP_REG_1];
			}
			PPC_STD(src_reg, dst_reg, off);
			break;

		/*
		 * BPF_STX XADD (atomic_add)
		 */
		/* *(u32 *)(dst + off) += src */
		case BPF_STX | BPF_XADD | BPF_W:
			/* Get EA into TMP_REG_1 */
			PPC_ADDI(b2p[TMP_REG_1], dst_reg, off);
			/* error if EA is not word-aligned */
			PPC_ANDI(b2p[TMP_REG_2], b2p[TMP_REG_1], 0x03);
			PPC_BCC_SHORT(COND_EQ, (ctx->idx * 4) + 12);
			PPC_LI(b2p[BPF_REG_0], 0);
			PPC_JMP(exit_addr);
			/* load value from memory into TMP_REG_2 */
			PPC_BPF_LWARX(b2p[TMP_REG_2], 0, b2p[TMP_REG_1], 0);
			/* add value from src_reg into this */
			PPC_ADD(b2p[TMP_REG_2], b2p[TMP_REG_2], src_reg);
			/* store result back */
			PPC_BPF_STWCX(b2p[TMP_REG_2], 0, b2p[TMP_REG_1]);
			/* we're done if this succeeded */
			PPC_BCC_SHORT(COND_EQ, (ctx->idx * 4) + (7*4));
			/* otherwise, let's try once more */
			PPC_BPF_LWARX(b2p[TMP_REG_2], 0, b2p[TMP_REG_1], 0);
			PPC_ADD(b2p[TMP_REG_2], b2p[TMP_REG_2], src_reg);
			PPC_BPF_STWCX(b2p[TMP_REG_2], 0, b2p[TMP_REG_1]);
			/* exit if the store was not successful */
			PPC_LI(b2p[BPF_REG_0], 0);
			PPC_BCC(COND_NE, exit_addr);
			break;
		/* *(u64 *)(dst + off) += src */
		case BPF_STX | BPF_XADD | BPF_DW:
			PPC_ADDI(b2p[TMP_REG_1], dst_reg, off);
			/* error if EA is not doubleword-aligned */
			PPC_ANDI(b2p[TMP_REG_2], b2p[TMP_REG_1], 0x07);
			PPC_BCC_SHORT(COND_EQ, (ctx->idx * 4) + (3*4));
			PPC_LI(b2p[BPF_REG_0], 0);
			PPC_JMP(exit_addr);
			PPC_BPF_LDARX(b2p[TMP_REG_2], 0, b2p[TMP_REG_1], 0);
			PPC_ADD(b2p[TMP_REG_2], b2p[TMP_REG_2], src_reg);
			PPC_BPF_STDCX(b2p[TMP_REG_2], 0, b2p[TMP_REG_1]);
			PPC_BCC_SHORT(COND_EQ, (ctx->idx * 4) + (7*4));
			PPC_BPF_LDARX(b2p[TMP_REG_2], 0, b2p[TMP_REG_1], 0);
			PPC_ADD(b2p[TMP_REG_2], b2p[TMP_REG_2], src_reg);
			PPC_BPF_STDCX(b2p[TMP_REG_2], 0, b2p[TMP_REG_1]);
			PPC_LI(b2p[BPF_REG_0], 0);
			PPC_BCC(COND_NE, exit_addr);
			break;

		/*
		 * BPF_LDX
		 */
		/* dst = *(u8 *)(ul) (src + off) */
		case BPF_LDX | BPF_MEM | BPF_B:
			PPC_LBZ(dst_reg, src_reg, off);
			break;
		/* dst = *(u16 *)(ul) (src + off) */
		case BPF_LDX | BPF_MEM | BPF_H:
			PPC_LHZ(dst_reg, src_reg, off);
			break;
		/* dst = *(u32 *)(ul) (src + off) */
		case BPF_LDX | BPF_MEM | BPF_W:
			PPC_LWZ(dst_reg, src_reg, off);
			break;
		/* dst = *(u64 *)(ul) (src + off) */
		case BPF_LDX | BPF_MEM | BPF_DW:
			PPC_LD(dst_reg, src_reg, off);
			break;

		/*
		 * Doubleword load
		 * 16 byte instruction that uses two 'struct bpf_insn'
		 */
		case BPF_LD | BPF_IMM | BPF_DW: /* dst = (u64) imm */
			imm64 = ((u64)(u32) insn[i].imm) |
				    (((u64)(u32) insn[i+1].imm) << 32);
			/* Adjust for two bpf instructions */
			addrs[++i] = ctx->idx * 4;
			PPC_LI64(dst_reg, imm64);
			break;

		/*
		 * Return/Exit
		 */
		case BPF_JMP | BPF_EXIT:
			/*
			 * If this isn't the very last instruction, branch to
			 * the epilogue. If we _are_ the last instruction,
			 * we'll just fall through to the epilogue.
			 */
			if (i != flen - 1)
				PPC_JMP(exit_addr);
			/* else fall through to the epilogue */
			break;

		/*
		 * Call kernel helper
		 */
		case BPF_JMP | BPF_CALL:
			ctx->seen |= SEEN_FUNC;
			func = (u8 *) __bpf_call_base + imm;

			/* Save skb pointer if we need to re-cache skb data */
<<<<<<< HEAD
			if (bpf_helper_changes_skb_data(func))
=======
			if (bpf_helper_changes_pkt_data(func))
>>>>>>> 405182c2
				PPC_BPF_STL(3, 1, bpf_jit_stack_local(ctx));

			bpf_jit_emit_func_call(image, ctx, (u64)func);

			/* move return value from r3 to BPF_REG_0 */
			PPC_MR(b2p[BPF_REG_0], 3);

			/* refresh skb cache */
			if (bpf_helper_changes_pkt_data(func)) {
				/* reload skb pointer to r3 */
				PPC_BPF_LL(3, 1, bpf_jit_stack_local(ctx));
				bpf_jit_emit_skb_loads(image, ctx);
			}
			break;

		/*
		 * Jumps and branches
		 */
		case BPF_JMP | BPF_JA:
			PPC_JMP(addrs[i + 1 + off]);
			break;

		case BPF_JMP | BPF_JGT | BPF_K:
		case BPF_JMP | BPF_JGT | BPF_X:
		case BPF_JMP | BPF_JSGT | BPF_K:
		case BPF_JMP | BPF_JSGT | BPF_X:
			true_cond = COND_GT;
			goto cond_branch;
		case BPF_JMP | BPF_JGE | BPF_K:
		case BPF_JMP | BPF_JGE | BPF_X:
		case BPF_JMP | BPF_JSGE | BPF_K:
		case BPF_JMP | BPF_JSGE | BPF_X:
			true_cond = COND_GE;
			goto cond_branch;
		case BPF_JMP | BPF_JEQ | BPF_K:
		case BPF_JMP | BPF_JEQ | BPF_X:
			true_cond = COND_EQ;
			goto cond_branch;
		case BPF_JMP | BPF_JNE | BPF_K:
		case BPF_JMP | BPF_JNE | BPF_X:
			true_cond = COND_NE;
			goto cond_branch;
		case BPF_JMP | BPF_JSET | BPF_K:
		case BPF_JMP | BPF_JSET | BPF_X:
			true_cond = COND_NE;
			/* Fall through */

cond_branch:
			switch (code) {
			case BPF_JMP | BPF_JGT | BPF_X:
			case BPF_JMP | BPF_JGE | BPF_X:
			case BPF_JMP | BPF_JEQ | BPF_X:
			case BPF_JMP | BPF_JNE | BPF_X:
				/* unsigned comparison */
				PPC_CMPLD(dst_reg, src_reg);
				break;
			case BPF_JMP | BPF_JSGT | BPF_X:
			case BPF_JMP | BPF_JSGE | BPF_X:
				/* signed comparison */
				PPC_CMPD(dst_reg, src_reg);
				break;
			case BPF_JMP | BPF_JSET | BPF_X:
				PPC_AND_DOT(b2p[TMP_REG_1], dst_reg, src_reg);
				break;
			case BPF_JMP | BPF_JNE | BPF_K:
			case BPF_JMP | BPF_JEQ | BPF_K:
			case BPF_JMP | BPF_JGT | BPF_K:
			case BPF_JMP | BPF_JGE | BPF_K:
				/*
				 * Need sign-extended load, so only positive
				 * values can be used as imm in cmpldi
				 */
				if (imm >= 0 && imm < 32768)
					PPC_CMPLDI(dst_reg, imm);
				else {
					/* sign-extending load */
					PPC_LI32(b2p[TMP_REG_1], imm);
					/* ... but unsigned comparison */
					PPC_CMPLD(dst_reg, b2p[TMP_REG_1]);
				}
				break;
			case BPF_JMP | BPF_JSGT | BPF_K:
			case BPF_JMP | BPF_JSGE | BPF_K:
				/*
				 * signed comparison, so any 16-bit value
				 * can be used in cmpdi
				 */
				if (imm >= -32768 && imm < 32768)
					PPC_CMPDI(dst_reg, imm);
				else {
					PPC_LI32(b2p[TMP_REG_1], imm);
					PPC_CMPD(dst_reg, b2p[TMP_REG_1]);
				}
				break;
			case BPF_JMP | BPF_JSET | BPF_K:
				/* andi does not sign-extend the immediate */
				if (imm >= 0 && imm < 32768)
					/* PPC_ANDI is _only/always_ dot-form */
					PPC_ANDI(b2p[TMP_REG_1], dst_reg, imm);
				else {
					PPC_LI32(b2p[TMP_REG_1], imm);
					PPC_AND_DOT(b2p[TMP_REG_1], dst_reg,
						    b2p[TMP_REG_1]);
				}
				break;
			}
			PPC_BCC(true_cond, addrs[i + 1 + off]);
			break;

		/*
		 * Loads from packet header/data
		 * Assume 32-bit input value in imm and X (src_reg)
		 */

		/* Absolute loads */
		case BPF_LD | BPF_W | BPF_ABS:
			func = (u8 *)CHOOSE_LOAD_FUNC(imm, sk_load_word);
			goto common_load_abs;
		case BPF_LD | BPF_H | BPF_ABS:
			func = (u8 *)CHOOSE_LOAD_FUNC(imm, sk_load_half);
			goto common_load_abs;
		case BPF_LD | BPF_B | BPF_ABS:
			func = (u8 *)CHOOSE_LOAD_FUNC(imm, sk_load_byte);
common_load_abs:
			/*
			 * Load from [imm]
			 * Load into r4, which can just be passed onto
			 *  skb load helpers as the second parameter
			 */
			PPC_LI32(4, imm);
			goto common_load;

		/* Indirect loads */
		case BPF_LD | BPF_W | BPF_IND:
			func = (u8 *)sk_load_word;
			goto common_load_ind;
		case BPF_LD | BPF_H | BPF_IND:
			func = (u8 *)sk_load_half;
			goto common_load_ind;
		case BPF_LD | BPF_B | BPF_IND:
			func = (u8 *)sk_load_byte;
common_load_ind:
			/*
			 * Load from [src_reg + imm]
			 * Treat src_reg as a 32-bit value
			 */
			PPC_EXTSW(4, src_reg);
			if (imm) {
				if (imm >= -32768 && imm < 32768)
					PPC_ADDI(4, 4, IMM_L(imm));
				else {
					PPC_LI32(b2p[TMP_REG_1], imm);
					PPC_ADD(4, 4, b2p[TMP_REG_1]);
				}
			}

common_load:
			ctx->seen |= SEEN_SKB;
			ctx->seen |= SEEN_FUNC;
			bpf_jit_emit_func_call(image, ctx, (u64)func);

			/*
			 * Helper returns 'lt' condition on error, and an
			 * appropriate return value in BPF_REG_0
			 */
			PPC_BCC(COND_LT, exit_addr);
			break;

		/*
		 * Tail call
		 */
		case BPF_JMP | BPF_CALL | BPF_X:
			ctx->seen |= SEEN_TAILCALL;
			bpf_jit_emit_tail_call(image, ctx, addrs[i + 1]);
			break;

		default:
			/*
			 * The filter contains something cruel & unusual.
			 * We don't handle it, but also there shouldn't be
			 * anything missing from our list.
			 */
			pr_err_ratelimited("eBPF filter opcode %04x (@%d) unsupported\n",
					code, i);
			return -ENOTSUPP;
		}
	}

	/* Set end-of-body-code address for exit. */
	addrs[i] = ctx->idx * 4;

	return 0;
}

void bpf_jit_compile(struct bpf_prog *fp) { }

struct bpf_prog *bpf_int_jit_compile(struct bpf_prog *fp)
{
	u32 proglen;
	u32 alloclen;
	u8 *image = NULL;
	u32 *code_base;
	u32 *addrs;
	struct codegen_context cgctx;
	int pass;
	int flen;
	struct bpf_binary_header *bpf_hdr;
	struct bpf_prog *org_fp = fp;
	struct bpf_prog *tmp_fp;
	bool bpf_blinded = false;

	if (!bpf_jit_enable)
		return org_fp;

	tmp_fp = bpf_jit_blind_constants(org_fp);
	if (IS_ERR(tmp_fp))
		return org_fp;

	if (tmp_fp != org_fp) {
		bpf_blinded = true;
		fp = tmp_fp;
	}

	flen = fp->len;
	addrs = kzalloc((flen+1) * sizeof(*addrs), GFP_KERNEL);
	if (addrs == NULL) {
		fp = org_fp;
		goto out;
	}

	memset(&cgctx, 0, sizeof(struct codegen_context));

	/* Scouting faux-generate pass 0 */
	if (bpf_jit_build_body(fp, 0, &cgctx, addrs)) {
		/* We hit something illegal or unsupported. */
		fp = org_fp;
		goto out;
	}

	/*
	 * Pretend to build prologue, given the features we've seen.  This will
	 * update ctgtx.idx as it pretends to output instructions, then we can
	 * calculate total size from idx.
	 */
	bpf_jit_build_prologue(0, &cgctx);
	bpf_jit_build_epilogue(0, &cgctx);

	proglen = cgctx.idx * 4;
	alloclen = proglen + FUNCTION_DESCR_SIZE;

	bpf_hdr = bpf_jit_binary_alloc(alloclen, &image, 4,
			bpf_jit_fill_ill_insns);
	if (!bpf_hdr) {
		fp = org_fp;
		goto out;
	}

	code_base = (u32 *)(image + FUNCTION_DESCR_SIZE);

	/* Code generation passes 1-2 */
	for (pass = 1; pass < 3; pass++) {
		/* Now build the prologue, body code & epilogue for real. */
		cgctx.idx = 0;
		bpf_jit_build_prologue(code_base, &cgctx);
		bpf_jit_build_body(fp, code_base, &cgctx, addrs);
		bpf_jit_build_epilogue(code_base, &cgctx);

		if (bpf_jit_enable > 1)
			pr_info("Pass %d: shrink = %d, seen = 0x%x\n", pass,
				proglen - (cgctx.idx * 4), cgctx.seen);
	}

	if (bpf_jit_enable > 1)
		/*
		 * Note that we output the base address of the code_base
		 * rather than image, since opcodes are in code_base.
		 */
		bpf_jit_dump(flen, proglen, pass, code_base);

	if (image) {
		bpf_flush_icache(bpf_hdr, image + alloclen);
#ifdef PPC64_ELF_ABI_v1
		/* Function descriptor nastiness: Address + TOC */
		((u64 *)image)[0] = (u64)code_base;
		((u64 *)image)[1] = local_paca->kernel_toc;
#endif
		fp->bpf_func = (void *)image;
		fp->jited = 1;
	}

out:
	kfree(addrs);

	if (bpf_blinded)
		bpf_jit_prog_release_other(fp, fp == org_fp ? tmp_fp : org_fp);

	return fp;
}

void bpf_jit_free(struct bpf_prog *fp)
{
	unsigned long addr = (unsigned long)fp->bpf_func & PAGE_MASK;
	struct bpf_binary_header *bpf_hdr = (void *)addr;

	if (fp->jited)
		bpf_jit_binary_free(bpf_hdr);

	bpf_prog_unlock_free(fp);
}<|MERGE_RESOLUTION|>--- conflicted
+++ resolved
@@ -766,11 +766,7 @@
 			func = (u8 *) __bpf_call_base + imm;
 
 			/* Save skb pointer if we need to re-cache skb data */
-<<<<<<< HEAD
-			if (bpf_helper_changes_skb_data(func))
-=======
 			if (bpf_helper_changes_pkt_data(func))
->>>>>>> 405182c2
 				PPC_BPF_STL(3, 1, bpf_jit_stack_local(ctx));
 
 			bpf_jit_emit_func_call(image, ctx, (u64)func);
