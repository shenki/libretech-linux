--- conflicted
+++ resolved
@@ -77,16 +77,10 @@
  * This scans the ucode blob for the proper container as we can have multiple
  * containers glued together. Returns the equivalence ID from the equivalence
  * table or 0 if none found.
-<<<<<<< HEAD
- */
-static u16
-find_proper_container(u8 *ucode, size_t size, struct container *ret_cont)
-=======
  * Returns the amount of bytes consumed while scanning. @desc contains all the
  * data we're going to use in later stages of the application.
  */
 static ssize_t parse_container(u8 *ucode, ssize_t size, struct cont_desc *desc)
->>>>>>> 2fa299a9
 {
 	struct equiv_cpu_entry *eq;
 	ssize_t orig_size = size;
@@ -102,15 +96,7 @@
 
 	buf = ucode;
 
-<<<<<<< HEAD
-	/* find equiv cpu table */
-	if (header[0] != UCODE_MAGIC ||
-	    header[1] != UCODE_EQUIV_CPU_TABLE_TYPE || /* type */
-	    header[2] == 0)                            /* size */
-		return eq_id;
-=======
 	eq = (struct equiv_cpu_entry *)(buf + CONTAINER_HDR_SZ);
->>>>>>> 2fa299a9
 
 	/* Find the equivalence ID of our CPU in this table: */
 	eq_id = find_equiv_id(eq, desc->cpuid_1_eax);
@@ -131,17 +117,6 @@
 		if (hdr[0] != UCODE_UCODE_TYPE)
 			break;
 
-<<<<<<< HEAD
-			/*
-			 * truncate how much we need to iterate over in the
-			 * ucode update loop below
-			 */
-			left = ret.size - offset;
-
-			*ret_cont = ret;
-			return eq_id;
-		}
-=======
 		/* Sanity-check patch size. */
 		patch_size = hdr[1];
 		if (patch_size > PATCH_MAX_SIZE)
@@ -150,7 +125,6 @@
 		/* Skip patch section header: */
 		buf  += SECTION_HDR_SIZE;
 		size -= SECTION_HDR_SIZE;
->>>>>>> 2fa299a9
 
 		mc = (struct microcode_amd *)buf;
 		if (eq_id == mc->hdr.processor_rev_id) {
@@ -162,9 +136,6 @@
 		size -= patch_size;
 	}
 
-<<<<<<< HEAD
-	return eq_id;
-=======
 	/*
 	 * If we have found a patch (desc->mc), it means we're looking at the
 	 * container which has a patch for this CPU so return 0 to mean, @ucode
@@ -180,7 +151,6 @@
 	}
 
 	return orig_size - size;
->>>>>>> 2fa299a9
 }
 
 /*
@@ -224,19 +194,6 @@
  * load_microcode_amd() to save equivalent cpu table and microcode patches in
  * kernel heap memory.
  *
-<<<<<<< HEAD
- * Returns true if container found (sets @ret_cont), false otherwise.
- */
-static bool apply_microcode_early_amd(void *ucode, size_t size, bool save_patch,
-				      struct container *ret_cont)
-{
-	u8 (*patch)[PATCH_MAX_SIZE];
-	u32 rev, *header, *new_rev;
-	struct container ret;
-	int offset, left;
-	u16 eq_id = 0;
-	u8  *data;
-=======
  * Returns true if container found (sets @desc), false otherwise.
  */
 static bool
@@ -247,7 +204,6 @@
 	struct microcode_amd *mc;
 	u32 rev, dummy, *new_rev;
 	bool ret = false;
->>>>>>> 2fa299a9
 
 #ifdef CONFIG_X86_32
 	new_rev = (u32 *)__pa_nodebug(&ucode_new_rev);
@@ -257,16 +213,7 @@
 	patch	= &amd_ucode_patch;
 #endif
 
-<<<<<<< HEAD
-	if (check_current_patch_level(&rev, true))
-		return false;
-
-	eq_id = find_proper_container(ucode, size, &ret);
-	if (!eq_id)
-		return false;
-=======
 	desc.cpuid_1_eax = cpuid_1_eax;
->>>>>>> 2fa299a9
 
 	scan_containers(ucode, size, &desc);
 
@@ -286,14 +233,7 @@
 			memcpy(patch, mc, min_t(u32, desc.psize, PATCH_MAX_SIZE));
 	}
 
-<<<<<<< HEAD
-	if (ret_cont)
-		*ret_cont = ret;
-
-	return true;
-=======
 	return ret;
->>>>>>> 2fa299a9
 }
 
 static bool get_builtin_microcode(struct cpio_data *cp, unsigned int family)
@@ -314,7 +254,6 @@
 void __load_ucode_amd(unsigned int cpuid_1_eax, struct cpio_data *ret)
 {
 	struct ucode_cpu_info *uci;
-	u32 eax, ebx, ecx, edx;
 	struct cpio_data cp;
 	const char *path;
 	bool use_pa;
@@ -335,17 +274,7 @@
 	/* Needed in load_microcode_amd() */
 	uci->cpu_sig.sig = cpuid_1_eax;
 
-<<<<<<< HEAD
-	/* Get BSP's CPUID.EAX(1), needed in load_microcode_amd() */
-	eax = 1;
-	ecx = 0;
-	native_cpuid(&eax, &ebx, &ecx, &edx);
-	uci->cpu_sig.sig = eax;
-
-	apply_microcode_early_amd(cp.data, cp.size, true, NULL);
-=======
 	*ret = cp;
->>>>>>> 2fa299a9
 }
 
 void __init load_ucode_amd_bsp(unsigned int cpuid_1_eax)
@@ -356,15 +285,7 @@
 	if (!(cp.data && cp.size))
 		return;
 
-<<<<<<< HEAD
-	/*
-	 * This would set amd_ucode_patch above so that the following APs can
-	 * use it directly instead of going down this path again.
-	 */
-	apply_microcode_early_amd(cp.data, cp.size, true, NULL);
-=======
 	apply_microcode_early_amd(cpuid_1_eax, cp.data, cp.size, true);
->>>>>>> 2fa299a9
 }
 
 void load_ucode_amd_ap(unsigned int cpuid_1_eax)
@@ -383,15 +304,10 @@
 
 	native_rdmsr(MSR_AMD64_PATCH_LEVEL, rev, dummy);
 
-<<<<<<< HEAD
-		if (!apply_microcode_early_amd(cp.data, cp.size, false, &cont)) {
-			cont.size = -1;
-=======
 	/* Check whether we have saved a new patch already: */
 	if (*new_rev && rev < mc->hdr.patch_id) {
 		if (!__apply_microcode_amd(mc)) {
 			*new_rev = mc->hdr.patch_id;
->>>>>>> 2fa299a9
 			return;
 		}
 	}
@@ -416,15 +332,7 @@
 	if (!(cp.data && cp.size))
 		return -EINVAL;
 
-<<<<<<< HEAD
-			eq_id = find_proper_container(cp.data, cp.size, &cont);
-			if (!eq_id) {
-				cont.size = -1;
-				return -EINVAL;
-			}
-=======
 	desc.cpuid_1_eax = cpuid_1_eax;
->>>>>>> 2fa299a9
 
 	scan_containers(cp.data, cp.size, &desc);
 	if (!desc.mc)
