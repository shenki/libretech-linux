#define pr_fmt(fmt) KBUILD_MODNAME ": " fmt

#include <linux/kernel.h>
#include <linux/sched.h>
#include <linux/init.h>
#include <linux/export.h>
#include <linux/timer.h>
#include <linux/acpi_pmtmr.h>
#include <linux/cpufreq.h>
#include <linux/delay.h>
#include <linux/clocksource.h>
#include <linux/percpu.h>
#include <linux/timex.h>
#include <linux/static_key.h>

#include <asm/hpet.h>
#include <asm/timer.h>
#include <asm/vgtod.h>
#include <asm/time.h>
#include <asm/delay.h>
#include <asm/hypervisor.h>
#include <asm/nmi.h>
#include <asm/x86_init.h>
#include <asm/geode.h>
#include <asm/apic.h>
#include <asm/intel-family.h>

unsigned int __read_mostly cpu_khz;	/* TSC clocks / usec, not used here */
EXPORT_SYMBOL(cpu_khz);

unsigned int __read_mostly tsc_khz;
EXPORT_SYMBOL(tsc_khz);

/*
 * TSC can be unstable due to cpufreq or due to unsynced TSCs
 */
static int __read_mostly tsc_unstable;

/* native_sched_clock() is called before tsc_init(), so
   we must start with the TSC soft disabled to prevent
   erroneous rdtsc usage on !boot_cpu_has(X86_FEATURE_TSC) processors */
static int __read_mostly tsc_disabled = -1;

static DEFINE_STATIC_KEY_FALSE(__use_tsc);

int tsc_clocksource_reliable;

static u32 art_to_tsc_numerator;
static u32 art_to_tsc_denominator;
static u64 art_to_tsc_offset;
struct clocksource *art_related_clocksource;

/*
 * Use a ring-buffer like data structure, where a writer advances the head by
 * writing a new data entry and a reader advances the tail when it observes a
 * new entry.
 *
 * Writers are made to wait on readers until there's space to write a new
 * entry.
 *
 * This means that we can always use an {offset, mul} pair to compute a ns
 * value that is 'roughly' in the right direction, even if we're writing a new
 * {offset, mul} pair during the clock read.
 *
 * The down-side is that we can no longer guarantee strict monotonicity anymore
 * (assuming the TSC was that to begin with), because while we compute the
 * intersection point of the two clock slopes and make sure the time is
 * continuous at the point of switching; we can no longer guarantee a reader is
 * strictly before or after the switch point.
 *
 * It does mean a reader no longer needs to disable IRQs in order to avoid
 * CPU-Freq updates messing with his times, and similarly an NMI reader will
 * no longer run the risk of hitting half-written state.
 */

struct cyc2ns {
	struct cyc2ns_data data[2];	/*  0 + 2*24 = 48 */
	struct cyc2ns_data *head;	/* 48 + 8    = 56 */
	struct cyc2ns_data *tail;	/* 56 + 8    = 64 */
}; /* exactly fits one cacheline */

static DEFINE_PER_CPU_ALIGNED(struct cyc2ns, cyc2ns);

struct cyc2ns_data *cyc2ns_read_begin(void)
{
	struct cyc2ns_data *head;

	preempt_disable();

	head = this_cpu_read(cyc2ns.head);
	/*
	 * Ensure we observe the entry when we observe the pointer to it.
	 * matches the wmb from cyc2ns_write_end().
	 */
	smp_read_barrier_depends();
	head->__count++;
	barrier();

	return head;
}

void cyc2ns_read_end(struct cyc2ns_data *head)
{
	barrier();
	/*
	 * If we're the outer most nested read; update the tail pointer
	 * when we're done. This notifies possible pending writers
	 * that we've observed the head pointer and that the other
	 * entry is now free.
	 */
	if (!--head->__count) {
		/*
		 * x86-TSO does not reorder writes with older reads;
		 * therefore once this write becomes visible to another
		 * cpu, we must be finished reading the cyc2ns_data.
		 *
		 * matches with cyc2ns_write_begin().
		 */
		this_cpu_write(cyc2ns.tail, head);
	}
	preempt_enable();
}

/*
 * Begin writing a new @data entry for @cpu.
 *
 * Assumes some sort of write side lock; currently 'provided' by the assumption
 * that cpufreq will call its notifiers sequentially.
 */
static struct cyc2ns_data *cyc2ns_write_begin(int cpu)
{
	struct cyc2ns *c2n = &per_cpu(cyc2ns, cpu);
	struct cyc2ns_data *data = c2n->data;

	if (data == c2n->head)
		data++;

	/* XXX send an IPI to @cpu in order to guarantee a read? */

	/*
	 * When we observe the tail write from cyc2ns_read_end(),
	 * the cpu must be done with that entry and its safe
	 * to start writing to it.
	 */
	while (c2n->tail == data)
		cpu_relax();

	return data;
}

static void cyc2ns_write_end(int cpu, struct cyc2ns_data *data)
{
	struct cyc2ns *c2n = &per_cpu(cyc2ns, cpu);

	/*
	 * Ensure the @data writes are visible before we publish the
	 * entry. Matches the data-depencency in cyc2ns_read_begin().
	 */
	smp_wmb();

	ACCESS_ONCE(c2n->head) = data;
}

/*
 * Accelerators for sched_clock()
 * convert from cycles(64bits) => nanoseconds (64bits)
 *  basic equation:
 *              ns = cycles / (freq / ns_per_sec)
 *              ns = cycles * (ns_per_sec / freq)
 *              ns = cycles * (10^9 / (cpu_khz * 10^3))
 *              ns = cycles * (10^6 / cpu_khz)
 *
 *      Then we use scaling math (suggested by george@mvista.com) to get:
 *              ns = cycles * (10^6 * SC / cpu_khz) / SC
 *              ns = cycles * cyc2ns_scale / SC
 *
 *      And since SC is a constant power of two, we can convert the div
 *  into a shift. The larger SC is, the more accurate the conversion, but
 *  cyc2ns_scale needs to be a 32-bit value so that 32-bit multiplication
 *  (64-bit result) can be used.
 *
 *  We can use khz divisor instead of mhz to keep a better precision.
 *  (mathieu.desnoyers@polymtl.ca)
 *
 *                      -johnstul@us.ibm.com "math is hard, lets go shopping!"
 */

static void cyc2ns_data_init(struct cyc2ns_data *data)
{
	data->cyc2ns_mul = 0;
	data->cyc2ns_shift = 0;
	data->cyc2ns_offset = 0;
	data->__count = 0;
}

static void cyc2ns_init(int cpu)
{
	struct cyc2ns *c2n = &per_cpu(cyc2ns, cpu);

	cyc2ns_data_init(&c2n->data[0]);
	cyc2ns_data_init(&c2n->data[1]);

	c2n->head = c2n->data;
	c2n->tail = c2n->data;
}

static inline unsigned long long cycles_2_ns(unsigned long long cyc)
{
	struct cyc2ns_data *data, *tail;
	unsigned long long ns;

	/*
	 * See cyc2ns_read_*() for details; replicated in order to avoid
	 * an extra few instructions that came with the abstraction.
	 * Notable, it allows us to only do the __count and tail update
	 * dance when its actually needed.
	 */

	preempt_disable_notrace();
	data = this_cpu_read(cyc2ns.head);
	tail = this_cpu_read(cyc2ns.tail);

	if (likely(data == tail)) {
		ns = data->cyc2ns_offset;
		ns += mul_u64_u32_shr(cyc, data->cyc2ns_mul, data->cyc2ns_shift);
	} else {
		data->__count++;

		barrier();

		ns = data->cyc2ns_offset;
		ns += mul_u64_u32_shr(cyc, data->cyc2ns_mul, data->cyc2ns_shift);

		barrier();

		if (!--data->__count)
			this_cpu_write(cyc2ns.tail, data);
	}
	preempt_enable_notrace();

	return ns;
}

static void set_cyc2ns_scale(unsigned long khz, int cpu)
{
	unsigned long long tsc_now, ns_now;
	struct cyc2ns_data *data;
	unsigned long flags;

	local_irq_save(flags);
	sched_clock_idle_sleep_event();

	if (!khz)
		goto done;

	data = cyc2ns_write_begin(cpu);

	tsc_now = rdtsc();
	ns_now = cycles_2_ns(tsc_now);

	/*
	 * Compute a new multiplier as per the above comment and ensure our
	 * time function is continuous; see the comment near struct
	 * cyc2ns_data.
	 */
	clocks_calc_mult_shift(&data->cyc2ns_mul, &data->cyc2ns_shift, khz,
			       NSEC_PER_MSEC, 0);

	/*
	 * cyc2ns_shift is exported via arch_perf_update_userpage() where it is
	 * not expected to be greater than 31 due to the original published
	 * conversion algorithm shifting a 32-bit value (now specifies a 64-bit
	 * value) - refer perf_event_mmap_page documentation in perf_event.h.
	 */
	if (data->cyc2ns_shift == 32) {
		data->cyc2ns_shift = 31;
		data->cyc2ns_mul >>= 1;
	}

	data->cyc2ns_offset = ns_now -
		mul_u64_u32_shr(tsc_now, data->cyc2ns_mul, data->cyc2ns_shift);

	cyc2ns_write_end(cpu, data);

done:
	sched_clock_idle_wakeup_event(0);
	local_irq_restore(flags);
}
/*
 * Scheduler clock - returns current time in nanosec units.
 */
u64 native_sched_clock(void)
{
	if (static_branch_likely(&__use_tsc)) {
		u64 tsc_now = rdtsc();

		/* return the value in ns */
		return cycles_2_ns(tsc_now);
	}

	/*
	 * Fall back to jiffies if there's no TSC available:
	 * ( But note that we still use it if the TSC is marked
	 *   unstable. We do this because unlike Time Of Day,
	 *   the scheduler clock tolerates small errors and it's
	 *   very important for it to be as fast as the platform
	 *   can achieve it. )
	 */

	/* No locking but a rare wrong value is not a big deal: */
	return (jiffies_64 - INITIAL_JIFFIES) * (1000000000 / HZ);
}

/*
 * Generate a sched_clock if you already have a TSC value.
 */
u64 native_sched_clock_from_tsc(u64 tsc)
{
	return cycles_2_ns(tsc);
}

/* We need to define a real function for sched_clock, to override the
   weak default version */
#ifdef CONFIG_PARAVIRT
unsigned long long sched_clock(void)
{
	return paravirt_sched_clock();
}
#else
unsigned long long
sched_clock(void) __attribute__((alias("native_sched_clock")));
#endif

int check_tsc_unstable(void)
{
	return tsc_unstable;
}
EXPORT_SYMBOL_GPL(check_tsc_unstable);

#ifdef CONFIG_X86_TSC
int __init notsc_setup(char *str)
{
	pr_warn("Kernel compiled with CONFIG_X86_TSC, cannot disable TSC completely\n");
	tsc_disabled = 1;
	return 1;
}
#else
/*
 * disable flag for tsc. Takes effect by clearing the TSC cpu flag
 * in cpu/common.c
 */
int __init notsc_setup(char *str)
{
	setup_clear_cpu_cap(X86_FEATURE_TSC);
	return 1;
}
#endif

__setup("notsc", notsc_setup);

static int no_sched_irq_time;

static int __init tsc_setup(char *str)
{
	if (!strcmp(str, "reliable"))
		tsc_clocksource_reliable = 1;
	if (!strncmp(str, "noirqtime", 9))
		no_sched_irq_time = 1;
	return 1;
}

__setup("tsc=", tsc_setup);

#define MAX_RETRIES     5
#define SMI_TRESHOLD    50000

/*
 * Read TSC and the reference counters. Take care of SMI disturbance
 */
static u64 tsc_read_refs(u64 *p, int hpet)
{
	u64 t1, t2;
	int i;

	for (i = 0; i < MAX_RETRIES; i++) {
		t1 = get_cycles();
		if (hpet)
			*p = hpet_readl(HPET_COUNTER) & 0xFFFFFFFF;
		else
			*p = acpi_pm_read_early();
		t2 = get_cycles();
		if ((t2 - t1) < SMI_TRESHOLD)
			return t2;
	}
	return ULLONG_MAX;
}

/*
 * Calculate the TSC frequency from HPET reference
 */
static unsigned long calc_hpet_ref(u64 deltatsc, u64 hpet1, u64 hpet2)
{
	u64 tmp;

	if (hpet2 < hpet1)
		hpet2 += 0x100000000ULL;
	hpet2 -= hpet1;
	tmp = ((u64)hpet2 * hpet_readl(HPET_PERIOD));
	do_div(tmp, 1000000);
	do_div(deltatsc, tmp);

	return (unsigned long) deltatsc;
}

/*
 * Calculate the TSC frequency from PMTimer reference
 */
static unsigned long calc_pmtimer_ref(u64 deltatsc, u64 pm1, u64 pm2)
{
	u64 tmp;

	if (!pm1 && !pm2)
		return ULONG_MAX;

	if (pm2 < pm1)
		pm2 += (u64)ACPI_PM_OVRRUN;
	pm2 -= pm1;
	tmp = pm2 * 1000000000LL;
	do_div(tmp, PMTMR_TICKS_PER_SEC);
	do_div(deltatsc, tmp);

	return (unsigned long) deltatsc;
}

#define CAL_MS		10
#define CAL_LATCH	(PIT_TICK_RATE / (1000 / CAL_MS))
#define CAL_PIT_LOOPS	1000

#define CAL2_MS		50
#define CAL2_LATCH	(PIT_TICK_RATE / (1000 / CAL2_MS))
#define CAL2_PIT_LOOPS	5000


/*
 * Try to calibrate the TSC against the Programmable
 * Interrupt Timer and return the frequency of the TSC
 * in kHz.
 *
 * Return ULONG_MAX on failure to calibrate.
 */
static unsigned long pit_calibrate_tsc(u32 latch, unsigned long ms, int loopmin)
{
	u64 tsc, t1, t2, delta;
	unsigned long tscmin, tscmax;
	int pitcnt;

	/* Set the Gate high, disable speaker */
	outb((inb(0x61) & ~0x02) | 0x01, 0x61);

	/*
	 * Setup CTC channel 2* for mode 0, (interrupt on terminal
	 * count mode), binary count. Set the latch register to 50ms
	 * (LSB then MSB) to begin countdown.
	 */
	outb(0xb0, 0x43);
	outb(latch & 0xff, 0x42);
	outb(latch >> 8, 0x42);

	tsc = t1 = t2 = get_cycles();

	pitcnt = 0;
	tscmax = 0;
	tscmin = ULONG_MAX;
	while ((inb(0x61) & 0x20) == 0) {
		t2 = get_cycles();
		delta = t2 - tsc;
		tsc = t2;
		if ((unsigned long) delta < tscmin)
			tscmin = (unsigned int) delta;
		if ((unsigned long) delta > tscmax)
			tscmax = (unsigned int) delta;
		pitcnt++;
	}

	/*
	 * Sanity checks:
	 *
	 * If we were not able to read the PIT more than loopmin
	 * times, then we have been hit by a massive SMI
	 *
	 * If the maximum is 10 times larger than the minimum,
	 * then we got hit by an SMI as well.
	 */
	if (pitcnt < loopmin || tscmax > 10 * tscmin)
		return ULONG_MAX;

	/* Calculate the PIT value */
	delta = t2 - t1;
	do_div(delta, ms);
	return delta;
}

/*
 * This reads the current MSB of the PIT counter, and
 * checks if we are running on sufficiently fast and
 * non-virtualized hardware.
 *
 * Our expectations are:
 *
 *  - the PIT is running at roughly 1.19MHz
 *
 *  - each IO is going to take about 1us on real hardware,
 *    but we allow it to be much faster (by a factor of 10) or
 *    _slightly_ slower (ie we allow up to a 2us read+counter
 *    update - anything else implies a unacceptably slow CPU
 *    or PIT for the fast calibration to work.
 *
 *  - with 256 PIT ticks to read the value, we have 214us to
 *    see the same MSB (and overhead like doing a single TSC
 *    read per MSB value etc).
 *
 *  - We're doing 2 reads per loop (LSB, MSB), and we expect
 *    them each to take about a microsecond on real hardware.
 *    So we expect a count value of around 100. But we'll be
 *    generous, and accept anything over 50.
 *
 *  - if the PIT is stuck, and we see *many* more reads, we
 *    return early (and the next caller of pit_expect_msb()
 *    then consider it a failure when they don't see the
 *    next expected value).
 *
 * These expectations mean that we know that we have seen the
 * transition from one expected value to another with a fairly
 * high accuracy, and we didn't miss any events. We can thus
 * use the TSC value at the transitions to calculate a pretty
 * good value for the TSC frequencty.
 */
static inline int pit_verify_msb(unsigned char val)
{
	/* Ignore LSB */
	inb(0x42);
	return inb(0x42) == val;
}

static inline int pit_expect_msb(unsigned char val, u64 *tscp, unsigned long *deltap)
{
	int count;
	u64 tsc = 0, prev_tsc = 0;

	for (count = 0; count < 50000; count++) {
		if (!pit_verify_msb(val))
			break;
		prev_tsc = tsc;
		tsc = get_cycles();
	}
	*deltap = get_cycles() - prev_tsc;
	*tscp = tsc;

	/*
	 * We require _some_ success, but the quality control
	 * will be based on the error terms on the TSC values.
	 */
	return count > 5;
}

/*
 * How many MSB values do we want to see? We aim for
 * a maximum error rate of 500ppm (in practice the
 * real error is much smaller), but refuse to spend
 * more than 50ms on it.
 */
#define MAX_QUICK_PIT_MS 50
#define MAX_QUICK_PIT_ITERATIONS (MAX_QUICK_PIT_MS * PIT_TICK_RATE / 1000 / 256)

static unsigned long quick_pit_calibrate(void)
{
	int i;
	u64 tsc, delta;
	unsigned long d1, d2;

	/* Set the Gate high, disable speaker */
	outb((inb(0x61) & ~0x02) | 0x01, 0x61);

	/*
	 * Counter 2, mode 0 (one-shot), binary count
	 *
	 * NOTE! Mode 2 decrements by two (and then the
	 * output is flipped each time, giving the same
	 * final output frequency as a decrement-by-one),
	 * so mode 0 is much better when looking at the
	 * individual counts.
	 */
	outb(0xb0, 0x43);

	/* Start at 0xffff */
	outb(0xff, 0x42);
	outb(0xff, 0x42);

	/*
	 * The PIT starts counting at the next edge, so we
	 * need to delay for a microsecond. The easiest way
	 * to do that is to just read back the 16-bit counter
	 * once from the PIT.
	 */
	pit_verify_msb(0);

	if (pit_expect_msb(0xff, &tsc, &d1)) {
		for (i = 1; i <= MAX_QUICK_PIT_ITERATIONS; i++) {
			if (!pit_expect_msb(0xff-i, &delta, &d2))
				break;

			delta -= tsc;

			/*
			 * Extrapolate the error and fail fast if the error will
			 * never be below 500 ppm.
			 */
			if (i == 1 &&
			    d1 + d2 >= (delta * MAX_QUICK_PIT_ITERATIONS) >> 11)
				return 0;

			/*
			 * Iterate until the error is less than 500 ppm
			 */
			if (d1+d2 >= delta >> 11)
				continue;

			/*
			 * Check the PIT one more time to verify that
			 * all TSC reads were stable wrt the PIT.
			 *
			 * This also guarantees serialization of the
			 * last cycle read ('d2') in pit_expect_msb.
			 */
			if (!pit_verify_msb(0xfe - i))
				break;
			goto success;
		}
	}
	pr_info("Fast TSC calibration failed\n");
	return 0;

success:
	/*
	 * Ok, if we get here, then we've seen the
	 * MSB of the PIT decrement 'i' times, and the
	 * error has shrunk to less than 500 ppm.
	 *
	 * As a result, we can depend on there not being
	 * any odd delays anywhere, and the TSC reads are
	 * reliable (within the error).
	 *
	 * kHz = ticks / time-in-seconds / 1000;
	 * kHz = (t2 - t1) / (I * 256 / PIT_TICK_RATE) / 1000
	 * kHz = ((t2 - t1) * PIT_TICK_RATE) / (I * 256 * 1000)
	 */
	delta *= PIT_TICK_RATE;
	do_div(delta, i*256*1000);
	pr_info("Fast TSC calibration using PIT\n");
	return delta;
}

/**
 * native_calibrate_tsc
 * Determine TSC frequency via CPUID, else return 0.
 */
unsigned long native_calibrate_tsc(void)
{
	unsigned int eax_denominator, ebx_numerator, ecx_hz, edx;
	unsigned int crystal_khz;

	if (boot_cpu_data.x86_vendor != X86_VENDOR_INTEL)
		return 0;

	if (boot_cpu_data.cpuid_level < 0x15)
		return 0;

	eax_denominator = ebx_numerator = ecx_hz = edx = 0;

	/* CPUID 15H TSC/Crystal ratio, plus optionally Crystal Hz */
	cpuid(0x15, &eax_denominator, &ebx_numerator, &ecx_hz, &edx);

	if (ebx_numerator == 0 || eax_denominator == 0)
		return 0;

	crystal_khz = ecx_hz / 1000;

	if (crystal_khz == 0) {
		switch (boot_cpu_data.x86_model) {
		case INTEL_FAM6_SKYLAKE_MOBILE:
		case INTEL_FAM6_SKYLAKE_DESKTOP:
		case INTEL_FAM6_KABYLAKE_MOBILE:
		case INTEL_FAM6_KABYLAKE_DESKTOP:
			crystal_khz = 24000;	/* 24.0 MHz */
			break;
		case INTEL_FAM6_SKYLAKE_X:
		case INTEL_FAM6_ATOM_DENVERTON:
			crystal_khz = 25000;	/* 25.0 MHz */
			break;
		case INTEL_FAM6_ATOM_GOLDMONT:
			crystal_khz = 19200;	/* 19.2 MHz */
			break;
		}
	}

	/*
	 * TSC frequency determined by CPUID is a "hardware reported"
	 * frequency and is the most accurate one so far we have. This
	 * is considered a known frequency.
	 */
	setup_force_cpu_cap(X86_FEATURE_TSC_KNOWN_FREQ);

	/*
	 * For Atom SoCs TSC is the only reliable clocksource.
	 * Mark TSC reliable so no watchdog on it.
	 */
	if (boot_cpu_data.x86_model == INTEL_FAM6_ATOM_GOLDMONT)
		setup_force_cpu_cap(X86_FEATURE_TSC_RELIABLE);

	return crystal_khz * ebx_numerator / eax_denominator;
}

static unsigned long cpu_khz_from_cpuid(void)
{
	unsigned int eax_base_mhz, ebx_max_mhz, ecx_bus_mhz, edx;

	if (boot_cpu_data.x86_vendor != X86_VENDOR_INTEL)
		return 0;

	if (boot_cpu_data.cpuid_level < 0x16)
		return 0;

	eax_base_mhz = ebx_max_mhz = ecx_bus_mhz = edx = 0;

	cpuid(0x16, &eax_base_mhz, &ebx_max_mhz, &ecx_bus_mhz, &edx);

	return eax_base_mhz * 1000;
}

/**
 * native_calibrate_cpu - calibrate the cpu on boot
 */
unsigned long native_calibrate_cpu(void)
{
	u64 tsc1, tsc2, delta, ref1, ref2;
	unsigned long tsc_pit_min = ULONG_MAX, tsc_ref_min = ULONG_MAX;
	unsigned long flags, latch, ms, fast_calibrate;
	int hpet = is_hpet_enabled(), i, loopmin;

	fast_calibrate = cpu_khz_from_cpuid();
	if (fast_calibrate)
		return fast_calibrate;

	fast_calibrate = cpu_khz_from_msr();
	if (fast_calibrate)
		return fast_calibrate;

	local_irq_save(flags);
	fast_calibrate = quick_pit_calibrate();
	local_irq_restore(flags);
	if (fast_calibrate)
		return fast_calibrate;

	/*
	 * Run 5 calibration loops to get the lowest frequency value
	 * (the best estimate). We use two different calibration modes
	 * here:
	 *
	 * 1) PIT loop. We set the PIT Channel 2 to oneshot mode and
	 * load a timeout of 50ms. We read the time right after we
	 * started the timer and wait until the PIT count down reaches
	 * zero. In each wait loop iteration we read the TSC and check
	 * the delta to the previous read. We keep track of the min
	 * and max values of that delta. The delta is mostly defined
	 * by the IO time of the PIT access, so we can detect when a
	 * SMI/SMM disturbance happened between the two reads. If the
	 * maximum time is significantly larger than the minimum time,
	 * then we discard the result and have another try.
	 *
	 * 2) Reference counter. If available we use the HPET or the
	 * PMTIMER as a reference to check the sanity of that value.
	 * We use separate TSC readouts and check inside of the
	 * reference read for a SMI/SMM disturbance. We dicard
	 * disturbed values here as well. We do that around the PIT
	 * calibration delay loop as we have to wait for a certain
	 * amount of time anyway.
	 */

	/* Preset PIT loop values */
	latch = CAL_LATCH;
	ms = CAL_MS;
	loopmin = CAL_PIT_LOOPS;

	for (i = 0; i < 3; i++) {
		unsigned long tsc_pit_khz;

		/*
		 * Read the start value and the reference count of
		 * hpet/pmtimer when available. Then do the PIT
		 * calibration, which will take at least 50ms, and
		 * read the end value.
		 */
		local_irq_save(flags);
		tsc1 = tsc_read_refs(&ref1, hpet);
		tsc_pit_khz = pit_calibrate_tsc(latch, ms, loopmin);
		tsc2 = tsc_read_refs(&ref2, hpet);
		local_irq_restore(flags);

		/* Pick the lowest PIT TSC calibration so far */
		tsc_pit_min = min(tsc_pit_min, tsc_pit_khz);

		/* hpet or pmtimer available ? */
		if (ref1 == ref2)
			continue;

		/* Check, whether the sampling was disturbed by an SMI */
		if (tsc1 == ULLONG_MAX || tsc2 == ULLONG_MAX)
			continue;

		tsc2 = (tsc2 - tsc1) * 1000000LL;
		if (hpet)
			tsc2 = calc_hpet_ref(tsc2, ref1, ref2);
		else
			tsc2 = calc_pmtimer_ref(tsc2, ref1, ref2);

		tsc_ref_min = min(tsc_ref_min, (unsigned long) tsc2);

		/* Check the reference deviation */
		delta = ((u64) tsc_pit_min) * 100;
		do_div(delta, tsc_ref_min);

		/*
		 * If both calibration results are inside a 10% window
		 * then we can be sure, that the calibration
		 * succeeded. We break out of the loop right away. We
		 * use the reference value, as it is more precise.
		 */
		if (delta >= 90 && delta <= 110) {
			pr_info("PIT calibration matches %s. %d loops\n",
				hpet ? "HPET" : "PMTIMER", i + 1);
			return tsc_ref_min;
		}

		/*
		 * Check whether PIT failed more than once. This
		 * happens in virtualized environments. We need to
		 * give the virtual PC a slightly longer timeframe for
		 * the HPET/PMTIMER to make the result precise.
		 */
		if (i == 1 && tsc_pit_min == ULONG_MAX) {
			latch = CAL2_LATCH;
			ms = CAL2_MS;
			loopmin = CAL2_PIT_LOOPS;
		}
	}

	/*
	 * Now check the results.
	 */
	if (tsc_pit_min == ULONG_MAX) {
		/* PIT gave no useful value */
		pr_warn("Unable to calibrate against PIT\n");

		/* We don't have an alternative source, disable TSC */
		if (!hpet && !ref1 && !ref2) {
			pr_notice("No reference (HPET/PMTIMER) available\n");
			return 0;
		}

		/* The alternative source failed as well, disable TSC */
		if (tsc_ref_min == ULONG_MAX) {
			pr_warn("HPET/PMTIMER calibration failed\n");
			return 0;
		}

		/* Use the alternative source */
		pr_info("using %s reference calibration\n",
			hpet ? "HPET" : "PMTIMER");

		return tsc_ref_min;
	}

	/* We don't have an alternative source, use the PIT calibration value */
	if (!hpet && !ref1 && !ref2) {
		pr_info("Using PIT calibration value\n");
		return tsc_pit_min;
	}

	/* The alternative source failed, use the PIT calibration value */
	if (tsc_ref_min == ULONG_MAX) {
		pr_warn("HPET/PMTIMER calibration failed. Using PIT calibration.\n");
		return tsc_pit_min;
	}

	/*
	 * The calibration values differ too much. In doubt, we use
	 * the PIT value as we know that there are PMTIMERs around
	 * running at double speed. At least we let the user know:
	 */
	pr_warn("PIT calibration deviates from %s: %lu %lu\n",
		hpet ? "HPET" : "PMTIMER", tsc_pit_min, tsc_ref_min);
	pr_info("Using PIT calibration value\n");
	return tsc_pit_min;
}

int recalibrate_cpu_khz(void)
{
#ifndef CONFIG_SMP
	unsigned long cpu_khz_old = cpu_khz;

	if (!boot_cpu_has(X86_FEATURE_TSC))
		return -ENODEV;

	cpu_khz = x86_platform.calibrate_cpu();
	tsc_khz = x86_platform.calibrate_tsc();
	if (tsc_khz == 0)
		tsc_khz = cpu_khz;
	else if (abs(cpu_khz - tsc_khz) * 10 > tsc_khz)
		cpu_khz = tsc_khz;
	cpu_data(0).loops_per_jiffy = cpufreq_scale(cpu_data(0).loops_per_jiffy,
						    cpu_khz_old, cpu_khz);

	return 0;
#else
	return -ENODEV;
#endif
}

EXPORT_SYMBOL(recalibrate_cpu_khz);


static unsigned long long cyc2ns_suspend;

void tsc_save_sched_clock_state(void)
{
	if (!sched_clock_stable())
		return;

	cyc2ns_suspend = sched_clock();
}

/*
 * Even on processors with invariant TSC, TSC gets reset in some the
 * ACPI system sleep states. And in some systems BIOS seem to reinit TSC to
 * arbitrary value (still sync'd across cpu's) during resume from such sleep
 * states. To cope up with this, recompute the cyc2ns_offset for each cpu so
 * that sched_clock() continues from the point where it was left off during
 * suspend.
 */
void tsc_restore_sched_clock_state(void)
{
	unsigned long long offset;
	unsigned long flags;
	int cpu;

	if (!sched_clock_stable())
		return;

	local_irq_save(flags);

	/*
	 * We're coming out of suspend, there's no concurrency yet; don't
	 * bother being nice about the RCU stuff, just write to both
	 * data fields.
	 */

	this_cpu_write(cyc2ns.data[0].cyc2ns_offset, 0);
	this_cpu_write(cyc2ns.data[1].cyc2ns_offset, 0);

	offset = cyc2ns_suspend - sched_clock();

	for_each_possible_cpu(cpu) {
		per_cpu(cyc2ns.data[0].cyc2ns_offset, cpu) = offset;
		per_cpu(cyc2ns.data[1].cyc2ns_offset, cpu) = offset;
	}

	local_irq_restore(flags);
}

#ifdef CONFIG_CPU_FREQ

/* Frequency scaling support. Adjust the TSC based timer when the cpu frequency
 * changes.
 *
 * RED-PEN: On SMP we assume all CPUs run with the same frequency.  It's
 * not that important because current Opteron setups do not support
 * scaling on SMP anyroads.
 *
 * Should fix up last_tsc too. Currently gettimeofday in the
 * first tick after the change will be slightly wrong.
 */

static unsigned int  ref_freq;
static unsigned long loops_per_jiffy_ref;
static unsigned long tsc_khz_ref;

static int time_cpufreq_notifier(struct notifier_block *nb, unsigned long val,
				void *data)
{
	struct cpufreq_freqs *freq = data;
	unsigned long *lpj;

	lpj = &boot_cpu_data.loops_per_jiffy;
#ifdef CONFIG_SMP
	if (!(freq->flags & CPUFREQ_CONST_LOOPS))
		lpj = &cpu_data(freq->cpu).loops_per_jiffy;
#endif

	if (!ref_freq) {
		ref_freq = freq->old;
		loops_per_jiffy_ref = *lpj;
		tsc_khz_ref = tsc_khz;
	}
	if ((val == CPUFREQ_PRECHANGE  && freq->old < freq->new) ||
			(val == CPUFREQ_POSTCHANGE && freq->old > freq->new)) {
		*lpj = cpufreq_scale(loops_per_jiffy_ref, ref_freq, freq->new);

		tsc_khz = cpufreq_scale(tsc_khz_ref, ref_freq, freq->new);
		if (!(freq->flags & CPUFREQ_CONST_LOOPS))
			mark_tsc_unstable("cpufreq changes");

		set_cyc2ns_scale(tsc_khz, freq->cpu);
	}

	return 0;
}

static struct notifier_block time_cpufreq_notifier_block = {
	.notifier_call  = time_cpufreq_notifier
};

static int __init cpufreq_register_tsc_scaling(void)
{
	if (!boot_cpu_has(X86_FEATURE_TSC))
		return 0;
	if (boot_cpu_has(X86_FEATURE_CONSTANT_TSC))
		return 0;
	cpufreq_register_notifier(&time_cpufreq_notifier_block,
				CPUFREQ_TRANSITION_NOTIFIER);
	return 0;
}

core_initcall(cpufreq_register_tsc_scaling);

#endif /* CONFIG_CPU_FREQ */

#define ART_CPUID_LEAF (0x15)
#define ART_MIN_DENOMINATOR (1)


/*
 * If ART is present detect the numerator:denominator to convert to TSC
 */
static void detect_art(void)
{
	unsigned int unused[2];

	if (boot_cpu_data.cpuid_level < ART_CPUID_LEAF)
		return;

	/* Don't enable ART in a VM, non-stop TSC and TSC_ADJUST required */
	if (boot_cpu_has(X86_FEATURE_HYPERVISOR) ||
	    !boot_cpu_has(X86_FEATURE_NONSTOP_TSC) ||
	    !boot_cpu_has(X86_FEATURE_TSC_ADJUST))
		return;

	cpuid(ART_CPUID_LEAF, &art_to_tsc_denominator,
	      &art_to_tsc_numerator, unused, unused+1);

	if (art_to_tsc_denominator < ART_MIN_DENOMINATOR)
		return;

	rdmsrl(MSR_IA32_TSC_ADJUST, art_to_tsc_offset);

	/* Make this sticky over multiple CPU init calls */
	setup_force_cpu_cap(X86_FEATURE_ART);
}


/* clocksource code */

static struct clocksource clocksource_tsc;

static void tsc_resume(struct clocksource *cs)
{
	tsc_verify_tsc_adjust(true);
}

/*
 * We used to compare the TSC to the cycle_last value in the clocksource
 * structure to avoid a nasty time-warp. This can be observed in a
 * very small window right after one CPU updated cycle_last under
 * xtime/vsyscall_gtod lock and the other CPU reads a TSC value which
 * is smaller than the cycle_last reference value due to a TSC which
 * is slighty behind. This delta is nowhere else observable, but in
 * that case it results in a forward time jump in the range of hours
 * due to the unsigned delta calculation of the time keeping core
 * code, which is necessary to support wrapping clocksources like pm
 * timer.
 *
 * This sanity check is now done in the core timekeeping code.
 * checking the result of read_tsc() - cycle_last for being negative.
 * That works because CLOCKSOURCE_MASK(64) does not mask out any bit.
 */
static u64 read_tsc(struct clocksource *cs)
{
	return (u64)rdtsc_ordered();
<<<<<<< HEAD
=======
}

static void tsc_cs_mark_unstable(struct clocksource *cs)
{
	if (tsc_unstable)
		return;
	tsc_unstable = 1;
	clear_sched_clock_stable();
	disable_sched_clock_irqtime();
	pr_info("Marking TSC unstable due to clocksource watchdog\n");
>>>>>>> 2fa299a9
}

/*
 * .mask MUST be CLOCKSOURCE_MASK(64). See comment above read_tsc()
 */
static struct clocksource clocksource_tsc = {
	.name                   = "tsc",
	.rating                 = 300,
	.read                   = read_tsc,
	.mask                   = CLOCKSOURCE_MASK(64),
	.flags                  = CLOCK_SOURCE_IS_CONTINUOUS |
				  CLOCK_SOURCE_MUST_VERIFY,
	.archdata               = { .vclock_mode = VCLOCK_TSC },
	.resume			= tsc_resume,
<<<<<<< HEAD
=======
	.mark_unstable		= tsc_cs_mark_unstable,
>>>>>>> 2fa299a9
};

void mark_tsc_unstable(char *reason)
{
	if (!tsc_unstable) {
		tsc_unstable = 1;
		clear_sched_clock_stable();
		disable_sched_clock_irqtime();
		pr_info("Marking TSC unstable due to %s\n", reason);
		/* Change only the rating, when not registered */
		if (clocksource_tsc.mult)
			clocksource_mark_unstable(&clocksource_tsc);
		else {
			clocksource_tsc.flags |= CLOCK_SOURCE_UNSTABLE;
			clocksource_tsc.rating = 0;
		}
	}
}

EXPORT_SYMBOL_GPL(mark_tsc_unstable);

static void __init check_system_tsc_reliable(void)
{
#if defined(CONFIG_MGEODEGX1) || defined(CONFIG_MGEODE_LX) || defined(CONFIG_X86_GENERIC)
	if (is_geode_lx()) {
		/* RTSC counts during suspend */
#define RTSC_SUSP 0x100
		unsigned long res_low, res_high;

		rdmsr_safe(MSR_GEODE_BUSCONT_CONF0, &res_low, &res_high);
		/* Geode_LX - the OLPC CPU has a very reliable TSC */
		if (res_low & RTSC_SUSP)
			tsc_clocksource_reliable = 1;
	}
#endif
	if (boot_cpu_has(X86_FEATURE_TSC_RELIABLE))
		tsc_clocksource_reliable = 1;
}

/*
 * Make an educated guess if the TSC is trustworthy and synchronized
 * over all CPUs.
 */
int unsynchronized_tsc(void)
{
	if (!boot_cpu_has(X86_FEATURE_TSC) || tsc_unstable)
		return 1;

#ifdef CONFIG_SMP
	if (apic_is_clustered_box())
		return 1;
#endif

	if (boot_cpu_has(X86_FEATURE_CONSTANT_TSC))
		return 0;

	if (tsc_clocksource_reliable)
		return 0;
	/*
	 * Intel systems are normally all synchronized.
	 * Exceptions must mark TSC as unstable:
	 */
	if (boot_cpu_data.x86_vendor != X86_VENDOR_INTEL) {
		/* assume multi socket systems are not synchronized: */
		if (num_possible_cpus() > 1)
			return 1;
	}

	return 0;
}

/*
 * Convert ART to TSC given numerator/denominator found in detect_art()
 */
struct system_counterval_t convert_art_to_tsc(u64 art)
{
	u64 tmp, res, rem;

	rem = do_div(art, art_to_tsc_denominator);

	res = art * art_to_tsc_numerator;
	tmp = rem * art_to_tsc_numerator;

	do_div(tmp, art_to_tsc_denominator);
	res += tmp + art_to_tsc_offset;

	return (struct system_counterval_t) {.cs = art_related_clocksource,
			.cycles = res};
}
EXPORT_SYMBOL(convert_art_to_tsc);

static void tsc_refine_calibration_work(struct work_struct *work);
static DECLARE_DELAYED_WORK(tsc_irqwork, tsc_refine_calibration_work);
/**
 * tsc_refine_calibration_work - Further refine tsc freq calibration
 * @work - ignored.
 *
 * This functions uses delayed work over a period of a
 * second to further refine the TSC freq value. Since this is
 * timer based, instead of loop based, we don't block the boot
 * process while this longer calibration is done.
 *
 * If there are any calibration anomalies (too many SMIs, etc),
 * or the refined calibration is off by 1% of the fast early
 * calibration, we throw out the new calibration and use the
 * early calibration.
 */
static void tsc_refine_calibration_work(struct work_struct *work)
{
	static u64 tsc_start = -1, ref_start;
	static int hpet;
	u64 tsc_stop, ref_stop, delta;
	unsigned long freq;

	/* Don't bother refining TSC on unstable systems */
	if (check_tsc_unstable())
		goto out;

	/*
	 * Since the work is started early in boot, we may be
	 * delayed the first time we expire. So set the workqueue
	 * again once we know timers are working.
	 */
	if (tsc_start == -1) {
		/*
		 * Only set hpet once, to avoid mixing hardware
		 * if the hpet becomes enabled later.
		 */
		hpet = is_hpet_enabled();
		schedule_delayed_work(&tsc_irqwork, HZ);
		tsc_start = tsc_read_refs(&ref_start, hpet);
		return;
	}

	tsc_stop = tsc_read_refs(&ref_stop, hpet);

	/* hpet or pmtimer available ? */
	if (ref_start == ref_stop)
		goto out;

	/* Check, whether the sampling was disturbed by an SMI */
	if (tsc_start == ULLONG_MAX || tsc_stop == ULLONG_MAX)
		goto out;

	delta = tsc_stop - tsc_start;
	delta *= 1000000LL;
	if (hpet)
		freq = calc_hpet_ref(delta, ref_start, ref_stop);
	else
		freq = calc_pmtimer_ref(delta, ref_start, ref_stop);

	/* Make sure we're within 1% */
	if (abs(tsc_khz - freq) > tsc_khz/100)
		goto out;

	tsc_khz = freq;
	pr_info("Refined TSC clocksource calibration: %lu.%03lu MHz\n",
		(unsigned long)tsc_khz / 1000,
		(unsigned long)tsc_khz % 1000);

	/* Inform the TSC deadline clockevent devices about the recalibration */
	lapic_update_tsc_freq();

out:
	if (boot_cpu_has(X86_FEATURE_ART))
		art_related_clocksource = &clocksource_tsc;
	clocksource_register_khz(&clocksource_tsc, tsc_khz);
}


static int __init init_tsc_clocksource(void)
{
	if (!boot_cpu_has(X86_FEATURE_TSC) || tsc_disabled > 0 || !tsc_khz)
		return 0;

	if (tsc_clocksource_reliable)
		clocksource_tsc.flags &= ~CLOCK_SOURCE_MUST_VERIFY;
	/* lower the rating if we already know its unstable: */
	if (check_tsc_unstable()) {
		clocksource_tsc.rating = 0;
		clocksource_tsc.flags &= ~CLOCK_SOURCE_IS_CONTINUOUS;
	}

	if (boot_cpu_has(X86_FEATURE_NONSTOP_TSC_S3))
		clocksource_tsc.flags |= CLOCK_SOURCE_SUSPEND_NONSTOP;

	/*
	 * When TSC frequency is known (retrieved via MSR or CPUID), we skip
	 * the refined calibration and directly register it as a clocksource.
	 */
	if (boot_cpu_has(X86_FEATURE_TSC_KNOWN_FREQ)) {
		clocksource_register_khz(&clocksource_tsc, tsc_khz);
		return 0;
	}

	schedule_delayed_work(&tsc_irqwork, 0);
	return 0;
}
/*
 * We use device_initcall here, to ensure we run after the hpet
 * is fully initialized, which may occur at fs_initcall time.
 */
device_initcall(init_tsc_clocksource);

void __init tsc_init(void)
{
	u64 lpj;
	int cpu;

	if (!boot_cpu_has(X86_FEATURE_TSC)) {
		setup_clear_cpu_cap(X86_FEATURE_TSC_DEADLINE_TIMER);
		return;
	}

	cpu_khz = x86_platform.calibrate_cpu();
	tsc_khz = x86_platform.calibrate_tsc();

	/*
	 * Trust non-zero tsc_khz as authorative,
	 * and use it to sanity check cpu_khz,
	 * which will be off if system timer is off.
	 */
	if (tsc_khz == 0)
		tsc_khz = cpu_khz;
	else if (abs(cpu_khz - tsc_khz) * 10 > tsc_khz)
		cpu_khz = tsc_khz;

	if (!tsc_khz) {
		mark_tsc_unstable("could not calculate TSC khz");
		setup_clear_cpu_cap(X86_FEATURE_TSC_DEADLINE_TIMER);
		return;
	}

	pr_info("Detected %lu.%03lu MHz processor\n",
		(unsigned long)cpu_khz / 1000,
		(unsigned long)cpu_khz % 1000);

	/* Sanitize TSC ADJUST before cyc2ns gets initialized */
	tsc_store_and_check_tsc_adjust(true);

	/*
	 * Secondary CPUs do not run through tsc_init(), so set up
	 * all the scale factors for all CPUs, assuming the same
	 * speed as the bootup CPU. (cpufreq notifiers will fix this
	 * up if their speed diverges)
	 */
	for_each_possible_cpu(cpu) {
		cyc2ns_init(cpu);
		set_cyc2ns_scale(tsc_khz, cpu);
	}

	if (tsc_disabled > 0)
		return;

	/* now allow native_sched_clock() to use rdtsc */

	tsc_disabled = 0;
	static_branch_enable(&__use_tsc);

	if (!no_sched_irq_time)
		enable_sched_clock_irqtime();

	lpj = ((u64)tsc_khz * 1000);
	do_div(lpj, HZ);
	lpj_fine = lpj;

	use_tsc_delay();

	if (unsynchronized_tsc())
		mark_tsc_unstable("TSCs unsynchronized");
	else
		tsc_store_and_check_tsc_adjust(true);

	check_system_tsc_reliable();

	detect_art();
}

#ifdef CONFIG_SMP
/*
 * If we have a constant TSC and are using the TSC for the delay loop,
 * we can skip clock calibration if another cpu in the same socket has already
 * been calibrated. This assumes that CONSTANT_TSC applies to all
 * cpus in the socket - this should be a safe assumption.
 */
unsigned long calibrate_delay_is_known(void)
{
	int sibling, cpu = smp_processor_id();
	struct cpumask *mask = topology_core_cpumask(cpu);

	if (!tsc_disabled && !cpu_has(&cpu_data(cpu), X86_FEATURE_CONSTANT_TSC))
		return 0;

	if (!mask)
		return 0;

	sibling = cpumask_any_but(mask, cpu);
	if (sibling < nr_cpu_ids)
		return cpu_data(sibling).loops_per_jiffy;
	return 0;
}
#endif<|MERGE_RESOLUTION|>--- conflicted
+++ resolved
@@ -1105,8 +1105,6 @@
 static u64 read_tsc(struct clocksource *cs)
 {
 	return (u64)rdtsc_ordered();
-<<<<<<< HEAD
-=======
 }
 
 static void tsc_cs_mark_unstable(struct clocksource *cs)
@@ -1117,7 +1115,6 @@
 	clear_sched_clock_stable();
 	disable_sched_clock_irqtime();
 	pr_info("Marking TSC unstable due to clocksource watchdog\n");
->>>>>>> 2fa299a9
 }
 
 /*
@@ -1132,10 +1129,7 @@
 				  CLOCK_SOURCE_MUST_VERIFY,
 	.archdata               = { .vclock_mode = VCLOCK_TSC },
 	.resume			= tsc_resume,
-<<<<<<< HEAD
-=======
 	.mark_unstable		= tsc_cs_mark_unstable,
->>>>>>> 2fa299a9
 };
 
 void mark_tsc_unstable(char *reason)
@@ -1406,8 +1400,6 @@
 
 	if (unsynchronized_tsc())
 		mark_tsc_unstable("TSCs unsynchronized");
-	else
-		tsc_store_and_check_tsc_adjust(true);
 
 	check_system_tsc_reliable();
 
