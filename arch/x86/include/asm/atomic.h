--- conflicted
+++ resolved
@@ -196,17 +196,13 @@
 	return arch_cmpxchg(&v->counter, old, new);
 }
 
-<<<<<<< HEAD
 #define atomic_try_cmpxchg atomic_try_cmpxchg
 static __always_inline bool atomic_try_cmpxchg(atomic_t *v, int *old, int new)
 {
 	return try_cmpxchg(&v->counter, old, new);
 }
 
-static inline int atomic_xchg(atomic_t *v, int new)
-=======
 static inline int arch_atomic_xchg(atomic_t *v, int new)
->>>>>>> ab94daa7
 {
 	return arch_xchg(&v->counter, new);
 }
@@ -221,25 +217,12 @@
 }
 
 #define ATOMIC_FETCH_OP(op, c_op)					\
-<<<<<<< HEAD
-static inline int atomic_fetch_##op(int i, atomic_t *v)			\
+static inline int arch_atomic_fetch_##op(int i, atomic_t *v)		\
 {									\
-	int val = atomic_read(v);					\
+	int val = arch_atomic_read(v);					\
 	do {								\
 	} while (!atomic_try_cmpxchg(v, &val, val c_op i));		\
 	return val;							\
-=======
-static inline int arch_atomic_fetch_##op(int i, atomic_t *v)		\
-{									\
-	int old, val = arch_atomic_read(v);				\
-	for (;;) {							\
-		old = arch_atomic_cmpxchg(v, val, val c_op i);		\
-		if (old == val)						\
-			break;						\
-		val = old;						\
-	}								\
-	return old;							\
->>>>>>> ab94daa7
 }
 
 #define ATOMIC_OPS(op, c_op)						\
@@ -265,19 +248,9 @@
  */
 static __always_inline int __arch_atomic_add_unless(atomic_t *v, int a, int u)
 {
-<<<<<<< HEAD
-	int c = atomic_read(v);
+	int c = arch_atomic_read(v);
 	do {
 		if (unlikely(c == u))
-=======
-	int c, old;
-	c = arch_atomic_read(v);
-	for (;;) {
-		if (unlikely(c == (u)))
-			break;
-		old = arch_atomic_cmpxchg((v), c, c + (a));
-		if (likely(old == c))
->>>>>>> ab94daa7
 			break;
 	} while (!atomic_try_cmpxchg(v, &c, c + a));
 	return c;
