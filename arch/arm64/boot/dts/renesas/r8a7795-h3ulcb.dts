/*
 * Device Tree Source for the H3ULCB (R-Car Starter Kit Premier) board
 *
 * Copyright (C) 2016 Renesas Electronics Corp.
 * Copyright (C) 2016 Cogent Embedded, Inc.
 *
 * This file is licensed under the terms of the GNU General Public License
 * version 2.  This program is licensed "as is" without any warranty of any
 * kind, whether express or implied.
 */

/dts-v1/;
#include "r8a7795.dtsi"
#include <dt-bindings/gpio/gpio.h>
#include <dt-bindings/input/input.h>

/ {
	model = "Renesas H3ULCB board based on r8a7795";
	compatible = "renesas,h3ulcb", "renesas,r8a7795";

	aliases {
		serial0 = &scif2;
		ethernet0 = &avb;
	};

	chosen {
		stdout-path = "serial0:115200n8";
	};

	memory@48000000 {
		device_type = "memory";
		/* first 128MB is reserved for secure area. */
		reg = <0x0 0x48000000 0x0 0x38000000>;
	};

	leds {
		compatible = "gpio-leds";

		led5 {
			gpios = <&gpio6 12 GPIO_ACTIVE_HIGH>;
		};
		led6 {
			gpios = <&gpio6 13 GPIO_ACTIVE_HIGH>;
		};
	};

	keyboard {
		compatible = "gpio-keys";

		key-1 {
			linux,code = <KEY_1>;
			label = "SW3";
			wakeup-source;
			debounce-interval = <20>;
			gpios = <&gpio6 11 GPIO_ACTIVE_LOW>;
		};
	};

	x12_clk: x12 {
		compatible = "fixed-clock";
		#clock-cells = <0>;
		clock-frequency = <24576000>;
	};

	reg_1p8v: regulator0 {
		compatible = "regulator-fixed";
		regulator-name = "fixed-1.8V";
		regulator-min-microvolt = <1800000>;
		regulator-max-microvolt = <1800000>;
		regulator-boot-on;
		regulator-always-on;
	};

	reg_3p3v: regulator1 {
		compatible = "regulator-fixed";
		regulator-name = "fixed-3.3V";
		regulator-min-microvolt = <3300000>;
		regulator-max-microvolt = <3300000>;
		regulator-boot-on;
		regulator-always-on;
	};

	vcc_sdhi0: regulator-vcc-sdhi0 {
		compatible = "regulator-fixed";

		regulator-name = "SDHI0 Vcc";
		regulator-min-microvolt = <3300000>;
		regulator-max-microvolt = <3300000>;

		gpio = <&gpio5 2 GPIO_ACTIVE_HIGH>;
		enable-active-high;
	};

	vccq_sdhi0: regulator-vccq-sdhi0 {
		compatible = "regulator-gpio";

		regulator-name = "SDHI0 VccQ";
		regulator-min-microvolt = <1800000>;
		regulator-max-microvolt = <3300000>;

		gpios = <&gpio5 1 GPIO_ACTIVE_HIGH>;
		gpios-states = <1>;
		states = <3300000 1
			  1800000 0>;
	};

	audio_clkout: audio-clkout {
		/*
		 * This is same as <&rcar_sound 0>
		 * but needed to avoid cs2000/rcar_sound probe dead-lock
		 */
		compatible = "fixed-clock";
		#clock-cells = <0>;
		clock-frequency = <11289600>;
	};

	rsnd_ak4613: sound {
		compatible = "simple-audio-card";

		simple-audio-card,format = "left_j";
		simple-audio-card,bitclock-master = <&sndcpu>;
		simple-audio-card,frame-master = <&sndcpu>;

		sndcpu: simple-audio-card,cpu {
			sound-dai = <&rcar_sound>;
		};

		sndcodec: simple-audio-card,codec {
			sound-dai = <&ak4613>;
		};
	};
};

&extal_clk {
	clock-frequency = <16666666>;
};

&extalr_clk {
	clock-frequency = <32768>;
};

&pfc {
	pinctrl-0 = <&scif_clk_pins>;
	pinctrl-names = "default";

	scif2_pins: scif2 {
		groups = "scif2_data_a";
		function = "scif2";
	};

	scif_clk_pins: scif_clk {
		groups = "scif_clk_a";
		function = "scif_clk";
	};

	i2c2_pins: i2c2 {
		groups = "i2c2_a";
		function = "i2c2";
	};

	avb_pins: avb {
		groups = "avb_mdc";
		function = "avb";
	};

	sdhi0_pins: sd0 {
		groups = "sdhi0_data4", "sdhi0_ctrl";
		function = "sdhi0";
		power-source = <3300>;
	};

<<<<<<< HEAD
	sdhi0_pins_uhs: sd0 {
=======
	sdhi0_pins_uhs: sd0_uhs {
>>>>>>> 411253aa
		groups = "sdhi0_data4", "sdhi0_ctrl";
		function = "sdhi0";
		power-source = <1800>;
	};

	sdhi2_pins: sd2 {
		groups = "sdhi2_data8", "sdhi2_ctrl";
		function = "sdhi2";
		power-source = <3300>;
	};

	sdhi2_pins_uhs: sd2_uhs {
		groups = "sdhi2_data8", "sdhi2_ctrl";
		function = "sdhi2";
		power-source = <1800>;
	};

	sound_pins: sound {
		groups = "ssi01239_ctrl", "ssi0_data", "ssi1_data_a";
		function = "ssi";
	};

	sound_clk_pins: sound-clk {
		groups = "audio_clk_a_a", "audio_clk_b_a", "audio_clk_c_a",
			 "audio_clkout_a", "audio_clkout3_a";
		function = "audio_clk";
	};

	usb1_pins: usb1 {
		groups = "usb1";
		function = "usb1";
	};
};

&scif2 {
	pinctrl-0 = <&scif2_pins>;
	pinctrl-names = "default";

	status = "okay";
};

&scif_clk {
	clock-frequency = <14745600>;
	status = "okay";
};

&i2c2 {
	pinctrl-0 = <&i2c2_pins>;
	pinctrl-names = "default";

	status = "okay";

	clock-frequency = <100000>;

	ak4613: codec@10 {
		compatible = "asahi-kasei,ak4613";
		#sound-dai-cells = <0>;
		reg = <0x10>;
		clocks = <&rcar_sound 3>;

		asahi-kasei,in1-single-end;
		asahi-kasei,in2-single-end;
		asahi-kasei,out1-single-end;
		asahi-kasei,out2-single-end;
		asahi-kasei,out3-single-end;
		asahi-kasei,out4-single-end;
		asahi-kasei,out5-single-end;
		asahi-kasei,out6-single-end;
	};

	cs2000: clk-multiplier@4f {
		#clock-cells = <0>;
		compatible = "cirrus,cs2000-cp";
		reg = <0x4f>;
		clocks = <&audio_clkout>, <&x12_clk>;
		clock-names = "clk_in", "ref_clk";

		assigned-clocks = <&cs2000>;
		assigned-clock-rates = <24576000>; /* 1/1 divide */
	};
};

&rcar_sound {
	pinctrl-0 = <&sound_pins &sound_clk_pins>;
	pinctrl-names = "default";

	/* Single DAI */
	#sound-dai-cells = <0>;

	/* audio_clkout0/1/2/3 */
	#clock-cells = <1>;
	clock-frequency = <11289600>;

	status = "okay";

	/* update <audio_clk_b> to <cs2000> */
	clocks = <&cpg CPG_MOD 1005>,
		 <&cpg CPG_MOD 1006>, <&cpg CPG_MOD 1007>,
		 <&cpg CPG_MOD 1008>, <&cpg CPG_MOD 1009>,
		 <&cpg CPG_MOD 1010>, <&cpg CPG_MOD 1011>,
		 <&cpg CPG_MOD 1012>, <&cpg CPG_MOD 1013>,
		 <&cpg CPG_MOD 1014>, <&cpg CPG_MOD 1015>,
		 <&cpg CPG_MOD 1022>, <&cpg CPG_MOD 1023>,
		 <&cpg CPG_MOD 1024>, <&cpg CPG_MOD 1025>,
		 <&cpg CPG_MOD 1026>, <&cpg CPG_MOD 1027>,
		 <&cpg CPG_MOD 1028>, <&cpg CPG_MOD 1029>,
		 <&cpg CPG_MOD 1030>, <&cpg CPG_MOD 1031>,
		 <&cpg CPG_MOD 1019>, <&cpg CPG_MOD 1018>,
		 <&audio_clk_a>, <&cs2000>,
		 <&audio_clk_c>,
		 <&cpg CPG_CORE R8A7795_CLK_S0D4>;

	rcar_sound,dai {
		dai0 {
			playback = <&ssi0 &src0 &dvc0>;
			capture  = <&ssi1 &src1 &dvc1>;
		};
	};
};

&sdhi0 {
	pinctrl-0 = <&sdhi0_pins>;
	pinctrl-1 = <&sdhi0_pins_uhs>;
	pinctrl-names = "default", "state_uhs";

	vmmc-supply = <&vcc_sdhi0>;
	vqmmc-supply = <&vccq_sdhi0>;
	cd-gpios = <&gpio3 12 GPIO_ACTIVE_LOW>;
	bus-width = <4>;
	sd-uhs-sdr50;
	status = "okay";
};

&sdhi2 {
	/* used for on-board 8bit eMMC */
	pinctrl-0 = <&sdhi2_pins>;
	pinctrl-1 = <&sdhi2_pins_uhs>;
	pinctrl-names = "default", "state_uhs";

	vmmc-supply = <&reg_3p3v>;
	vqmmc-supply = <&reg_1p8v>;
	bus-width = <8>;
	non-removable;
	status = "okay";
};

&ssi1 {
	shared-pin;
};

&wdt0 {
	timeout-sec = <60>;
	status = "okay";
};

&audio_clk_a {
	clock-frequency = <22579200>;
};

&avb {
	pinctrl-0 = <&avb_pins>;
	pinctrl-names = "default";
	renesas,no-ether-link;
	phy-handle = <&phy0>;
	status = "okay";

	phy0: ethernet-phy@0 {
		rxc-skew-ps = <900>;
		rxdv-skew-ps = <0>;
		rxd0-skew-ps = <0>;
		rxd1-skew-ps = <0>;
		rxd2-skew-ps = <0>;
		rxd3-skew-ps = <0>;
		txc-skew-ps = <900>;
		txen-skew-ps = <0>;
		txd0-skew-ps = <0>;
		txd1-skew-ps = <0>;
		txd2-skew-ps = <0>;
		txd3-skew-ps = <0>;
		reg = <0>;
		interrupt-parent = <&gpio2>;
		interrupts = <11 IRQ_TYPE_LEVEL_LOW>;
	};
};

&usb2_phy1 {
	pinctrl-0 = <&usb1_pins>;
	pinctrl-names = "default";

	status = "okay";
};

&ehci1 {
	status = "okay";
};

&ohci1 {
	status = "okay";
};<|MERGE_RESOLUTION|>--- conflicted
+++ resolved
@@ -169,11 +169,7 @@
 		power-source = <3300>;
 	};
 
-<<<<<<< HEAD
-	sdhi0_pins_uhs: sd0 {
-=======
 	sdhi0_pins_uhs: sd0_uhs {
->>>>>>> 411253aa
 		groups = "sdhi0_data4", "sdhi0_ctrl";
 		function = "sdhi0";
 		power-source = <1800>;
