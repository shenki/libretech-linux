--- conflicted
+++ resolved
@@ -60,18 +60,6 @@
 		enable-active-high;
 	};
 
-<<<<<<< HEAD
-	connector {
-		compatible = "hdmi-connector";
-		label = "hdmi";
-		type = "d";
-
-		port {
-			hdmi_connector_in: endpoint {
-				remote-endpoint = <&hdmi0_out>;
-			};
-		};
-=======
 	usb_p0_vbus: regulator@1 {
 		compatible = "regulator-fixed";
 		regulator-name = "vbus";
@@ -79,7 +67,6 @@
 		regulator-max-microvolt = <5000000>;
 		gpio = <&pio 9 GPIO_ACTIVE_HIGH>;
 		enable-active-high;
->>>>>>> 405182c2
 	};
 };
 
