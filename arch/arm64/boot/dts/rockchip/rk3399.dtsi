/*
 * Copyright (c) 2016 Fuzhou Rockchip Electronics Co., Ltd
 *
 * This file is dual-licensed: you can use it either under the terms
 * of the GPL or the X11 license, at your option. Note that this dual
 * licensing only applies to this file, and not this project as a
 * whole.
 *
 *  a) This library is free software; you can redistribute it and/or
 *     modify it under the terms of the GNU General Public License as
 *     published by the Free Software Foundation; either version 2 of the
 *     License, or (at your option) any later version.
 *
 *     This library is distributed in the hope that it will be useful,
 *     but WITHOUT ANY WARRANTY; without even the implied warranty of
 *     MERCHANTABILITY or FITNESS FOR A PARTICULAR PURPOSE.  See the
 *     GNU General Public License for more details.
 *
 * Or, alternatively,
 *
 *  b) Permission is hereby granted, free of charge, to any person
 *     obtaining a copy of this software and associated documentation
 *     files (the "Software"), to deal in the Software without
 *     restriction, including without limitation the rights to use,
 *     copy, modify, merge, publish, distribute, sublicense, and/or
 *     sell copies of the Software, and to permit persons to whom the
 *     Software is furnished to do so, subject to the following
 *     conditions:
 *
 *     The above copyright notice and this permission notice shall be
 *     included in all copies or substantial portions of the Software.
 *
 *     THE SOFTWARE IS PROVIDED "AS IS", WITHOUT WARRANTY OF ANY KIND,
 *     EXPRESS OR IMPLIED, INCLUDING BUT NOT LIMITED TO THE WARRANTIES
 *     OF MERCHANTABILITY, FITNESS FOR A PARTICULAR PURPOSE AND
 *     NONINFRINGEMENT. IN NO EVENT SHALL THE AUTHORS OR COPYRIGHT
 *     HOLDERS BE LIABLE FOR ANY CLAIM, DAMAGES OR OTHER LIABILITY,
 *     WHETHER IN AN ACTION OF CONTRACT, TORT OR OTHERWISE, ARISING
 *     FROM, OUT OF OR IN CONNECTION WITH THE SOFTWARE OR THE USE OR
 *     OTHER DEALINGS IN THE SOFTWARE.
 */

#include <dt-bindings/clock/rk3399-cru.h>
#include <dt-bindings/gpio/gpio.h>
#include <dt-bindings/interrupt-controller/arm-gic.h>
#include <dt-bindings/interrupt-controller/irq.h>
#include <dt-bindings/pinctrl/rockchip.h>
#include <dt-bindings/power/rk3399-power.h>
#include <dt-bindings/thermal/thermal.h>

/ {
	compatible = "rockchip,rk3399";

	interrupt-parent = <&gic>;
	#address-cells = <2>;
	#size-cells = <2>;

	aliases {
		i2c0 = &i2c0;
		i2c1 = &i2c1;
		i2c2 = &i2c2;
		i2c3 = &i2c3;
		i2c4 = &i2c4;
		i2c5 = &i2c5;
		i2c6 = &i2c6;
		i2c7 = &i2c7;
		i2c8 = &i2c8;
		serial0 = &uart0;
		serial1 = &uart1;
		serial2 = &uart2;
		serial3 = &uart3;
		serial4 = &uart4;
	};

	cpus {
		#address-cells = <2>;
		#size-cells = <0>;

		cpu-map {
			cluster0 {
				core0 {
					cpu = <&cpu_l0>;
				};
				core1 {
					cpu = <&cpu_l1>;
				};
				core2 {
					cpu = <&cpu_l2>;
				};
				core3 {
					cpu = <&cpu_l3>;
				};
			};

			cluster1 {
				core0 {
					cpu = <&cpu_b0>;
				};
				core1 {
					cpu = <&cpu_b1>;
				};
			};
		};

		cpu_l0: cpu@0 {
			device_type = "cpu";
			compatible = "arm,cortex-a53", "arm,armv8";
			reg = <0x0 0x0>;
			enable-method = "psci";
			#cooling-cells = <2>; /* min followed by max */
			clocks = <&cru ARMCLKL>;
		};

		cpu_l1: cpu@1 {
			device_type = "cpu";
			compatible = "arm,cortex-a53", "arm,armv8";
			reg = <0x0 0x1>;
			enable-method = "psci";
			clocks = <&cru ARMCLKL>;
		};

		cpu_l2: cpu@2 {
			device_type = "cpu";
			compatible = "arm,cortex-a53", "arm,armv8";
			reg = <0x0 0x2>;
			enable-method = "psci";
			clocks = <&cru ARMCLKL>;
		};

		cpu_l3: cpu@3 {
			device_type = "cpu";
			compatible = "arm,cortex-a53", "arm,armv8";
			reg = <0x0 0x3>;
			enable-method = "psci";
			clocks = <&cru ARMCLKL>;
		};

		cpu_b0: cpu@100 {
			device_type = "cpu";
			compatible = "arm,cortex-a72", "arm,armv8";
			reg = <0x0 0x100>;
			enable-method = "psci";
			#cooling-cells = <2>; /* min followed by max */
			clocks = <&cru ARMCLKB>;
		};

		cpu_b1: cpu@101 {
			device_type = "cpu";
			compatible = "arm,cortex-a72", "arm,armv8";
			reg = <0x0 0x101>;
			enable-method = "psci";
			clocks = <&cru ARMCLKB>;
		};
	};

	pmu_a53 {
		compatible = "arm,cortex-a53-pmu";
		interrupts = <GIC_PPI 7 IRQ_TYPE_LEVEL_LOW &ppi_cluster0>;
	};

	pmu_a72 {
		compatible = "arm,cortex-a72-pmu";
		interrupts = <GIC_PPI 7 IRQ_TYPE_LEVEL_LOW &ppi_cluster1>;
	};

	psci {
		compatible = "arm,psci-1.0";
		method = "smc";
	};

	timer {
		compatible = "arm,armv8-timer";
		interrupts = <GIC_PPI 13 IRQ_TYPE_LEVEL_LOW 0>,
			     <GIC_PPI 14 IRQ_TYPE_LEVEL_LOW 0>,
			     <GIC_PPI 11 IRQ_TYPE_LEVEL_LOW 0>,
			     <GIC_PPI 10 IRQ_TYPE_LEVEL_LOW 0>;
<<<<<<< HEAD
=======
		arm,no-tick-in-suspend;
>>>>>>> 405182c2
	};

	xin24m: xin24m {
		compatible = "fixed-clock";
		clock-frequency = <24000000>;
		clock-output-names = "xin24m";
		#clock-cells = <0>;
	};

	amba {
		compatible = "simple-bus";
		#address-cells = <2>;
		#size-cells = <2>;
		ranges;

		dmac_bus: dma-controller@ff6d0000 {
			compatible = "arm,pl330", "arm,primecell";
			reg = <0x0 0xff6d0000 0x0 0x4000>;
			interrupts = <GIC_SPI 5 IRQ_TYPE_LEVEL_HIGH 0>,
				     <GIC_SPI 6 IRQ_TYPE_LEVEL_HIGH 0>;
			#dma-cells = <1>;
			clocks = <&cru ACLK_DMAC0_PERILP>;
			clock-names = "apb_pclk";
		};

		dmac_peri: dma-controller@ff6e0000 {
			compatible = "arm,pl330", "arm,primecell";
			reg = <0x0 0xff6e0000 0x0 0x4000>;
			interrupts = <GIC_SPI 7 IRQ_TYPE_LEVEL_HIGH 0>,
				     <GIC_SPI 8 IRQ_TYPE_LEVEL_HIGH 0>;
			#dma-cells = <1>;
			clocks = <&cru ACLK_DMAC1_PERILP>;
			clock-names = "apb_pclk";
		};
	};

	gmac: ethernet@fe300000 {
		compatible = "rockchip,rk3399-gmac";
		reg = <0x0 0xfe300000 0x0 0x10000>;
		interrupts = <GIC_SPI 12 IRQ_TYPE_LEVEL_HIGH 0>;
		interrupt-names = "macirq";
		clocks = <&cru SCLK_MAC>, <&cru SCLK_MAC_RX>,
			 <&cru SCLK_MAC_TX>, <&cru SCLK_MACREF>,
			 <&cru SCLK_MACREF_OUT>, <&cru ACLK_GMAC>,
			 <&cru PCLK_GMAC>;
		clock-names = "stmmaceth", "mac_clk_rx",
			      "mac_clk_tx", "clk_mac_ref",
			      "clk_mac_refout", "aclk_mac",
			      "pclk_mac";
		power-domains = <&power RK3399_PD_GMAC>;
		resets = <&cru SRST_A_GMAC>;
		reset-names = "stmmaceth";
		rockchip,grf = <&grf>;
		status = "disabled";
	};

	sdio0: dwmmc@fe310000 {
		compatible = "rockchip,rk3399-dw-mshc",
			     "rockchip,rk3288-dw-mshc";
		reg = <0x0 0xfe310000 0x0 0x4000>;
		interrupts = <GIC_SPI 64 IRQ_TYPE_LEVEL_HIGH 0>;
		clock-freq-min-max = <400000 150000000>;
		clocks = <&cru HCLK_SDIO>, <&cru SCLK_SDIO>,
			 <&cru SCLK_SDIO_DRV>, <&cru SCLK_SDIO_SAMPLE>;
		clock-names = "biu", "ciu", "ciu-drive", "ciu-sample";
		fifo-depth = <0x100>;
		status = "disabled";
	};

	sdmmc: dwmmc@fe320000 {
		compatible = "rockchip,rk3399-dw-mshc",
			     "rockchip,rk3288-dw-mshc";
		reg = <0x0 0xfe320000 0x0 0x4000>;
		interrupts = <GIC_SPI 65 IRQ_TYPE_LEVEL_HIGH 0>;
		clock-freq-min-max = <400000 150000000>;
		clocks = <&cru HCLK_SDMMC>, <&cru SCLK_SDMMC>,
			 <&cru SCLK_SDMMC_DRV>, <&cru SCLK_SDMMC_SAMPLE>;
		clock-names = "biu", "ciu", "ciu-drive", "ciu-sample";
		fifo-depth = <0x100>;
		status = "disabled";
	};

	sdhci: sdhci@fe330000 {
		compatible = "rockchip,rk3399-sdhci-5.1", "arasan,sdhci-5.1";
		reg = <0x0 0xfe330000 0x0 0x10000>;
		interrupts = <GIC_SPI 11 IRQ_TYPE_LEVEL_HIGH 0>;
		arasan,soc-ctl-syscon = <&grf>;
		assigned-clocks = <&cru SCLK_EMMC>;
		assigned-clock-rates = <200000000>;
		clocks = <&cru SCLK_EMMC>, <&cru ACLK_EMMC>;
		clock-names = "clk_xin", "clk_ahb";
		clock-output-names = "emmc_cardclock";
		#clock-cells = <0>;
		phys = <&emmc_phy>;
		phy-names = "phy_arasan";
		status = "disabled";
	};

	pcie0: pcie@f8000000 {
		compatible = "rockchip,rk3399-pcie";
		reg = <0x0 0xf8000000 0x0 0x2000000>,
		      <0x0 0xfd000000 0x0 0x1000000>;
		reg-names = "axi-base", "apb-base";
		#address-cells = <3>;
		#size-cells = <2>;
		#interrupt-cells = <1>;
		bus-range = <0x0 0x1>;
		clocks = <&cru ACLK_PCIE>, <&cru ACLK_PERF_PCIE>,
			 <&cru PCLK_PCIE>, <&cru SCLK_PCIE_PM>;
		clock-names = "aclk", "aclk-perf",
			      "hclk", "pm";
		interrupts = <GIC_SPI 49 IRQ_TYPE_LEVEL_HIGH 0>,
			     <GIC_SPI 50 IRQ_TYPE_LEVEL_HIGH 0>,
			     <GIC_SPI 51 IRQ_TYPE_LEVEL_HIGH 0>;
		interrupt-names = "sys", "legacy", "client";
		interrupt-map-mask = <0 0 0 7>;
		interrupt-map = <0 0 0 1 &pcie0_intc 0>,
				<0 0 0 2 &pcie0_intc 1>,
				<0 0 0 3 &pcie0_intc 2>,
				<0 0 0 4 &pcie0_intc 3>;
		msi-map = <0x0 &its 0x0 0x1000>;
		phys = <&pcie_phy>;
		phy-names = "pcie-phy";
		ranges = <0x83000000 0x0 0xfa000000 0x0 0xfa000000 0x0 0x600000
			  0x81000000 0x0 0xfa600000 0x0 0xfa600000 0x0 0x100000>;
		resets = <&cru SRST_PCIE_CORE>, <&cru SRST_PCIE_MGMT>,
			 <&cru SRST_PCIE_MGMT_STICKY>, <&cru SRST_PCIE_PIPE>,
			 <&cru SRST_PCIE_PM>, <&cru SRST_P_PCIE>,
			 <&cru SRST_A_PCIE>;
		reset-names = "core", "mgmt", "mgmt-sticky", "pipe",
			      "pm", "pclk", "aclk";
		status = "disabled";

		pcie0_intc: interrupt-controller {
			interrupt-controller;
			#address-cells = <0>;
			#interrupt-cells = <1>;
		};
	};

	usb_host0_ehci: usb@fe380000 {
		compatible = "generic-ehci";
		reg = <0x0 0xfe380000 0x0 0x20000>;
		interrupts = <GIC_SPI 26 IRQ_TYPE_LEVEL_HIGH 0>;
		clocks = <&cru HCLK_HOST0>, <&cru HCLK_HOST0_ARB>;
		clock-names = "hclk_host0", "hclk_host0_arb";
		phys = <&u2phy0_host>;
		phy-names = "usb";
		status = "disabled";
	};

	usb_host0_ohci: usb@fe3a0000 {
		compatible = "generic-ohci";
		reg = <0x0 0xfe3a0000 0x0 0x20000>;
		interrupts = <GIC_SPI 28 IRQ_TYPE_LEVEL_HIGH 0>;
		clocks = <&cru HCLK_HOST0>, <&cru HCLK_HOST0_ARB>;
		clock-names = "hclk_host0", "hclk_host0_arb";
		status = "disabled";
	};

	usb_host1_ehci: usb@fe3c0000 {
		compatible = "generic-ehci";
		reg = <0x0 0xfe3c0000 0x0 0x20000>;
		interrupts = <GIC_SPI 30 IRQ_TYPE_LEVEL_HIGH 0>;
		clocks = <&cru HCLK_HOST1>, <&cru HCLK_HOST1_ARB>;
		clock-names = "hclk_host1", "hclk_host1_arb";
		phys = <&u2phy1_host>;
		phy-names = "usb";
		status = "disabled";
	};

	usb_host1_ohci: usb@fe3e0000 {
		compatible = "generic-ohci";
		reg = <0x0 0xfe3e0000 0x0 0x20000>;
		interrupts = <GIC_SPI 32 IRQ_TYPE_LEVEL_HIGH 0>;
		clocks = <&cru HCLK_HOST1>, <&cru HCLK_HOST1_ARB>;
		clock-names = "hclk_host1", "hclk_host1_arb";
		status = "disabled";
	};

	gic: interrupt-controller@fee00000 {
		compatible = "arm,gic-v3";
		#interrupt-cells = <4>;
		#address-cells = <2>;
		#size-cells = <2>;
		ranges;
		interrupt-controller;

		reg = <0x0 0xfee00000 0 0x10000>, /* GICD */
		      <0x0 0xfef00000 0 0xc0000>, /* GICR */
		      <0x0 0xfff00000 0 0x10000>, /* GICC */
		      <0x0 0xfff10000 0 0x10000>, /* GICH */
		      <0x0 0xfff20000 0 0x10000>; /* GICV */
		interrupts = <GIC_PPI 9 IRQ_TYPE_LEVEL_HIGH 0>;
		its: interrupt-controller@fee20000 {
			compatible = "arm,gic-v3-its";
			msi-controller;
			reg = <0x0 0xfee20000 0x0 0x20000>;
		};

		ppi-partitions {
			ppi_cluster0: interrupt-partition-0 {
				affinity = <&cpu_l0 &cpu_l1 &cpu_l2 &cpu_l3>;
			};

			ppi_cluster1: interrupt-partition-1 {
				affinity = <&cpu_b0 &cpu_b1>;
			};
		};
	};

	saradc: saradc@ff100000 {
		compatible = "rockchip,rk3399-saradc";
		reg = <0x0 0xff100000 0x0 0x100>;
		interrupts = <GIC_SPI 62 IRQ_TYPE_LEVEL_HIGH 0>;
		#io-channel-cells = <1>;
		clocks = <&cru SCLK_SARADC>, <&cru PCLK_SARADC>;
		clock-names = "saradc", "apb_pclk";
		resets = <&cru SRST_P_SARADC>;
		reset-names = "saradc-apb";
		status = "disabled";
	};

	i2c1: i2c@ff110000 {
		compatible = "rockchip,rk3399-i2c";
		reg = <0x0 0xff110000 0x0 0x1000>;
		assigned-clocks = <&cru SCLK_I2C1>;
		assigned-clock-rates = <200000000>;
		clocks = <&cru SCLK_I2C1>, <&cru PCLK_I2C1>;
		clock-names = "i2c", "pclk";
		interrupts = <GIC_SPI 59 IRQ_TYPE_LEVEL_HIGH 0>;
		pinctrl-names = "default";
		pinctrl-0 = <&i2c1_xfer>;
		#address-cells = <1>;
		#size-cells = <0>;
		status = "disabled";
	};

	i2c2: i2c@ff120000 {
		compatible = "rockchip,rk3399-i2c";
		reg = <0x0 0xff120000 0x0 0x1000>;
		assigned-clocks = <&cru SCLK_I2C2>;
		assigned-clock-rates = <200000000>;
		clocks = <&cru SCLK_I2C2>, <&cru PCLK_I2C2>;
		clock-names = "i2c", "pclk";
		interrupts = <GIC_SPI 35 IRQ_TYPE_LEVEL_HIGH 0>;
		pinctrl-names = "default";
		pinctrl-0 = <&i2c2_xfer>;
		#address-cells = <1>;
		#size-cells = <0>;
		status = "disabled";
	};

	i2c3: i2c@ff130000 {
		compatible = "rockchip,rk3399-i2c";
		reg = <0x0 0xff130000 0x0 0x1000>;
		assigned-clocks = <&cru SCLK_I2C3>;
		assigned-clock-rates = <200000000>;
		clocks = <&cru SCLK_I2C3>, <&cru PCLK_I2C3>;
		clock-names = "i2c", "pclk";
		interrupts = <GIC_SPI 34 IRQ_TYPE_LEVEL_HIGH 0>;
		pinctrl-names = "default";
		pinctrl-0 = <&i2c3_xfer>;
		#address-cells = <1>;
		#size-cells = <0>;
		status = "disabled";
	};

	i2c5: i2c@ff140000 {
		compatible = "rockchip,rk3399-i2c";
		reg = <0x0 0xff140000 0x0 0x1000>;
		assigned-clocks = <&cru SCLK_I2C5>;
		assigned-clock-rates = <200000000>;
		clocks = <&cru SCLK_I2C5>, <&cru PCLK_I2C5>;
		clock-names = "i2c", "pclk";
		interrupts = <GIC_SPI 38 IRQ_TYPE_LEVEL_HIGH 0>;
		pinctrl-names = "default";
		pinctrl-0 = <&i2c5_xfer>;
		#address-cells = <1>;
		#size-cells = <0>;
		status = "disabled";
	};

	i2c6: i2c@ff150000 {
		compatible = "rockchip,rk3399-i2c";
		reg = <0x0 0xff150000 0x0 0x1000>;
		assigned-clocks = <&cru SCLK_I2C6>;
		assigned-clock-rates = <200000000>;
		clocks = <&cru SCLK_I2C6>, <&cru PCLK_I2C6>;
		clock-names = "i2c", "pclk";
		interrupts = <GIC_SPI 37 IRQ_TYPE_LEVEL_HIGH 0>;
		pinctrl-names = "default";
		pinctrl-0 = <&i2c6_xfer>;
		#address-cells = <1>;
		#size-cells = <0>;
		status = "disabled";
	};

	i2c7: i2c@ff160000 {
		compatible = "rockchip,rk3399-i2c";
		reg = <0x0 0xff160000 0x0 0x1000>;
		assigned-clocks = <&cru SCLK_I2C7>;
		assigned-clock-rates = <200000000>;
		clocks = <&cru SCLK_I2C7>, <&cru PCLK_I2C7>;
		clock-names = "i2c", "pclk";
		interrupts = <GIC_SPI 36 IRQ_TYPE_LEVEL_HIGH 0>;
		pinctrl-names = "default";
		pinctrl-0 = <&i2c7_xfer>;
		#address-cells = <1>;
		#size-cells = <0>;
		status = "disabled";
	};

	uart0: serial@ff180000 {
		compatible = "rockchip,rk3399-uart", "snps,dw-apb-uart";
		reg = <0x0 0xff180000 0x0 0x100>;
		clocks = <&cru SCLK_UART0>, <&cru PCLK_UART0>;
		clock-names = "baudclk", "apb_pclk";
		interrupts = <GIC_SPI 99 IRQ_TYPE_LEVEL_HIGH 0>;
		reg-shift = <2>;
		reg-io-width = <4>;
		pinctrl-names = "default";
		pinctrl-0 = <&uart0_xfer>;
		status = "disabled";
	};

	uart1: serial@ff190000 {
		compatible = "rockchip,rk3399-uart", "snps,dw-apb-uart";
		reg = <0x0 0xff190000 0x0 0x100>;
		clocks = <&cru SCLK_UART1>, <&cru PCLK_UART1>;
		clock-names = "baudclk", "apb_pclk";
		interrupts = <GIC_SPI 98 IRQ_TYPE_LEVEL_HIGH 0>;
		reg-shift = <2>;
		reg-io-width = <4>;
		pinctrl-names = "default";
		pinctrl-0 = <&uart1_xfer>;
		status = "disabled";
	};

	uart2: serial@ff1a0000 {
		compatible = "rockchip,rk3399-uart", "snps,dw-apb-uart";
		reg = <0x0 0xff1a0000 0x0 0x100>;
		clocks = <&cru SCLK_UART2>, <&cru PCLK_UART2>;
		clock-names = "baudclk", "apb_pclk";
		interrupts = <GIC_SPI 100 IRQ_TYPE_LEVEL_HIGH 0>;
		reg-shift = <2>;
		reg-io-width = <4>;
		pinctrl-names = "default";
		pinctrl-0 = <&uart2c_xfer>;
		status = "disabled";
	};

	uart3: serial@ff1b0000 {
		compatible = "rockchip,rk3399-uart", "snps,dw-apb-uart";
		reg = <0x0 0xff1b0000 0x0 0x100>;
		clocks = <&cru SCLK_UART3>, <&cru PCLK_UART3>;
		clock-names = "baudclk", "apb_pclk";
		interrupts = <GIC_SPI 101 IRQ_TYPE_LEVEL_HIGH 0>;
		reg-shift = <2>;
		reg-io-width = <4>;
		pinctrl-names = "default";
		pinctrl-0 = <&uart3_xfer>;
		status = "disabled";
	};

	spi0: spi@ff1c0000 {
		compatible = "rockchip,rk3399-spi", "rockchip,rk3066-spi";
		reg = <0x0 0xff1c0000 0x0 0x1000>;
		clocks = <&cru SCLK_SPI0>, <&cru PCLK_SPI0>;
		clock-names = "spiclk", "apb_pclk";
		interrupts = <GIC_SPI 68 IRQ_TYPE_LEVEL_HIGH 0>;
		pinctrl-names = "default";
		pinctrl-0 = <&spi0_clk &spi0_tx &spi0_rx &spi0_cs0>;
		#address-cells = <1>;
		#size-cells = <0>;
		status = "disabled";
	};

	spi1: spi@ff1d0000 {
		compatible = "rockchip,rk3399-spi", "rockchip,rk3066-spi";
		reg = <0x0 0xff1d0000 0x0 0x1000>;
		clocks = <&cru SCLK_SPI1>, <&cru PCLK_SPI1>;
		clock-names = "spiclk", "apb_pclk";
		interrupts = <GIC_SPI 53 IRQ_TYPE_LEVEL_HIGH 0>;
		pinctrl-names = "default";
		pinctrl-0 = <&spi1_clk &spi1_tx &spi1_rx &spi1_cs0>;
		#address-cells = <1>;
		#size-cells = <0>;
		status = "disabled";
	};

	spi2: spi@ff1e0000 {
		compatible = "rockchip,rk3399-spi", "rockchip,rk3066-spi";
		reg = <0x0 0xff1e0000 0x0 0x1000>;
		clocks = <&cru SCLK_SPI2>, <&cru PCLK_SPI2>;
		clock-names = "spiclk", "apb_pclk";
		interrupts = <GIC_SPI 52 IRQ_TYPE_LEVEL_HIGH 0>;
		pinctrl-names = "default";
		pinctrl-0 = <&spi2_clk &spi2_tx &spi2_rx &spi2_cs0>;
		#address-cells = <1>;
		#size-cells = <0>;
		status = "disabled";
	};

	spi4: spi@ff1f0000 {
		compatible = "rockchip,rk3399-spi", "rockchip,rk3066-spi";
		reg = <0x0 0xff1f0000 0x0 0x1000>;
		clocks = <&cru SCLK_SPI4>, <&cru PCLK_SPI4>;
		clock-names = "spiclk", "apb_pclk";
		interrupts = <GIC_SPI 67 IRQ_TYPE_LEVEL_HIGH 0>;
		pinctrl-names = "default";
		pinctrl-0 = <&spi4_clk &spi4_tx &spi4_rx &spi4_cs0>;
		#address-cells = <1>;
		#size-cells = <0>;
		status = "disabled";
	};

	spi5: spi@ff200000 {
		compatible = "rockchip,rk3399-spi", "rockchip,rk3066-spi";
		reg = <0x0 0xff200000 0x0 0x1000>;
		clocks = <&cru SCLK_SPI5>, <&cru PCLK_SPI5>;
		clock-names = "spiclk", "apb_pclk";
		interrupts = <GIC_SPI 132 IRQ_TYPE_LEVEL_HIGH 0>;
		pinctrl-names = "default";
		pinctrl-0 = <&spi5_clk &spi5_tx &spi5_rx &spi5_cs0>;
		#address-cells = <1>;
		#size-cells = <0>;
		status = "disabled";
	};

	thermal-zones {
		cpu_thermal: cpu {
			polling-delay-passive = <100>;
			polling-delay = <1000>;

			thermal-sensors = <&tsadc 0>;

			trips {
				cpu_alert0: cpu_alert0 {
					temperature = <70000>;
					hysteresis = <2000>;
					type = "passive";
				};
				cpu_alert1: cpu_alert1 {
					temperature = <75000>;
					hysteresis = <2000>;
					type = "passive";
				};
				cpu_crit: cpu_crit {
					temperature = <95000>;
					hysteresis = <2000>;
					type = "critical";
				};
			};

			cooling-maps {
				map0 {
					trip = <&cpu_alert0>;
					cooling-device =
						<&cpu_b0 THERMAL_NO_LIMIT THERMAL_NO_LIMIT>;
				};
				map1 {
					trip = <&cpu_alert1>;
					cooling-device =
						<&cpu_l0 THERMAL_NO_LIMIT THERMAL_NO_LIMIT>,
						<&cpu_b0 THERMAL_NO_LIMIT THERMAL_NO_LIMIT>;
				};
			};
		};

		gpu_thermal: gpu {
			polling-delay-passive = <100>;
			polling-delay = <1000>;

			thermal-sensors = <&tsadc 1>;

			trips {
				gpu_alert0: gpu_alert0 {
					temperature = <75000>;
					hysteresis = <2000>;
					type = "passive";
				};
				gpu_crit: gpu_crit {
					temperature = <95000>;
					hysteresis = <2000>;
					type = "critical";
				};
			};

			cooling-maps {
				map0 {
					trip = <&gpu_alert0>;
					cooling-device =
						<&cpu_b0 THERMAL_NO_LIMIT THERMAL_NO_LIMIT>;
				};
			};
		};
	};

	tsadc: tsadc@ff260000 {
		compatible = "rockchip,rk3399-tsadc";
		reg = <0x0 0xff260000 0x0 0x100>;
		interrupts = <GIC_SPI 97 IRQ_TYPE_LEVEL_HIGH 0>;
		assigned-clocks = <&cru SCLK_TSADC>;
		assigned-clock-rates = <750000>;
		clocks = <&cru SCLK_TSADC>, <&cru PCLK_TSADC>;
		clock-names = "tsadc", "apb_pclk";
		resets = <&cru SRST_TSADC>;
		reset-names = "tsadc-apb";
		rockchip,grf = <&grf>;
		rockchip,hw-tshut-temp = <95000>;
		pinctrl-names = "init", "default", "sleep";
		pinctrl-0 = <&otp_gpio>;
		pinctrl-1 = <&otp_out>;
		pinctrl-2 = <&otp_gpio>;
		#thermal-sensor-cells = <1>;
		status = "disabled";
	};

	qos_gmac: qos@ffa5c000 {
		compatible = "syscon";
		reg = <0x0 0xffa5c000 0x0 0x20>;
	};

	qos_hdcp: qos@ffa90000 {
		compatible = "syscon";
		reg = <0x0 0xffa90000 0x0 0x20>;
	};

	qos_iep: qos@ffa98000 {
		compatible = "syscon";
		reg = <0x0 0xffa98000 0x0 0x20>;
	};

	qos_isp0_m0: qos@ffaa0000 {
		compatible = "syscon";
		reg = <0x0 0xffaa0000 0x0 0x20>;
	};

	qos_isp0_m1: qos@ffaa0080 {
		compatible = "syscon";
		reg = <0x0 0xffaa0080 0x0 0x20>;
	};

	qos_isp1_m0: qos@ffaa8000 {
		compatible = "syscon";
		reg = <0x0 0xffaa8000 0x0 0x20>;
	};

	qos_isp1_m1: qos@ffaa8080 {
		compatible = "syscon";
		reg = <0x0 0xffaa8080 0x0 0x20>;
	};

	qos_rga_r: qos@ffab0000 {
		compatible = "syscon";
		reg = <0x0 0xffab0000 0x0 0x20>;
	};

	qos_rga_w: qos@ffab0080 {
		compatible = "syscon";
		reg = <0x0 0xffab0080 0x0 0x20>;
	};

	qos_video_m0: qos@ffab8000 {
		compatible = "syscon";
		reg = <0x0 0xffab8000 0x0 0x20>;
	};

	qos_video_m1_r: qos@ffac0000 {
		compatible = "syscon";
		reg = <0x0 0xffac0000 0x0 0x20>;
	};

	qos_video_m1_w: qos@ffac0080 {
		compatible = "syscon";
		reg = <0x0 0xffac0080 0x0 0x20>;
	};

	qos_vop_big_r: qos@ffac8000 {
		compatible = "syscon";
		reg = <0x0 0xffac8000 0x0 0x20>;
	};

	qos_vop_big_w: qos@ffac8080 {
		compatible = "syscon";
		reg = <0x0 0xffac8080 0x0 0x20>;
	};

	qos_vop_little: qos@ffad0000 {
		compatible = "syscon";
		reg = <0x0 0xffad0000 0x0 0x20>;
	};

	qos_gpu: qos@ffae0000 {
		compatible = "syscon";
		reg = <0x0 0xffae0000 0x0 0x20>;
	};

	pmu: power-management@ff310000 {
		compatible = "rockchip,rk3399-pmu", "syscon", "simple-mfd";
		reg = <0x0 0xff310000 0x0 0x1000>;

		/*
		 * Note: RK3399 supports 6 voltage domains including VD_CORE_L,
		 * VD_CORE_B, VD_CENTER, VD_GPU, VD_LOGIC and VD_PMU.
		 * Some of the power domains are grouped together for every
		 * voltage domain.
		 * The detail contents as below.
		 */
		power: power-controller {
			compatible = "rockchip,rk3399-power-controller";
			#power-domain-cells = <1>;
			#address-cells = <1>;
			#size-cells = <0>;

			/* These power domains are grouped by VD_CENTER */
			pd_iep@RK3399_PD_IEP {
				reg = <RK3399_PD_IEP>;
				clocks = <&cru ACLK_IEP>,
					 <&cru HCLK_IEP>;
				pm_qos = <&qos_iep>;
			};
			pd_rga@RK3399_PD_RGA {
				reg = <RK3399_PD_RGA>;
				clocks = <&cru ACLK_RGA>,
					 <&cru HCLK_RGA>;
				pm_qos = <&qos_rga_r>,
					 <&qos_rga_w>;
			};
			pd_vcodec@RK3399_PD_VCODEC {
				reg = <RK3399_PD_VCODEC>;
				clocks = <&cru ACLK_VCODEC>,
					 <&cru HCLK_VCODEC>;
				pm_qos = <&qos_video_m0>;
			};
			pd_vdu@RK3399_PD_VDU {
				reg = <RK3399_PD_VDU>;
				clocks = <&cru ACLK_VDU>,
					 <&cru HCLK_VDU>;
				pm_qos = <&qos_video_m1_r>,
					 <&qos_video_m1_w>;
			};

			/* These power domains are grouped by VD_GPU */
			pd_gpu@RK3399_PD_GPU {
				reg = <RK3399_PD_GPU>;
				clocks = <&cru ACLK_GPU>;
				pm_qos = <&qos_gpu>;
			};

			/* These power domains are grouped by VD_LOGIC */
			pd_gmac@RK3399_PD_GMAC {
				reg = <RK3399_PD_GMAC>;
				clocks = <&cru ACLK_GMAC>;
				pm_qos = <&qos_gmac>;
			};
			pd_vio@RK3399_PD_VIO {
				reg = <RK3399_PD_VIO>;
				#address-cells = <1>;
				#size-cells = <0>;

				pd_hdcp@RK3399_PD_HDCP {
					reg = <RK3399_PD_HDCP>;
					clocks = <&cru ACLK_HDCP>,
						 <&cru HCLK_HDCP>,
						 <&cru PCLK_HDCP>;
					pm_qos = <&qos_hdcp>;
				};
				pd_isp0@RK3399_PD_ISP0 {
					reg = <RK3399_PD_ISP0>;
					clocks = <&cru ACLK_ISP0>,
						 <&cru HCLK_ISP0>;
					pm_qos = <&qos_isp0_m0>,
						 <&qos_isp0_m1>;
				};
				pd_isp1@RK3399_PD_ISP1 {
					reg = <RK3399_PD_ISP1>;
					clocks = <&cru ACLK_ISP1>,
						 <&cru HCLK_ISP1>;
					pm_qos = <&qos_isp1_m0>,
						 <&qos_isp1_m1>;
				};
				pd_tcpc0@RK3399_PD_TCPC0 {
					reg = <RK3399_PD_TCPD0>;
					clocks = <&cru SCLK_UPHY0_TCPDCORE>,
						 <&cru SCLK_UPHY0_TCPDPHY_REF>;
				};
				pd_tcpc1@RK3399_PD_TCPC1 {
					reg = <RK3399_PD_TCPD1>;
					clocks = <&cru SCLK_UPHY1_TCPDCORE>,
						 <&cru SCLK_UPHY1_TCPDPHY_REF>;
				};
				pd_vo@RK3399_PD_VO {
					reg = <RK3399_PD_VO>;
					#address-cells = <1>;
					#size-cells = <0>;

					pd_vopb@RK3399_PD_VOPB {
						reg = <RK3399_PD_VOPB>;
						clocks = <&cru ACLK_VOP0>,
							 <&cru HCLK_VOP0>;
						pm_qos = <&qos_vop_big_r>,
							 <&qos_vop_big_w>;
					};
					pd_vopl@RK3399_PD_VOPL {
						reg = <RK3399_PD_VOPL>;
						clocks = <&cru ACLK_VOP1>,
							 <&cru HCLK_VOP1>;
						pm_qos = <&qos_vop_little>;
					};
				};
			};
		};
	};

	pmugrf: syscon@ff320000 {
		compatible = "rockchip,rk3399-pmugrf", "syscon", "simple-mfd";
		reg = <0x0 0xff320000 0x0 0x1000>;
		#address-cells = <1>;
		#size-cells = <1>;

		pmu_io_domains: io-domains {
			compatible = "rockchip,rk3399-pmu-io-voltage-domain";
			status = "disabled";
		};
	};

	spi3: spi@ff350000 {
		compatible = "rockchip,rk3399-spi", "rockchip,rk3066-spi";
		reg = <0x0 0xff350000 0x0 0x1000>;
		clocks = <&pmucru SCLK_SPI3_PMU>, <&pmucru PCLK_SPI3_PMU>;
		clock-names = "spiclk", "apb_pclk";
		interrupts = <GIC_SPI 60 IRQ_TYPE_LEVEL_HIGH 0>;
		pinctrl-names = "default";
		pinctrl-0 = <&spi3_clk &spi3_tx &spi3_rx &spi3_cs0>;
		#address-cells = <1>;
		#size-cells = <0>;
		status = "disabled";
	};

	uart4: serial@ff370000 {
		compatible = "rockchip,rk3399-uart", "snps,dw-apb-uart";
		reg = <0x0 0xff370000 0x0 0x100>;
		clocks = <&pmucru SCLK_UART4_PMU>, <&pmucru PCLK_UART4_PMU>;
		clock-names = "baudclk", "apb_pclk";
		interrupts = <GIC_SPI 102 IRQ_TYPE_LEVEL_HIGH 0>;
		reg-shift = <2>;
		reg-io-width = <4>;
		pinctrl-names = "default";
		pinctrl-0 = <&uart4_xfer>;
		status = "disabled";
	};

	i2c0: i2c@ff3c0000 {
		compatible = "rockchip,rk3399-i2c";
		reg = <0x0 0xff3c0000 0x0 0x1000>;
		assigned-clocks = <&pmucru SCLK_I2C0_PMU>;
		assigned-clock-rates = <200000000>;
		clocks = <&pmucru SCLK_I2C0_PMU>, <&pmucru PCLK_I2C0_PMU>;
		clock-names = "i2c", "pclk";
		interrupts = <GIC_SPI 57 IRQ_TYPE_LEVEL_HIGH 0>;
		pinctrl-names = "default";
		pinctrl-0 = <&i2c0_xfer>;
		#address-cells = <1>;
		#size-cells = <0>;
		status = "disabled";
	};

	i2c4: i2c@ff3d0000 {
		compatible = "rockchip,rk3399-i2c";
		reg = <0x0 0xff3d0000 0x0 0x1000>;
		assigned-clocks = <&pmucru SCLK_I2C4_PMU>;
		assigned-clock-rates = <200000000>;
		clocks = <&pmucru SCLK_I2C4_PMU>, <&pmucru PCLK_I2C4_PMU>;
		clock-names = "i2c", "pclk";
		interrupts = <GIC_SPI 56 IRQ_TYPE_LEVEL_HIGH 0>;
		pinctrl-names = "default";
		pinctrl-0 = <&i2c4_xfer>;
		#address-cells = <1>;
		#size-cells = <0>;
		status = "disabled";
	};

	i2c8: i2c@ff3e0000 {
		compatible = "rockchip,rk3399-i2c";
		reg = <0x0 0xff3e0000 0x0 0x1000>;
		assigned-clocks = <&pmucru SCLK_I2C8_PMU>;
		assigned-clock-rates = <200000000>;
		clocks = <&pmucru SCLK_I2C8_PMU>, <&pmucru PCLK_I2C8_PMU>;
		clock-names = "i2c", "pclk";
		interrupts = <GIC_SPI 58 IRQ_TYPE_LEVEL_HIGH 0>;
		pinctrl-names = "default";
		pinctrl-0 = <&i2c8_xfer>;
		#address-cells = <1>;
		#size-cells = <0>;
		status = "disabled";
	};

	pwm0: pwm@ff420000 {
		compatible = "rockchip,rk3399-pwm", "rockchip,rk3288-pwm";
		reg = <0x0 0xff420000 0x0 0x10>;
		#pwm-cells = <3>;
		pinctrl-names = "default";
		pinctrl-0 = <&pwm0_pin>;
		clocks = <&pmucru PCLK_RKPWM_PMU>;
		clock-names = "pwm";
		status = "disabled";
	};

	pwm1: pwm@ff420010 {
		compatible = "rockchip,rk3399-pwm", "rockchip,rk3288-pwm";
		reg = <0x0 0xff420010 0x0 0x10>;
		#pwm-cells = <3>;
		pinctrl-names = "default";
		pinctrl-0 = <&pwm1_pin>;
		clocks = <&pmucru PCLK_RKPWM_PMU>;
		clock-names = "pwm";
		status = "disabled";
	};

	pwm2: pwm@ff420020 {
		compatible = "rockchip,rk3399-pwm", "rockchip,rk3288-pwm";
		reg = <0x0 0xff420020 0x0 0x10>;
		#pwm-cells = <3>;
		pinctrl-names = "default";
		pinctrl-0 = <&pwm2_pin>;
		clocks = <&pmucru PCLK_RKPWM_PMU>;
		clock-names = "pwm";
		status = "disabled";
	};

	pwm3: pwm@ff420030 {
		compatible = "rockchip,rk3399-pwm", "rockchip,rk3288-pwm";
		reg = <0x0 0xff420030 0x0 0x10>;
		#pwm-cells = <3>;
		pinctrl-names = "default";
		pinctrl-0 = <&pwm3a_pin>;
		clocks = <&pmucru PCLK_RKPWM_PMU>;
		clock-names = "pwm";
		status = "disabled";
	};

	efuse0: efuse@ff690000 {
		compatible = "rockchip,rk3399-efuse";
		reg = <0x0 0xff690000 0x0 0x80>;
		#address-cells = <1>;
		#size-cells = <1>;
		clocks = <&cru PCLK_EFUSE1024NS>;
		clock-names = "pclk_efuse";

		/* Data cells */
		cpub_leakage: cpu-leakage@17 {
			reg = <0x17 0x1>;
		};
		gpu_leakage: gpu-leakage@18 {
			reg = <0x18 0x1>;
		};
		center_leakage: center-leakage@19 {
			reg = <0x19 0x1>;
		};
		cpul_leakage: cpu-leakage@1a {
			reg = <0x1a 0x1>;
		};
		logic_leakage: logic-leakage@1b {
			reg = <0x1b 0x1>;
		};
		wafer_info: wafer-info@1c {
			reg = <0x1c 0x1>;
		};
	};

	pmucru: pmu-clock-controller@ff750000 {
		compatible = "rockchip,rk3399-pmucru";
		reg = <0x0 0xff750000 0x0 0x1000>;
		#clock-cells = <1>;
		#reset-cells = <1>;
		assigned-clocks = <&pmucru PLL_PPLL>;
		assigned-clock-rates = <676000000>;
	};

	cru: clock-controller@ff760000 {
		compatible = "rockchip,rk3399-cru";
		reg = <0x0 0xff760000 0x0 0x1000>;
		#clock-cells = <1>;
		#reset-cells = <1>;
		assigned-clocks =
			<&cru PLL_GPLL>, <&cru PLL_CPLL>,
			<&cru PLL_NPLL>,
			<&cru ACLK_PERIHP>, <&cru HCLK_PERIHP>,
			<&cru PCLK_PERIHP>,
			<&cru ACLK_PERILP0>, <&cru HCLK_PERILP0>,
			<&cru PCLK_PERILP0>, <&cru ACLK_CCI>,
			<&cru HCLK_PERILP1>, <&cru PCLK_PERILP1>;
		assigned-clock-rates =
			 <594000000>,  <800000000>,
			<1000000000>,
			 <150000000>,   <75000000>,
			  <37500000>,
			 <100000000>,  <100000000>,
			  <50000000>, <600000000>,
			 <100000000>,   <50000000>;
	};

	grf: syscon@ff770000 {
		compatible = "rockchip,rk3399-grf", "syscon", "simple-mfd";
		reg = <0x0 0xff770000 0x0 0x10000>;
		#address-cells = <1>;
		#size-cells = <1>;

		io_domains: io-domains {
			compatible = "rockchip,rk3399-io-voltage-domain";
			status = "disabled";
		};

		u2phy0: usb2-phy@e450 {
			compatible = "rockchip,rk3399-usb2phy";
			reg = <0xe450 0x10>;
			clocks = <&cru SCLK_USB2PHY0_REF>;
			clock-names = "phyclk";
			#clock-cells = <0>;
			clock-output-names = "clk_usbphy0_480m";
			status = "disabled";

			u2phy0_host: host-port {
				#phy-cells = <0>;
				interrupts = <GIC_SPI 27 IRQ_TYPE_LEVEL_HIGH 0>;
				interrupt-names = "linestate";
				status = "disabled";
			};
		};

		u2phy1: usb2-phy@e460 {
			compatible = "rockchip,rk3399-usb2phy";
			reg = <0xe460 0x10>;
			clocks = <&cru SCLK_USB2PHY1_REF>;
			clock-names = "phyclk";
			#clock-cells = <0>;
			clock-output-names = "clk_usbphy1_480m";
			status = "disabled";

			u2phy1_host: host-port {
				#phy-cells = <0>;
				interrupts = <GIC_SPI 31 IRQ_TYPE_LEVEL_HIGH 0>;
				interrupt-names = "linestate";
				status = "disabled";
			};
		};

		emmc_phy: phy@f780 {
			compatible = "rockchip,rk3399-emmc-phy";
			reg = <0xf780 0x24>;
			clocks = <&sdhci>;
			clock-names = "emmcclk";
			#phy-cells = <0>;
			status = "disabled";
		};

		pcie_phy: pcie-phy {
			compatible = "rockchip,rk3399-pcie-phy";
			clocks = <&cru SCLK_PCIEPHY_REF>;
			clock-names = "refclk";
			#phy-cells = <0>;
			resets = <&cru SRST_PCIEPHY>;
			reset-names = "phy";
			status = "disabled";
		};
	};

	tcphy0: phy@ff7c0000 {
		compatible = "rockchip,rk3399-typec-phy";
		reg = <0x0 0xff7c0000 0x0 0x40000>;
		clocks = <&cru SCLK_UPHY0_TCPDCORE>,
			 <&cru SCLK_UPHY0_TCPDPHY_REF>;
		clock-names = "tcpdcore", "tcpdphy-ref";
		assigned-clocks = <&cru SCLK_UPHY0_TCPDCORE>;
		assigned-clock-rates = <50000000>;
		resets = <&cru SRST_UPHY0>,
			 <&cru SRST_UPHY0_PIPE_L00>,
			 <&cru SRST_P_UPHY0_TCPHY>;
		reset-names = "uphy", "uphy-pipe", "uphy-tcphy";
		rockchip,grf = <&grf>;
		rockchip,typec-conn-dir = <0xe580 0 16>;
		rockchip,usb3tousb2-en = <0xe580 3 19>;
		rockchip,external-psm = <0xe588 14 30>;
		rockchip,pipe-status = <0xe5c0 0 0>;
		status = "disabled";

		tcphy0_dp: dp-port {
			#phy-cells = <0>;
		};

		tcphy0_usb3: usb3-port {
			#phy-cells = <0>;
		};
	};

	tcphy1: phy@ff800000 {
		compatible = "rockchip,rk3399-typec-phy";
		reg = <0x0 0xff800000 0x0 0x40000>;
		clocks = <&cru SCLK_UPHY1_TCPDCORE>,
			 <&cru SCLK_UPHY1_TCPDPHY_REF>;
		clock-names = "tcpdcore", "tcpdphy-ref";
		assigned-clocks = <&cru SCLK_UPHY1_TCPDCORE>;
		assigned-clock-rates = <50000000>;
		resets = <&cru SRST_UPHY1>,
			 <&cru SRST_UPHY1_PIPE_L00>,
			 <&cru SRST_P_UPHY1_TCPHY>;
		reset-names = "uphy", "uphy-pipe", "uphy-tcphy";
		rockchip,grf = <&grf>;
		rockchip,typec-conn-dir = <0xe58c 0 16>;
		rockchip,usb3tousb2-en = <0xe58c 3 19>;
		rockchip,external-psm = <0xe594 14 30>;
		rockchip,pipe-status = <0xe5c0 16 16>;
		status = "disabled";

		tcphy1_dp: dp-port {
			#phy-cells = <0>;
		};

		tcphy1_usb3: usb3-port {
			#phy-cells = <0>;
		};
	};

	watchdog@ff848000 {
		compatible = "snps,dw-wdt";
		reg = <0x0 0xff848000 0x0 0x100>;
		clocks = <&cru PCLK_WDT>;
		interrupts = <GIC_SPI 120 IRQ_TYPE_LEVEL_HIGH 0>;
	};

	rktimer: rktimer@ff850000 {
		compatible = "rockchip,rk3399-timer";
		reg = <0x0 0xff850000 0x0 0x1000>;
		interrupts = <GIC_SPI 81 IRQ_TYPE_LEVEL_HIGH 0>;
		clocks = <&cru PCLK_TIMER0>, <&cru SCLK_TIMER00>;
		clock-names = "pclk", "timer";
	};

	spdif: spdif@ff870000 {
		compatible = "rockchip,rk3399-spdif";
		reg = <0x0 0xff870000 0x0 0x1000>;
		interrupts = <GIC_SPI 66 IRQ_TYPE_LEVEL_HIGH 0>;
		dmas = <&dmac_bus 7>;
		dma-names = "tx";
		clock-names = "mclk", "hclk";
		clocks = <&cru SCLK_SPDIF_8CH>, <&cru HCLK_SPDIF>;
		pinctrl-names = "default";
		pinctrl-0 = <&spdif_bus>;
		status = "disabled";
	};

	i2s0: i2s@ff880000 {
		compatible = "rockchip,rk3399-i2s", "rockchip,rk3066-i2s";
		reg = <0x0 0xff880000 0x0 0x1000>;
		rockchip,grf = <&grf>;
		interrupts = <GIC_SPI 39 IRQ_TYPE_LEVEL_HIGH 0>;
		dmas = <&dmac_bus 0>, <&dmac_bus 1>;
		dma-names = "tx", "rx";
		clock-names = "i2s_clk", "i2s_hclk";
		clocks = <&cru SCLK_I2S0_8CH>, <&cru HCLK_I2S0_8CH>;
		pinctrl-names = "default";
		pinctrl-0 = <&i2s0_8ch_bus>;
		status = "disabled";
	};

	i2s1: i2s@ff890000 {
		compatible = "rockchip,rk3399-i2s", "rockchip,rk3066-i2s";
		reg = <0x0 0xff890000 0x0 0x1000>;
		interrupts = <GIC_SPI 40 IRQ_TYPE_LEVEL_HIGH 0>;
		dmas = <&dmac_bus 2>, <&dmac_bus 3>;
		dma-names = "tx", "rx";
		clock-names = "i2s_clk", "i2s_hclk";
		clocks = <&cru SCLK_I2S1_8CH>, <&cru HCLK_I2S1_8CH>;
		pinctrl-names = "default";
		pinctrl-0 = <&i2s1_2ch_bus>;
		status = "disabled";
	};

	i2s2: i2s@ff8a0000 {
		compatible = "rockchip,rk3399-i2s", "rockchip,rk3066-i2s";
		reg = <0x0 0xff8a0000 0x0 0x1000>;
		interrupts = <GIC_SPI 41 IRQ_TYPE_LEVEL_HIGH 0>;
		dmas = <&dmac_bus 4>, <&dmac_bus 5>;
		dma-names = "tx", "rx";
		clock-names = "i2s_clk", "i2s_hclk";
		clocks = <&cru SCLK_I2S2_8CH>, <&cru HCLK_I2S2_8CH>;
		status = "disabled";
	};

	pinctrl: pinctrl {
		compatible = "rockchip,rk3399-pinctrl";
		rockchip,grf = <&grf>;
		rockchip,pmu = <&pmugrf>;
		#address-cells = <2>;
		#size-cells = <2>;
		ranges;

		gpio0: gpio0@ff720000 {
			compatible = "rockchip,gpio-bank";
			reg = <0x0 0xff720000 0x0 0x100>;
			clocks = <&pmucru PCLK_GPIO0_PMU>;
			interrupts = <GIC_SPI 14 IRQ_TYPE_LEVEL_HIGH 0>;

			gpio-controller;
			#gpio-cells = <0x2>;

			interrupt-controller;
			#interrupt-cells = <0x2>;
		};

		gpio1: gpio1@ff730000 {
			compatible = "rockchip,gpio-bank";
			reg = <0x0 0xff730000 0x0 0x100>;
			clocks = <&pmucru PCLK_GPIO1_PMU>;
			interrupts = <GIC_SPI 15 IRQ_TYPE_LEVEL_HIGH 0>;

			gpio-controller;
			#gpio-cells = <0x2>;

			interrupt-controller;
			#interrupt-cells = <0x2>;
		};

		gpio2: gpio2@ff780000 {
			compatible = "rockchip,gpio-bank";
			reg = <0x0 0xff780000 0x0 0x100>;
			clocks = <&cru PCLK_GPIO2>;
			interrupts = <GIC_SPI 16 IRQ_TYPE_LEVEL_HIGH 0>;

			gpio-controller;
			#gpio-cells = <0x2>;

			interrupt-controller;
			#interrupt-cells = <0x2>;
		};

		gpio3: gpio3@ff788000 {
			compatible = "rockchip,gpio-bank";
			reg = <0x0 0xff788000 0x0 0x100>;
			clocks = <&cru PCLK_GPIO3>;
			interrupts = <GIC_SPI 17 IRQ_TYPE_LEVEL_HIGH 0>;

			gpio-controller;
			#gpio-cells = <0x2>;

			interrupt-controller;
			#interrupt-cells = <0x2>;
		};

		gpio4: gpio4@ff790000 {
			compatible = "rockchip,gpio-bank";
			reg = <0x0 0xff790000 0x0 0x100>;
			clocks = <&cru PCLK_GPIO4>;
			interrupts = <GIC_SPI 18 IRQ_TYPE_LEVEL_HIGH 0>;

			gpio-controller;
			#gpio-cells = <0x2>;

			interrupt-controller;
			#interrupt-cells = <0x2>;
		};

		pcfg_pull_up: pcfg-pull-up {
			bias-pull-up;
		};

		pcfg_pull_down: pcfg-pull-down {
			bias-pull-down;
		};

		pcfg_pull_none: pcfg-pull-none {
			bias-disable;
		};

		pcfg_pull_none_12ma: pcfg-pull-none-12ma {
			bias-disable;
			drive-strength = <12>;
		};

		pcfg_pull_up_8ma: pcfg-pull-up-8ma {
			bias-pull-up;
			drive-strength = <8>;
		};

		pcfg_pull_down_4ma: pcfg-pull-down-4ma {
			bias-pull-down;
			drive-strength = <4>;
		};

		pcfg_pull_up_2ma: pcfg-pull-up-2ma {
			bias-pull-up;
			drive-strength = <2>;
		};

		pcfg_pull_down_12ma: pcfg-pull-down-12ma {
			bias-pull-down;
			drive-strength = <12>;
		};

		pcfg_pull_none_13ma: pcfg-pull-none-13ma {
			bias-disable;
			drive-strength = <13>;
		};

		clock {
			clk_32k: clk-32k {
				rockchip,pins = <0 0 RK_FUNC_2 &pcfg_pull_none>;
			};
		};

		gmac {
			rgmii_pins: rgmii-pins {
				rockchip,pins =
					/* mac_txclk */
					<3 17 RK_FUNC_1 &pcfg_pull_none_13ma>,
					/* mac_rxclk */
					<3 14 RK_FUNC_1 &pcfg_pull_none>,
					/* mac_mdio */
					<3 13 RK_FUNC_1 &pcfg_pull_none>,
					/* mac_txen */
					<3 12 RK_FUNC_1 &pcfg_pull_none_13ma>,
					/* mac_clk */
					<3 11 RK_FUNC_1 &pcfg_pull_none>,
					/* mac_rxdv */
					<3 9 RK_FUNC_1 &pcfg_pull_none>,
					/* mac_mdc */
					<3 8 RK_FUNC_1 &pcfg_pull_none>,
					/* mac_rxd1 */
					<3 7 RK_FUNC_1 &pcfg_pull_none>,
					/* mac_rxd0 */
					<3 6 RK_FUNC_1 &pcfg_pull_none>,
					/* mac_txd1 */
					<3 5 RK_FUNC_1 &pcfg_pull_none_13ma>,
					/* mac_txd0 */
					<3 4 RK_FUNC_1 &pcfg_pull_none_13ma>,
					/* mac_rxd3 */
					<3 3 RK_FUNC_1 &pcfg_pull_none>,
					/* mac_rxd2 */
					<3 2 RK_FUNC_1 &pcfg_pull_none>,
					/* mac_txd3 */
					<3 1 RK_FUNC_1 &pcfg_pull_none_13ma>,
					/* mac_txd2 */
					<3 0 RK_FUNC_1 &pcfg_pull_none_13ma>;
			};

			rmii_pins: rmii-pins {
				rockchip,pins =
					/* mac_mdio */
					<3 13 RK_FUNC_1 &pcfg_pull_none>,
					/* mac_txen */
					<3 12 RK_FUNC_1 &pcfg_pull_none_13ma>,
					/* mac_clk */
					<3 11 RK_FUNC_1 &pcfg_pull_none>,
					/* mac_rxer */
					<3 10 RK_FUNC_1 &pcfg_pull_none>,
					/* mac_rxdv */
					<3 9 RK_FUNC_1 &pcfg_pull_none>,
					/* mac_mdc */
					<3 8 RK_FUNC_1 &pcfg_pull_none>,
					/* mac_rxd1 */
					<3 7 RK_FUNC_1 &pcfg_pull_none>,
					/* mac_rxd0 */
					<3 6 RK_FUNC_1 &pcfg_pull_none>,
					/* mac_txd1 */
					<3 5 RK_FUNC_1 &pcfg_pull_none_13ma>,
					/* mac_txd0 */
					<3 4 RK_FUNC_1 &pcfg_pull_none_13ma>;
			};
		};

		i2c0 {
			i2c0_xfer: i2c0-xfer {
				rockchip,pins =
					<1 15 RK_FUNC_2 &pcfg_pull_none>,
					<1 16 RK_FUNC_2 &pcfg_pull_none>;
			};
		};

		i2c1 {
			i2c1_xfer: i2c1-xfer {
				rockchip,pins =
					<4 2 RK_FUNC_1 &pcfg_pull_none>,
					<4 1 RK_FUNC_1 &pcfg_pull_none>;
			};
		};

		i2c2 {
			i2c2_xfer: i2c2-xfer {
				rockchip,pins =
					<2 1 RK_FUNC_2 &pcfg_pull_none_12ma>,
					<2 0 RK_FUNC_2 &pcfg_pull_none_12ma>;
			};
		};

		i2c3 {
			i2c3_xfer: i2c3-xfer {
				rockchip,pins =
					<4 17 RK_FUNC_1 &pcfg_pull_none>,
					<4 16 RK_FUNC_1 &pcfg_pull_none>;
			};
		};

		i2c4 {
			i2c4_xfer: i2c4-xfer {
				rockchip,pins =
					<1 12 RK_FUNC_1 &pcfg_pull_none>,
					<1 11 RK_FUNC_1 &pcfg_pull_none>;
			};
		};

		i2c5 {
			i2c5_xfer: i2c5-xfer {
				rockchip,pins =
					<3 11 RK_FUNC_2 &pcfg_pull_none>,
					<3 10 RK_FUNC_2 &pcfg_pull_none>;
			};
		};

		i2c6 {
			i2c6_xfer: i2c6-xfer {
				rockchip,pins =
					<2 10 RK_FUNC_2 &pcfg_pull_none>,
					<2 9 RK_FUNC_2 &pcfg_pull_none>;
			};
		};

		i2c7 {
			i2c7_xfer: i2c7-xfer {
				rockchip,pins =
					<2 8 RK_FUNC_2 &pcfg_pull_none>,
					<2 7 RK_FUNC_2 &pcfg_pull_none>;
			};
		};

		i2c8 {
			i2c8_xfer: i2c8-xfer {
				rockchip,pins =
					<1 21 RK_FUNC_1 &pcfg_pull_none>,
					<1 20 RK_FUNC_1 &pcfg_pull_none>;
			};
		};

		i2s0 {
			i2s0_8ch_bus: i2s0-8ch-bus {
				rockchip,pins =
					<3 24 RK_FUNC_1 &pcfg_pull_none>,
					<3 25 RK_FUNC_1 &pcfg_pull_none>,
					<3 26 RK_FUNC_1 &pcfg_pull_none>,
					<3 27 RK_FUNC_1 &pcfg_pull_none>,
					<3 28 RK_FUNC_1 &pcfg_pull_none>,
					<3 29 RK_FUNC_1 &pcfg_pull_none>,
					<3 30 RK_FUNC_1 &pcfg_pull_none>,
					<3 31 RK_FUNC_1 &pcfg_pull_none>,
					<4 0 RK_FUNC_1 &pcfg_pull_none>;
			};
		};

		i2s1 {
			i2s1_2ch_bus: i2s1-2ch-bus {
				rockchip,pins =
					<4 3 RK_FUNC_1 &pcfg_pull_none>,
					<4 4 RK_FUNC_1 &pcfg_pull_none>,
					<4 5 RK_FUNC_1 &pcfg_pull_none>,
					<4 6 RK_FUNC_1 &pcfg_pull_none>,
					<4 7 RK_FUNC_1 &pcfg_pull_none>;
			};
		};

		sleep {
			ap_pwroff: ap-pwroff {
				rockchip,pins = <1 5 RK_FUNC_1 &pcfg_pull_none>;
			};

			ddrio_pwroff: ddrio-pwroff {
				rockchip,pins = <0 1 RK_FUNC_1 &pcfg_pull_none>;
			};
		};

		spdif {
			spdif_bus: spdif-bus {
				rockchip,pins =
					<4 21 RK_FUNC_1 &pcfg_pull_none>;
			};
		};

		spi0 {
			spi0_clk: spi0-clk {
				rockchip,pins =
					<3 6 RK_FUNC_2 &pcfg_pull_up>;
			};
			spi0_cs0: spi0-cs0 {
				rockchip,pins =
					<3 7 RK_FUNC_2 &pcfg_pull_up>;
			};
			spi0_cs1: spi0-cs1 {
				rockchip,pins =
					<3 8 RK_FUNC_2 &pcfg_pull_up>;
			};
			spi0_tx: spi0-tx {
				rockchip,pins =
					<3 5 RK_FUNC_2 &pcfg_pull_up>;
			};
			spi0_rx: spi0-rx {
				rockchip,pins =
					<3 4 RK_FUNC_2 &pcfg_pull_up>;
			};
		};

		spi1 {
			spi1_clk: spi1-clk {
				rockchip,pins =
					<1 9 RK_FUNC_2 &pcfg_pull_up>;
			};
			spi1_cs0: spi1-cs0 {
				rockchip,pins =
					<1 10 RK_FUNC_2 &pcfg_pull_up>;
			};
			spi1_rx: spi1-rx {
				rockchip,pins =
					<1 7 RK_FUNC_2 &pcfg_pull_up>;
			};
			spi1_tx: spi1-tx {
				rockchip,pins =
					<1 8 RK_FUNC_2 &pcfg_pull_up>;
			};
		};

		spi2 {
			spi2_clk: spi2-clk {
				rockchip,pins =
					<2 11 RK_FUNC_1 &pcfg_pull_up>;
			};
			spi2_cs0: spi2-cs0 {
				rockchip,pins =
					<2 12 RK_FUNC_1 &pcfg_pull_up>;
			};
			spi2_rx: spi2-rx {
				rockchip,pins =
					<2 9 RK_FUNC_1 &pcfg_pull_up>;
			};
			spi2_tx: spi2-tx {
				rockchip,pins =
					<2 10 RK_FUNC_1 &pcfg_pull_up>;
			};
		};

		spi3 {
			spi3_clk: spi3-clk {
				rockchip,pins =
					<1 17 RK_FUNC_1 &pcfg_pull_up>;
			};
			spi3_cs0: spi3-cs0 {
				rockchip,pins =
					<1 18 RK_FUNC_1 &pcfg_pull_up>;
			};
			spi3_rx: spi3-rx {
				rockchip,pins =
					<1 15 RK_FUNC_1 &pcfg_pull_up>;
			};
			spi3_tx: spi3-tx {
				rockchip,pins =
					<1 16 RK_FUNC_1 &pcfg_pull_up>;
			};
		};

		spi4 {
			spi4_clk: spi4-clk {
				rockchip,pins =
					<3 2 RK_FUNC_2 &pcfg_pull_up>;
			};
			spi4_cs0: spi4-cs0 {
				rockchip,pins =
					<3 3 RK_FUNC_2 &pcfg_pull_up>;
			};
			spi4_rx: spi4-rx {
				rockchip,pins =
					<3 0 RK_FUNC_2 &pcfg_pull_up>;
			};
			spi4_tx: spi4-tx {
				rockchip,pins =
					<3 1 RK_FUNC_2 &pcfg_pull_up>;
			};
		};

		spi5 {
			spi5_clk: spi5-clk {
				rockchip,pins =
					<2 22 RK_FUNC_2 &pcfg_pull_up>;
			};
			spi5_cs0: spi5-cs0 {
				rockchip,pins =
					<2 23 RK_FUNC_2 &pcfg_pull_up>;
			};
			spi5_rx: spi5-rx {
				rockchip,pins =
					<2 20 RK_FUNC_2 &pcfg_pull_up>;
			};
			spi5_tx: spi5-tx {
				rockchip,pins =
					<2 21 RK_FUNC_2 &pcfg_pull_up>;
			};
		};

		tsadc {
			otp_gpio: otp-gpio {
				rockchip,pins = <1 6 RK_FUNC_GPIO &pcfg_pull_none>;
			};

			otp_out: otp-out {
				rockchip,pins = <1 6 RK_FUNC_1 &pcfg_pull_none>;
			};
		};

		uart0 {
			uart0_xfer: uart0-xfer {
				rockchip,pins =
					<2 16 RK_FUNC_1 &pcfg_pull_up>,
					<2 17 RK_FUNC_1 &pcfg_pull_none>;
			};

			uart0_cts: uart0-cts {
				rockchip,pins =
					<2 18 RK_FUNC_1 &pcfg_pull_none>;
			};

			uart0_rts: uart0-rts {
				rockchip,pins =
					<2 19 RK_FUNC_1 &pcfg_pull_none>;
			};
		};

		uart1 {
			uart1_xfer: uart1-xfer {
				rockchip,pins =
					<3 12 RK_FUNC_2 &pcfg_pull_up>,
					<3 13 RK_FUNC_2 &pcfg_pull_none>;
			};
		};

		uart2a {
			uart2a_xfer: uart2a-xfer {
				rockchip,pins =
					<4 8 RK_FUNC_2 &pcfg_pull_up>,
					<4 9 RK_FUNC_2 &pcfg_pull_none>;
			};
		};

		uart2b {
			uart2b_xfer: uart2b-xfer {
				rockchip,pins =
					<4 16 RK_FUNC_2 &pcfg_pull_up>,
					<4 17 RK_FUNC_2 &pcfg_pull_none>;
			};
		};

		uart2c {
			uart2c_xfer: uart2c-xfer {
				rockchip,pins =
					<4 19 RK_FUNC_1 &pcfg_pull_up>,
					<4 20 RK_FUNC_1 &pcfg_pull_none>;
			};
		};

		uart3 {
			uart3_xfer: uart3-xfer {
				rockchip,pins =
					<3 14 RK_FUNC_2 &pcfg_pull_up>,
					<3 15 RK_FUNC_2 &pcfg_pull_none>;
			};

			uart3_cts: uart3-cts {
				rockchip,pins =
					<3 18 RK_FUNC_2 &pcfg_pull_none>;
			};

			uart3_rts: uart3-rts {
				rockchip,pins =
					<3 19 RK_FUNC_2 &pcfg_pull_none>;
			};
		};

		uart4 {
			uart4_xfer: uart4-xfer {
				rockchip,pins =
					<1 7 RK_FUNC_1 &pcfg_pull_up>,
					<1 8 RK_FUNC_1 &pcfg_pull_none>;
			};
		};

		uarthdcp {
			uarthdcp_xfer: uarthdcp-xfer {
				rockchip,pins =
					<4 21 RK_FUNC_2 &pcfg_pull_up>,
					<4 22 RK_FUNC_2 &pcfg_pull_none>;
			};
		};

		pwm0 {
			pwm0_pin: pwm0-pin {
				rockchip,pins =
					<4 18 RK_FUNC_1 &pcfg_pull_none>;
			};

			vop0_pwm_pin: vop0-pwm-pin {
				rockchip,pins =
					<4 18 RK_FUNC_2 &pcfg_pull_none>;
			};
		};

		pwm1 {
			pwm1_pin: pwm1-pin {
				rockchip,pins =
					<4 22 RK_FUNC_1 &pcfg_pull_none>;
			};

			vop1_pwm_pin: vop1-pwm-pin {
				rockchip,pins =
					<4 18 RK_FUNC_3 &pcfg_pull_none>;
			};
		};

		pwm2 {
			pwm2_pin: pwm2-pin {
				rockchip,pins =
					<1 19 RK_FUNC_1 &pcfg_pull_none>;
			};
		};

		pwm3a {
			pwm3a_pin: pwm3a-pin {
				rockchip,pins =
					<0 6 RK_FUNC_1 &pcfg_pull_none>;
			};
		};

		pwm3b {
			pwm3b_pin: pwm3b-pin {
				rockchip,pins =
					<1 14 RK_FUNC_1 &pcfg_pull_none>;
			};
		};

		pcie {
			pcie_clkreqn: pci-clkreqn {
				rockchip,pins =
					<2 26 RK_FUNC_2 &pcfg_pull_none>;
			};

			pcie_clkreqnb: pci-clkreqnb {
				rockchip,pins =
					<4 24 RK_FUNC_1 &pcfg_pull_none>;
			};
		};

	};
};<|MERGE_RESOLUTION|>--- conflicted
+++ resolved
@@ -174,10 +174,7 @@
 			     <GIC_PPI 14 IRQ_TYPE_LEVEL_LOW 0>,
 			     <GIC_PPI 11 IRQ_TYPE_LEVEL_LOW 0>,
 			     <GIC_PPI 10 IRQ_TYPE_LEVEL_LOW 0>;
-<<<<<<< HEAD
-=======
 		arm,no-tick-in-suspend;
->>>>>>> 405182c2
 	};
 
 	xin24m: xin24m {
