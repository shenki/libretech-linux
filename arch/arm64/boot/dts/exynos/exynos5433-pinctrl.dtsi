--- conflicted
+++ resolved
@@ -135,22 +135,14 @@
 		samsung,pins = "gpz0-0", "gpz0-1", "gpz0-2", "gpz0-3",
 				"gpz0-4", "gpz0-5", "gpz0-6";
 		samsung,pin-function = <EXYNOS_PIN_FUNC_2>;
-<<<<<<< HEAD
-		samsung,pin-pud = <EXYNOS_PIN_PULL_DOWN>;
-=======
-		samsung,pin-pud = <EXYNOS_PIN_PULL_NONE>;
->>>>>>> 7e742870
+		samsung,pin-pud = <EXYNOS_PIN_PULL_NONE>;
 		samsung,pin-drv = <EXYNOS5433_PIN_DRV_FAST_SR1>;
 	};
 
 	pcm0_bus: pcm0-bus {
 		samsung,pins = "gpz1-0", "gpz1-1", "gpz1-2", "gpz1-3";
 		samsung,pin-function = <EXYNOS_PIN_FUNC_3>;
-<<<<<<< HEAD
-		samsung,pin-pud = <EXYNOS_PIN_PULL_DOWN>;
-=======
-		samsung,pin-pud = <EXYNOS_PIN_PULL_NONE>;
->>>>>>> 7e742870
+		samsung,pin-pud = <EXYNOS_PIN_PULL_NONE>;
 		samsung,pin-drv = <EXYNOS5433_PIN_DRV_FAST_SR1>;
 	};
 
@@ -577,11 +569,7 @@
 		samsung,pins = "gpd4-0", "gpd4-1", "gpd4-2",
 				"gpd4-3", "gpd4-4";
 		samsung,pin-function = <EXYNOS_PIN_FUNC_2>;
-<<<<<<< HEAD
-		samsung,pin-pud = <EXYNOS_PIN_PULL_DOWN>;
-=======
-		samsung,pin-pud = <EXYNOS_PIN_PULL_NONE>;
->>>>>>> 7e742870
+		samsung,pin-pud = <EXYNOS_PIN_PULL_NONE>;
 		samsung,pin-drv = <EXYNOS5433_PIN_DRV_FAST_SR1>;
 	};
 
@@ -589,22 +577,14 @@
 		samsung,pins = "gpd4-0", "gpd4-1", "gpd4-2",
 				"gpd4-3", "gpd4-4";
 		samsung,pin-function = <EXYNOS_PIN_FUNC_3>;
-<<<<<<< HEAD
-		samsung,pin-pud = <EXYNOS_PIN_PULL_DOWN>;
-=======
-		samsung,pin-pud = <EXYNOS_PIN_PULL_NONE>;
->>>>>>> 7e742870
+		samsung,pin-pud = <EXYNOS_PIN_PULL_NONE>;
 		samsung,pin-drv = <EXYNOS5433_PIN_DRV_FAST_SR1>;
 	};
 
 	spdif_bus: spdif-bus {
 		samsung,pins = "gpd4-3", "gpd4-4";
 		samsung,pin-function = <EXYNOS_PIN_FUNC_4>;
-<<<<<<< HEAD
-		samsung,pin-pud = <EXYNOS_PIN_PULL_DOWN>;
-=======
-		samsung,pin-pud = <EXYNOS_PIN_PULL_NONE>;
->>>>>>> 7e742870
+		samsung,pin-pud = <EXYNOS_PIN_PULL_NONE>;
 		samsung,pin-drv = <EXYNOS5433_PIN_DRV_FAST_SR1>;
 	};
 
