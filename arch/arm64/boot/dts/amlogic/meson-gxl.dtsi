/*
 * Copyright (c) 2016 Endless Computers, Inc.
 * Author: Carlo Caione <carlo@endlessm.com>
 *
 * This file is dual-licensed: you can use it either under the terms
 * of the GPL or the X11 license, at your option. Note that this dual
 * licensing only applies to this file, and not this project as a
 * whole.
 *
 *  a) This library is free software; you can redistribute it and/or
 *     modify it under the terms of the GNU General Public License as
 *     published by the Free Software Foundation; either version 2 of the
 *     License, or (at your option) any later version.
 *
 *     This library is distributed in the hope that it will be useful,
 *     but WITHOUT ANY WARRANTY; without even the implied warranty of
 *     MERCHANTABILITY or FITNESS FOR A PARTICULAR PURPOSE.  See the
 *     GNU General Public License for more details.
 *
 * Or, alternatively,
 *
 *  b) Permission is hereby granted, free of charge, to any person
 *     obtaining a copy of this software and associated documentation
 *     files (the "Software"), to deal in the Software without
 *     restriction, including without limitation the rights to use,
 *     copy, modify, merge, publish, distribute, sublicense, and/or
 *     sell copies of the Software, and to permit persons to whom the
 *     Software is furnished to do so, subject to the following
 *     conditions:
 *
 *     The above copyright notice and this permission notice shall be
 *     included in all copies or substantial portions of the Software.
 *
 *     THE SOFTWARE IS PROVIDED "AS IS", WITHOUT WARRANTY OF ANY KIND,
 *     EXPRESS OR IMPLIED, INCLUDING BUT NOT LIMITED TO THE WARRANTIES
 *     OF MERCHANTABILITY, FITNESS FOR A PARTICULAR PURPOSE AND
 *     NONINFRINGEMENT. IN NO EVENT SHALL THE AUTHORS OR COPYRIGHT
 *     HOLDERS BE LIABLE FOR ANY CLAIM, DAMAGES OR OTHER LIABILITY,
 *     WHETHER IN AN ACTION OF CONTRACT, TORT OR OTHERWISE, ARISING
 *     FROM, OUT OF OR IN CONNECTION WITH THE SOFTWARE OR THE USE OR
 *     OTHER DEALINGS IN THE SOFTWARE.
 */

#include "meson-gx.dtsi"
#include <dt-bindings/clock/gxbb-clkc.h>
#include <dt-bindings/clock/gxbb-aoclkc.h>
#include <dt-bindings/gpio/meson-gxl-gpio.h>
#include <dt-bindings/reset/amlogic,meson-gxbb-reset.h>

/ {
	compatible = "amlogic,meson-gxl";

<<<<<<< HEAD
	soc {

		usb0: usb@c9000000 {
			compatible = "snps,dwc3";
			#address-cells = <1>;
			#size-cells = <0>;
			reg = <0x0 0xc9000000 0x0 0x100000>;
			interrupts = <GIC_SPI 30 IRQ_TYPE_LEVEL_HIGH>;
			dr_mode = "host";
			maximum-speed = "high-speed";
			snps,dis_u2_susphy_quirk;
			phys = <&usb3_phy0>;
			phy-names = "usb3-phy";
			status = "disabled";

			dwc3_roothub: roothub@0 {
				compatible = "usb1d6b,3", "usb1d6b,2";
				#address-cells = <1>;
				#size-cells = <0>;
				reg = <0>;

				port@1 {
					reg = <1>;
					phys = <&usb2_phy0>;
					phy-names = "usb2-phy";
				};

				port@2 {
					reg = <2>;
					phys = <&usb2_phy1>;
					phy-names = "usb2-phy";
				};
			};
		};
	};
};

&apb {
	usb2_phy0: phy@78000 {
		compatible = "amlogic,meson-gxl-usb2-phy";
		#phy-cells = <0>;
		reg = <0x0 0x78000 0x0 0x20>;
		status = "okay";
	};

	usb2_phy1: phy@78020 {
		compatible = "amlogic,meson-gxl-usb2-phy";
		#phy-cells = <0>;
		reg = <0x0 0x78020 0x0 0x20>;
		status = "okay";
	};

	usb3_phy0: phy@78080 {
		compatible = "amlogic,meson-gxl-usb3-phy";
		#phy-cells = <0>;
		reg = <0x0 0x78080 0x0 0x20>;
		status = "okay";
	};
=======
	reserved-memory {
		/* Alternate 3 MiB reserved for ARM Trusted Firmware (BL31) */
		secmon_reserved_alt: secmon@05000000 {
			reg = <0x0 0x05000000 0x0 0x300000>;
			no-map;
		};
	};
>>>>>>> 9a68ac66
};

&ethmac {
	reg = <0x0 0xc9410000 0x0 0x10000
	       0x0 0xc8834540 0x0 0x4>;

	clocks = <&clkc CLKID_ETH>,
		 <&clkc CLKID_FCLK_DIV2>,
		 <&clkc CLKID_MPLL2>;
	clock-names = "stmmaceth", "clkin0", "clkin1";

	mdio0: mdio {
		#address-cells = <1>;
		#size-cells = <0>;
		compatible = "snps,dwmac-mdio";
	};
};

&aobus {
	pinctrl_aobus: pinctrl@14 {
		compatible = "amlogic,meson-gxl-aobus-pinctrl";
		#address-cells = <2>;
		#size-cells = <2>;
		ranges;

		gpio_ao: bank@14 {
			reg = <0x0 0x00014 0x0 0x8>,
			      <0x0 0x0002c 0x0 0x4>,
			      <0x0 0x00024 0x0 0x8>;
			reg-names = "mux", "pull", "gpio";
			gpio-controller;
			#gpio-cells = <2>;
			gpio-ranges = <&pinctrl_aobus 0 0 14>;
		};

		uart_ao_a_pins: uart_ao_a {
			mux {
				groups = "uart_tx_ao_a", "uart_rx_ao_a";
				function = "uart_ao";
			};
		};

		uart_ao_a_cts_rts_pins: uart_ao_a_cts_rts {
			mux {
				groups = "uart_cts_ao_a",
				       "uart_rts_ao_a";
				function = "uart_ao";
			};
		};

		uart_ao_b_pins: uart_ao_b {
			mux {
				groups = "uart_tx_ao_b", "uart_rx_ao_b";
				function = "uart_ao_b";
			};
		};

		uart_ao_b_0_1_pins: uart_ao_b_0_1 {
			mux {
				groups = "uart_tx_ao_b_0", "uart_rx_ao_b_1";
				function = "uart_ao_b";
			};
		};

		uart_ao_b_cts_rts_pins: uart_ao_b_cts_rts {
			mux {
				groups = "uart_cts_ao_b",
				       "uart_rts_ao_b";
				function = "uart_ao_b";
			};
		};

		remote_input_ao_pins: remote_input_ao {
			mux {
				groups = "remote_input_ao";
				function = "remote_input_ao";
			};
		};

		i2c_ao_pins: i2c_ao {
			mux {
				groups = "i2c_sck_ao",
				       "i2c_sda_ao";
				function = "i2c_ao";
			};
		};

		pwm_ao_a_3_pins: pwm_ao_a_3 {
			mux {
				groups = "pwm_ao_a_3";
				function = "pwm_ao_a";
			};
		};

		pwm_ao_a_8_pins: pwm_ao_a_8 {
			mux {
				groups = "pwm_ao_a_8";
				function = "pwm_ao_a";
			};
		};

		pwm_ao_b_pins: pwm_ao_b {
			mux {
				groups = "pwm_ao_b";
				function = "pwm_ao_b";
			};
		};

		pwm_ao_b_6_pins: pwm_ao_b_6 {
			mux {
				groups = "pwm_ao_b_6";
				function = "pwm_ao_b";
			};
		};

		i2s_out_ch23_ao_pins: i2s_out_ch23_ao {
			mux {
				groups = "i2s_out_ch23_ao";
				function = "i2s_out_ao";
			};
		};

		i2s_out_ch45_ao_pins: i2s_out_ch45_ao {
			mux {
				groups = "i2s_out_ch45_ao";
				function = "i2s_out_ao";
			};
		};

		spdif_out_ao_6_pins: spdif_out_ao_6 {
			mux {
				groups = "spdif_out_ao_6";
				function = "spdif_out_ao";
			};
		};

		spdif_out_ao_9_pins: spdif_out_ao_9 {
			mux {
				groups = "spdif_out_ao_9";
				function = "spdif_out_ao";
			};
		};

		ao_cec_pins: ao_cec {
			mux {
				groups = "ao_cec";
				function = "cec_ao";
			};
		};

		ee_cec_pins: ee_cec {
			mux {
				groups = "ee_cec";
				function = "cec_ao";
			};
		};
	};
};

&cec_AO {
	clocks = <&clkc_AO CLKID_AO_CEC_32K>;
	clock-names = "core";
};

&clkc_AO {
	compatible = "amlogic,meson-gxl-aoclkc", "amlogic,meson-gx-aoclkc";
};

&hdmi_tx {
	compatible = "amlogic,meson-gxl-dw-hdmi", "amlogic,meson-gx-dw-hdmi";
	resets = <&reset RESET_HDMITX_CAPB3>,
		 <&reset RESET_HDMI_SYSTEM_RESET>,
		 <&reset RESET_HDMI_TX>;
	reset-names = "hdmitx_apb", "hdmitx", "hdmitx_phy";
	clocks = <&clkc CLKID_HDMI_PCLK>,
		 <&clkc CLKID_CLK81>,
		 <&clkc CLKID_GCLK_VENCI_INT0>;
	clock-names = "isfr", "iahb", "venci";
	#sound-dai-cells = <0>;
};

&hiubus {
	clkc: clock-controller@0 {
		compatible = "amlogic,gxl-clkc", "amlogic,gxbb-clkc";
		#clock-cells = <1>;
		reg = <0x0 0x0 0x0 0x3db>;
	};
};

&i2c_A {
	clocks = <&clkc CLKID_I2C>;
};

&i2c_AO {
	clocks = <&clkc CLKID_AO_I2C>;
};

&i2c_B {
	clocks = <&clkc CLKID_I2C>;
};

&i2c_C {
	clocks = <&clkc CLKID_I2C>;
};

&periphs {
	pinctrl_periphs: pinctrl@4b0 {
		compatible = "amlogic,meson-gxl-periphs-pinctrl";
		#address-cells = <2>;
		#size-cells = <2>;
		ranges;

		gpio: bank@4b0 {
			reg = <0x0 0x004b0 0x0 0x28>,
			      <0x0 0x004e8 0x0 0x14>,
			      <0x0 0x00520 0x0 0x14>,
			      <0x0 0x00430 0x0 0x40>;
			reg-names = "mux", "pull", "pull-enable", "gpio";
			gpio-controller;
			#gpio-cells = <2>;
			gpio-ranges = <&pinctrl_periphs 0 10 101>;
		};

		emmc_pins: emmc {
			mux {
				groups = "emmc_nand_d07",
				       "emmc_cmd",
				       "emmc_clk",
				       "emmc_ds";
				function = "emmc";
			};
		};

		emmc_clk_gate_pins: emmc_clk_gate {
			mux {
				groups = "BOOT_8";
				function = "gpio_periphs";
			};
			cfg-pull-down {
				pins = "BOOT_8";
				bias-pull-down;
			};
		};

		nor_pins: nor {
			mux {
				groups = "nor_d",
				       "nor_q",
				       "nor_c",
				       "nor_cs";
				function = "nor";
			};
		};

		spi_pins: spi {
			mux {
				groups = "spi_miso",
					"spi_mosi",
					"spi_sclk";
				function = "spi";
			};
		};

		spi_ss0_pins: spi-ss0 {
			mux {
				groups = "spi_ss0";
				function = "spi";
			};
		};

		sdcard_pins: sdcard {
			mux {
				groups = "sdcard_d0",
				       "sdcard_d1",
				       "sdcard_d2",
				       "sdcard_d3",
				       "sdcard_cmd",
				       "sdcard_clk";
				function = "sdcard";
			};
		};

		sdcard_clk_gate_pins: sdcard_clk_gate {
			mux {
				groups = "CARD_2";
				function = "gpio_periphs";
			};
			cfg-pull-down {
				pins = "CARD_2";
				bias-pull-down;
			};
		};

		sdio_pins: sdio {
			mux {
				groups = "sdio_d0",
				       "sdio_d1",
				       "sdio_d2",
				       "sdio_d3",
				       "sdio_cmd",
				       "sdio_clk";
				function = "sdio";
			};
		};

		sdio_clk_gate_pins: sdio_clk_gate {
			mux {
				groups = "GPIOX_4";
				function = "gpio_periphs";
			};
			cfg-pull-down {
				pins = "GPIOX_4";
				bias-pull-down;
			};
		};

		sdio_irq_pins: sdio_irq {
			mux {
				groups = "sdio_irq";
				function = "sdio";
			};
		};

		uart_a_pins: uart_a {
			mux {
				groups = "uart_tx_a",
				       "uart_rx_a";
				function = "uart_a";
			};
		};

		uart_a_cts_rts_pins: uart_a_cts_rts {
			mux {
				groups = "uart_cts_a",
				       "uart_rts_a";
				function = "uart_a";
			};
		};

		uart_b_pins: uart_b {
			mux {
				groups = "uart_tx_b",
				       "uart_rx_b";
				function = "uart_b";
			};
		};

		uart_b_cts_rts_pins: uart_b_cts_rts {
			mux {
				groups = "uart_cts_b",
				       "uart_rts_b";
				function = "uart_b";
			};
		};

		uart_c_pins: uart_c {
			mux {
				groups = "uart_tx_c",
				       "uart_rx_c";
				function = "uart_c";
			};
		};

		uart_c_cts_rts_pins: uart_c_cts_rts {
			mux {
				groups = "uart_cts_c",
				       "uart_rts_c";
				function = "uart_c";
			};
		};

		i2c_a_pins: i2c_a {
			mux {
				groups = "i2c_sck_a",
				     "i2c_sda_a";
				function = "i2c_a";
			};
		};

		i2c_b_pins: i2c_b {
			mux {
				groups = "i2c_sck_b",
				      "i2c_sda_b";
				function = "i2c_b";
			};
		};

		i2c_c_pins: i2c_c {
			mux {
				groups = "i2c_sck_c",
				      "i2c_sda_c";
				function = "i2c_c";
			};
		};

		eth_pins: eth_c {
			mux {
				groups = "eth_mdio",
				       "eth_mdc",
				       "eth_clk_rx_clk",
				       "eth_rx_dv",
				       "eth_rxd0",
				       "eth_rxd1",
				       "eth_rxd2",
				       "eth_rxd3",
				       "eth_rgmii_tx_clk",
				       "eth_tx_en",
				       "eth_txd0",
				       "eth_txd1",
				       "eth_txd2",
				       "eth_txd3";
				function = "eth";
			};
		};

		eth_link_led_pins: eth_link_led {
			mux {
				groups = "eth_link_led";
				function = "eth_led";
			};
		};

		eth_act_led_pins: eth_act_led {
			mux {
				groups = "eth_act_led";
				function = "eth_led";
			};
		};
		
		pwm_a_pins: pwm_a {
			mux {
				groups = "pwm_a";
				function = "pwm_a";
			};
		};

		pwm_b_pins: pwm_b {
			mux {
				groups = "pwm_b";
				function = "pwm_b";
			};
		};

		pwm_c_pins: pwm_c {
			mux {
				groups = "pwm_c";
				function = "pwm_c";
			};
		};

		pwm_d_pins: pwm_d {
			mux {
				groups = "pwm_d";
				function = "pwm_d";
			};
		};

		pwm_e_pins: pwm_e {
			mux {
				groups = "pwm_e";
				function = "pwm_e";
			};
		};

		pwm_f_clk_pins: pwm_f_clk {
			mux {
				groups = "pwm_f_clk";
				function = "pwm_f";
			};
		};

		pwm_f_x_pins: pwm_f_x {
			mux {
				groups = "pwm_f_x";
				function = "pwm_f";
			};
		};

		hdmi_hpd_pins: hdmi_hpd {
			mux {
				groups = "hdmi_hpd";
				function = "hdmi_hpd";
			};
		};

		hdmi_i2c_pins: hdmi_i2c {
			mux {
				groups = "hdmi_sda", "hdmi_scl";
				function = "hdmi_i2c";
			};
		};

		i2s_am_clk_pins: i2s_am_clk {
			mux {
				groups = "i2s_am_clk";
				function = "i2s_out";
			};
		};

		i2s_out_ao_clk_pins: i2s_out_ao_clk {
			mux {
				groups = "i2s_out_ao_clk";
				function = "i2s_out";
			};
		};

		i2s_out_lr_clk_pins: i2s_out_lr_clk {
			mux {
				groups = "i2s_out_lr_clk";
				function = "i2s_out";
			};
		};

		i2s_out_ch01_pins: i2s_out_ch01 {
			mux {
				groups = "i2s_out_ch01";
				function = "i2s_out";
			};
		};
		i2sout_ch23_z_pins: i2sout_ch23_z {
			mux {
				groups = "i2sout_ch23_z";
				function = "i2s_out";
			};
		};

		i2sout_ch45_z_pins: i2sout_ch45_z {
			mux {
				groups = "i2sout_ch45_z";
				function = "i2s_out";
			};
		};

		i2sout_ch67_z_pins: i2sout_ch67_z {
			mux {
				groups = "i2sout_ch67_z";
				function = "i2s_out";
			};
		};

		spdif_out_h_pins: spdif_out_ao_h {
			mux {
				groups = "spdif_out_h";
				function = "spdif_out";
			};
		};
	};

	eth-phy-mux {
		compatible = "mdio-mux-mmioreg", "mdio-mux";
		#address-cells = <1>;
		#size-cells = <0>;
		reg = <0x0 0x55c 0x0 0x4>;
		mux-mask = <0xffffffff>;
		mdio-parent-bus = <&mdio0>;

		internal_mdio: mdio@e40908ff {
			reg = <0xe40908ff>;
			#address-cells = <1>;
			#size-cells = <0>;

			internal_phy: ethernet-phy@8 {
				compatible = "ethernet-phy-id0181.4400", "ethernet-phy-ieee802.3-c22";
				reg = <8>;
				max-speed = <100>;
			};
		};

		external_mdio: mdio@2009087f {
			reg = <0x2009087f>;
			#address-cells = <1>;
			#size-cells = <0>;
		};
	};
};

<<<<<<< HEAD
&audio {
	clocks = <&clkc CLKID_AIU>,
		 <&clkc CLKID_AIU_GLUE>,
		 <&clkc CLKID_I2S_SPDIF>;
	clock-names = "aiu_top", "aiu_glue", "audin";
	resets = <&reset RESET_AIU>,
		 <&reset RESET_AUDIN>;
	reset-names = "aiu", "audin";
};

&aiu_i2s_dma {
	clocks = <&clkc CLKID_I2S_OUT>;
	clock-names = "fast";
};

&i2s_dai {
	clocks = <&clkc CLKID_I2S_OUT>,
		 <&clkc CLKID_MIXER_IFACE>,
		 <&clkc CLKID_AOCLK_GATE>,
		 <&clkc CLKID_CTS_AMCLK>;
	clock-names = "fast", "iface", "bclks", "mclk";
=======
&pwrc_vpu {
	resets = <&reset RESET_VIU>,
		 <&reset RESET_VENC>,
		 <&reset RESET_VCBUS>,
		 <&reset RESET_BT656>,
		 <&reset RESET_DVIN_RESET>,
		 <&reset RESET_RDMA>,
		 <&reset RESET_VENCI>,
		 <&reset RESET_VENCP>,
		 <&reset RESET_VDAC>,
		 <&reset RESET_VDI6>,
		 <&reset RESET_VENCL>,
		 <&reset RESET_VID_LOCK>;
	clocks = <&clkc CLKID_VPU>,
	         <&clkc CLKID_VAPB>;
	clock-names = "vpu", "vapb";
	/*
	 * VPU clocking is provided by two identical clock paths
	 * VPU_0 and VPU_1 muxed to a single clock by a glitch
	 * free mux to safely change frequency while running.
	 * Same for VAPB but with a final gate after the glitch free mux.
	 */
	assigned-clocks = <&clkc CLKID_VPU_0_SEL>,
			  <&clkc CLKID_VPU_0>,
			  <&clkc CLKID_VPU>, /* Glitch free mux */
			  <&clkc CLKID_VAPB_0_SEL>,
			  <&clkc CLKID_VAPB_0>,
			  <&clkc CLKID_VAPB_SEL>; /* Glitch free mux */
	assigned-clock-parents = <&clkc CLKID_FCLK_DIV3>,
				 <0>, /* Do Nothing */
				 <&clkc CLKID_VPU_0>,
				 <&clkc CLKID_FCLK_DIV4>,
				 <0>, /* Do Nothing */
				 <&clkc CLKID_VAPB_0>;
	assigned-clock-rates = <0>, /* Do Nothing */
			       <666666666>,
			       <0>, /* Do Nothing */
			       <0>, /* Do Nothing */
			       <250000000>,
			       <0>; /* Do Nothing */
>>>>>>> 9a68ac66
};

&saradc {
	compatible = "amlogic,meson-gxl-saradc", "amlogic,meson-saradc";
	clocks = <&xtal>,
		 <&clkc CLKID_SAR_ADC>,
		 <&clkc CLKID_SANA>,
		 <&clkc CLKID_SAR_ADC_CLK>,
		 <&clkc CLKID_SAR_ADC_SEL>;
	clock-names = "clkin", "core", "sana", "adc_clk", "adc_sel";
};

&sd_emmc_a {
	clocks = <&clkc CLKID_SD_EMMC_A>,
		 <&clkc CLKID_SD_EMMC_A_CLK0>,
		 <&clkc CLKID_FCLK_DIV2>;
	clock-names = "core", "clkin0", "clkin1";
};

&sd_emmc_b {
	clocks = <&clkc CLKID_SD_EMMC_B>,
		 <&clkc CLKID_SD_EMMC_B_CLK0>,
		 <&clkc CLKID_FCLK_DIV2>;
       clock-names = "core", "clkin0", "clkin1";
};

&sd_emmc_c {
	clocks = <&clkc CLKID_SD_EMMC_C>,
		 <&clkc CLKID_SD_EMMC_C_CLK0>,
		 <&clkc CLKID_FCLK_DIV2>;
	clock-names = "core", "clkin0", "clkin1";
};

&spicc {
	clocks = <&clkc CLKID_SPICC>;
	clock-names = "core";
	resets = <&reset RESET_PERIPHS_SPICC>;
	num-cs = <1>;
};

&spifc {
	clocks = <&clkc CLKID_SPI>;
};

&uart_A {
	clocks = <&xtal>, <&clkc CLKID_UART0>, <&xtal>;
	clock-names = "xtal", "core", "baud";
};

&uart_AO {
	clocks = <&xtal>, <&clkc CLKID_CLK81>, <&xtal>;
	clock-names = "xtal", "pclk", "baud";
};

&uart_AO_B {
	clocks = <&xtal>, <&clkc CLKID_CLK81>, <&xtal>;
	clock-names = "xtal", "pclk", "baud";
};

&uart_B {
	clocks = <&xtal>, <&clkc CLKID_UART1>, <&xtal>;
	clock-names = "xtal", "core", "baud";
};

&uart_C {
	clocks = <&xtal>, <&clkc CLKID_UART2>, <&xtal>;
	clock-names = "xtal", "core", "baud";
};

&vpu {
	compatible = "amlogic,meson-gxl-vpu", "amlogic,meson-gx-vpu";
	power-domains = <&pwrc_vpu>;
};<|MERGE_RESOLUTION|>--- conflicted
+++ resolved
@@ -50,7 +50,14 @@
 / {
 	compatible = "amlogic,meson-gxl";
 
-<<<<<<< HEAD
+	reserved-memory {
+		/* Alternate 3 MiB reserved for ARM Trusted Firmware (BL31) */
+		secmon_reserved_alt: secmon@05000000 {
+			reg = <0x0 0x05000000 0x0 0x300000>;
+			no-map;
+		};
+	};
+
 	soc {
 
 		usb0: usb@c9000000 {
@@ -109,15 +116,6 @@
 		reg = <0x0 0x78080 0x0 0x20>;
 		status = "okay";
 	};
-=======
-	reserved-memory {
-		/* Alternate 3 MiB reserved for ARM Trusted Firmware (BL31) */
-		secmon_reserved_alt: secmon@05000000 {
-			reg = <0x0 0x05000000 0x0 0x300000>;
-			no-map;
-		};
-	};
->>>>>>> 9a68ac66
 };
 
 &ethmac {
@@ -694,7 +692,6 @@
 	};
 };
 
-<<<<<<< HEAD
 &audio {
 	clocks = <&clkc CLKID_AIU>,
 		 <&clkc CLKID_AIU_GLUE>,
@@ -716,7 +713,8 @@
 		 <&clkc CLKID_AOCLK_GATE>,
 		 <&clkc CLKID_CTS_AMCLK>;
 	clock-names = "fast", "iface", "bclks", "mclk";
-=======
+};
+
 &pwrc_vpu {
 	resets = <&reset RESET_VIU>,
 		 <&reset RESET_VENC>,
@@ -757,7 +755,6 @@
 			       <0>, /* Do Nothing */
 			       <250000000>,
 			       <0>; /* Do Nothing */
->>>>>>> 9a68ac66
 };
 
 &saradc {
