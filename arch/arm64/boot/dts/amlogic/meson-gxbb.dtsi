/*
 * Copyright (c) 2016 Andreas Färber
 *
 * This file is dual-licensed: you can use it either under the terms
 * of the GPL or the X11 license, at your option. Note that this dual
 * licensing only applies to this file, and not this project as a
 * whole.
 *
 *  a) This library is free software; you can redistribute it and/or
 *     modify it under the terms of the GNU General Public License as
 *     published by the Free Software Foundation; either version 2 of the
 *     License, or (at your option) any later version.
 *
 *     This library is distributed in the hope that it will be useful,
 *     but WITHOUT ANY WARRANTY; without even the implied warranty of
 *     MERCHANTABILITY or FITNESS FOR A PARTICULAR PURPOSE.  See the
 *     GNU General Public License for more details.
 *
 * Or, alternatively,
 *
 *  b) Permission is hereby granted, free of charge, to any person
 *     obtaining a copy of this software and associated documentation
 *     files (the "Software"), to deal in the Software without
 *     restriction, including without limitation the rights to use,
 *     copy, modify, merge, publish, distribute, sublicense, and/or
 *     sell copies of the Software, and to permit persons to whom the
 *     Software is furnished to do so, subject to the following
 *     conditions:
 *
 *     The above copyright notice and this permission notice shall be
 *     included in all copies or substantial portions of the Software.
 *
 *     THE SOFTWARE IS PROVIDED "AS IS", WITHOUT WARRANTY OF ANY KIND,
 *     EXPRESS OR IMPLIED, INCLUDING BUT NOT LIMITED TO THE WARRANTIES
 *     OF MERCHANTABILITY, FITNESS FOR A PARTICULAR PURPOSE AND
 *     NONINFRINGEMENT. IN NO EVENT SHALL THE AUTHORS OR COPYRIGHT
 *     HOLDERS BE LIABLE FOR ANY CLAIM, DAMAGES OR OTHER LIABILITY,
 *     WHETHER IN AN ACTION OF CONTRACT, TORT OR OTHERWISE, ARISING
 *     FROM, OUT OF OR IN CONNECTION WITH THE SOFTWARE OR THE USE OR
 *     OTHER DEALINGS IN THE SOFTWARE.
 */

#include "meson-gx.dtsi"
#include <dt-bindings/gpio/meson-gxbb-gpio.h>
#include <dt-bindings/reset/amlogic,meson-gxbb-reset.h>
#include <dt-bindings/clock/gxbb-clkc.h>
#include <dt-bindings/clock/gxbb-aoclkc.h>
#include <dt-bindings/reset/gxbb-aoclkc.h>

/ {
	compatible = "amlogic,meson-gxbb";

	scpi {
		compatible = "amlogic,meson-gxbb-scpi", "arm,scpi-pre-1.0";
		mboxes = <&mailbox 1 &mailbox 2>;
		shmem = <&cpu_scp_lpri &cpu_scp_hpri>;

<<<<<<< HEAD
		clocks {
=======
		scpi_clocks: clocks {
>>>>>>> 2fa299a9
			compatible = "arm,scpi-clocks";

			scpi_dvfs: scpi_clocks@0 {
				compatible = "arm,scpi-dvfs-clocks";
				#clock-cells = <1>;
				clock-indices = <0>;
				clock-output-names = "vcpu";
			};
		};

		scpi_sensors: sensors {
			compatible = "arm,scpi-sensors";
			#thermal-sensor-cells = <1>;
		};
	};

	soc {
		usb0_phy: phy@c0000000 {
			compatible = "amlogic,meson-gxbb-usb2-phy";
			#phy-cells = <0>;
			reg = <0x0 0xc0000000 0x0 0x20>;
			resets = <&reset RESET_USB_OTG>;
			clocks = <&clkc CLKID_USB>, <&clkc CLKID_USB0>;
			clock-names = "usb_general", "usb";
			status = "disabled";
		};

		usb1_phy: phy@c0000020 {
			compatible = "amlogic,meson-gxbb-usb2-phy";
			#phy-cells = <0>;
			reg = <0x0 0xc0000020 0x0 0x20>;
			resets = <&reset RESET_USB_OTG>;
			clocks = <&clkc CLKID_USB>, <&clkc CLKID_USB1>;
			clock-names = "usb_general", "usb";
			status = "disabled";
		};

		sram: sram@c8000000 {
			compatible = "amlogic,meson-gxbb-sram", "mmio-sram";
			reg = <0x0 0xc8000000 0x0 0x14000>;

			#address-cells = <1>;
			#size-cells = <1>;
			ranges = <0 0x0 0xc8000000 0x14000>;

			cpu_scp_lpri: scp-shmem@0 {
				compatible = "amlogic,meson-gxbb-scp-shmem";
				reg = <0x13000 0x400>;
			};

			cpu_scp_hpri: scp-shmem@200 {
				compatible = "amlogic,meson-gxbb-scp-shmem";
				reg = <0x13400 0x400>;
			};
		};

		usb0: usb@c9000000 {
			compatible = "amlogic,meson-gxbb-usb", "snps,dwc2";
			reg = <0x0 0xc9000000 0x0 0x40000>;
			interrupts = <GIC_SPI 30 IRQ_TYPE_LEVEL_HIGH>;
			clocks = <&clkc CLKID_USB0_DDR_BRIDGE>;
			clock-names = "otg";
			phys = <&usb0_phy>;
			phy-names = "usb2-phy";
			dr_mode = "host";
			status = "disabled";
		};

		usb1: usb@c9100000 {
			compatible = "amlogic,meson-gxbb-usb", "snps,dwc2";
			reg = <0x0 0xc9100000 0x0 0x40000>;
			interrupts = <GIC_SPI 31 IRQ_TYPE_LEVEL_HIGH>;
			clocks = <&clkc CLKID_USB1_DDR_BRIDGE>;
			clock-names = "otg";
			phys = <&usb1_phy>;
			phy-names = "usb2-phy";
			dr_mode = "host";
			status = "disabled";
		};
	};
};

&cpu0 {
	clocks = <&scpi_dvfs 0>;
};

&cpu1 {
	clocks = <&scpi_dvfs 0>;
};

&cpu2 {
	clocks = <&scpi_dvfs 0>;
};

&cpu3 {
	clocks = <&scpi_dvfs 0>;
};

&cbus {
	spifc: spi@8c80 {
		compatible = "amlogic,meson-gxbb-spifc";
		reg = <0x0 0x08c80 0x0 0x80>;
		#address-cells = <1>;
		#size-cells = <0>;
		clocks = <&clkc CLKID_SPI>;
		status = "disabled";
	};
};

&ethmac {
	clocks = <&clkc CLKID_ETH>,
		 <&clkc CLKID_FCLK_DIV2>,
		 <&clkc CLKID_MPLL2>;
	clock-names = "stmmaceth", "clkin0", "clkin1";
};

&aobus {
	pinctrl_aobus: pinctrl@14 {
		compatible = "amlogic,meson-gxbb-aobus-pinctrl";
		#address-cells = <2>;
		#size-cells = <2>;
		ranges;

		gpio_ao: bank@14 {
			reg = <0x0 0x00014 0x0 0x8>,
			      <0x0 0x0002c 0x0 0x4>,
			      <0x0 0x00024 0x0 0x8>;
			reg-names = "mux", "pull", "gpio";
			gpio-controller;
			#gpio-cells = <2>;
		};

		uart_ao_a_pins: uart_ao_a {
			mux {
				groups = "uart_tx_ao_a", "uart_rx_ao_a";
				function = "uart_ao";
			};
		};

		remote_input_ao_pins: remote_input_ao {
			mux {
				groups = "remote_input_ao";
				function = "remote_input_ao";
			};
		};

		i2c_ao_pins: i2c_ao {
			mux {
				groups = "i2c_sck_ao",
				       "i2c_sda_ao";
				function = "i2c_ao";
			};
		};

		pwm_ao_a_3_pins: pwm_ao_a_3 {
			mux {
				groups = "pwm_ao_a_3";
				function = "pwm_ao_a_3";
			};
		};

		pwm_ao_a_6_pins: pwm_ao_a_6 {
			mux {
				groups = "pwm_ao_a_6";
				function = "pwm_ao_a_6";
			};
		};

		pwm_ao_a_12_pins: pwm_ao_a_12 {
			mux {
				groups = "pwm_ao_a_12";
				function = "pwm_ao_a_12";
			};
		};

		pwm_ao_b_pins: pwm_ao_b {
			mux {
				groups = "pwm_ao_b";
				function = "pwm_ao_b";
			};
		};
	};

	clkc_AO: clock-controller@040 {
		compatible = "amlogic,gxbb-aoclkc";
		reg = <0x0 0x00040 0x0 0x4>;
		#clock-cells = <1>;
		#reset-cells = <1>;
	};

	pwm_ab_AO: pwm@550 {
		compatible = "amlogic,meson-gxbb-pwm";
		reg = <0x0 0x0550 0x0 0x10>;
		#pwm-cells = <3>;
		status = "disabled";
	};

	i2c_AO: i2c@500 {
		compatible = "amlogic,meson-gxbb-i2c";
		reg = <0x0 0x500 0x0 0x20>;
		interrupts = <GIC_SPI 195 IRQ_TYPE_EDGE_RISING>;
		clocks = <&clkc CLKID_AO_I2C>;
		#address-cells = <1>;
		#size-cells = <0>;
		status = "disabled";
	};
};

&periphs {
	pinctrl_periphs: pinctrl@4b0 {
		compatible = "amlogic,meson-gxbb-periphs-pinctrl";
		#address-cells = <2>;
		#size-cells = <2>;
		ranges;

		gpio: bank@4b0 {
			reg = <0x0 0x004b0 0x0 0x28>,
			      <0x0 0x004e8 0x0 0x14>,
			      <0x0 0x00120 0x0 0x14>,
			      <0x0 0x00430 0x0 0x40>;
			reg-names = "mux", "pull", "pull-enable", "gpio";
			gpio-controller;
			#gpio-cells = <2>;
		};

		emmc_pins: emmc {
			mux {
				groups = "emmc_nand_d07",
				       "emmc_cmd",
				       "emmc_clk",
				       "emmc_ds";
				function = "emmc";
			};
		};

		nor_pins: nor {
			mux {
				groups = "nor_d",
				       "nor_q",
				       "nor_c",
				       "nor_cs";
				function = "nor";
			};
		};

		sdcard_pins: sdcard {
			mux {
				groups = "sdcard_d0",
				       "sdcard_d1",
				       "sdcard_d2",
				       "sdcard_d3",
				       "sdcard_cmd",
				       "sdcard_clk";
				function = "sdcard";
			};
		};

		sdio_pins: sdio {
			mux {
				groups = "sdio_d0",
				       "sdio_d1",
				       "sdio_d2",
				       "sdio_d3",
				       "sdio_cmd",
				       "sdio_clk";
				function = "sdio";
			};
		};

		sdio_irq_pins: sdio_irq {
			mux {
				groups = "sdio_irq";
				function = "sdio";
			};
		};

		uart_a_pins: uart_a {
			mux {
				groups = "uart_tx_a",
				       "uart_rx_a";
				function = "uart_a";
			};
		};

		uart_b_pins: uart_b {
			mux {
				groups = "uart_tx_b",
				       "uart_rx_b";
				function = "uart_b";
			};
		};

		uart_c_pins: uart_c {
			mux {
				groups = "uart_tx_c",
				       "uart_rx_c";
				function = "uart_c";
			};
		};

		i2c_a_pins: i2c_a {
			mux {
				groups = "i2c_sck_a",
				       "i2c_sda_a";
				function = "i2c_a";
			};
		};

		i2c_b_pins: i2c_b {
			mux {
				groups = "i2c_sck_b",
				       "i2c_sda_b";
				function = "i2c_b";
			};
		};

		i2c_c_pins: i2c_c {
			mux {
				groups = "i2c_sck_c",
				       "i2c_sda_c";
				function = "i2c_c";
			};
		};

		eth_rgmii_pins: eth-rgmii {
			mux {
				groups = "eth_mdio",
				       "eth_mdc",
				       "eth_clk_rx_clk",
				       "eth_rx_dv",
				       "eth_rxd0",
				       "eth_rxd1",
				       "eth_rxd2",
				       "eth_rxd3",
				       "eth_rgmii_tx_clk",
				       "eth_tx_en",
				       "eth_txd0",
				       "eth_txd1",
				       "eth_txd2",
				       "eth_txd3";
				function = "eth";
			};
		};

		eth_rmii_pins: eth-rmii {
			mux {
				groups = "eth_mdio",
				       "eth_mdc",
				       "eth_clk_rx_clk",
				       "eth_rx_dv",
				       "eth_rxd0",
				       "eth_rxd1",
				       "eth_tx_en",
				       "eth_txd0",
				       "eth_txd1";
				function = "eth";
			};
		};

		pwm_a_x_pins: pwm_a_x {
			mux {
				groups = "pwm_a_x";
				function = "pwm_a_x";
			};
		};

		pwm_a_y_pins: pwm_a_y {
			mux {
				groups = "pwm_a_y";
				function = "pwm_a_y";
			};
		};

		pwm_b_pins: pwm_b {
			mux {
				groups = "pwm_b";
				function = "pwm_b";
			};
		};

		pwm_d_pins: pwm_d {
			mux {
				groups = "pwm_d";
				function = "pwm_d";
			};
		};

		pwm_e_pins: pwm_e {
			mux {
				groups = "pwm_e";
				function = "pwm_e";
			};
		};

		pwm_f_x_pins: pwm_f_x {
			mux {
				groups = "pwm_f_x";
				function = "pwm_f_x";
			};
		};

		pwm_f_y_pins: pwm_f_y {
			mux {
				groups = "pwm_f_y";
				function = "pwm_f_y";
			};
		};
	};
};

&hiubus {
	clkc: clock-controller@0 {
		compatible = "amlogic,gxbb-clkc";
		#clock-cells = <1>;
		reg = <0x0 0x0 0x0 0x3db>;
	};
};

&i2c_A {
	clocks = <&clkc CLKID_I2C>;
};

&i2c_B {
	clocks = <&clkc CLKID_I2C>;
};

&i2c_C {
	clocks = <&clkc CLKID_I2C>;
};

&sd_emmc_a {
	clocks = <&clkc CLKID_SD_EMMC_A>,
		 <&xtal>,
		 <&clkc CLKID_FCLK_DIV2>;
	clock-names = "core", "clkin0", "clkin1";
};

&sd_emmc_b {
	clocks = <&clkc CLKID_SD_EMMC_B>,
		 <&xtal>,
		 <&clkc CLKID_FCLK_DIV2>;
	clock-names = "core", "clkin0", "clkin1";
};

&sd_emmc_c {
	clocks = <&clkc CLKID_SD_EMMC_C>,
		 <&xtal>,
		 <&clkc CLKID_FCLK_DIV2>;
	clock-names = "core", "clkin0", "clkin1";
};

&vpu {
	compatible = "amlogic,meson-gxbb-vpu", "amlogic,meson-gx-vpu";
};<|MERGE_RESOLUTION|>--- conflicted
+++ resolved
@@ -55,11 +55,7 @@
 		mboxes = <&mailbox 1 &mailbox 2>;
 		shmem = <&cpu_scp_lpri &cpu_scp_hpri>;
 
-<<<<<<< HEAD
-		clocks {
-=======
 		scpi_clocks: clocks {
->>>>>>> 2fa299a9
 			compatible = "arm,scpi-clocks";
 
 			scpi_dvfs: scpi_clocks@0 {
