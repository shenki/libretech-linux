--- conflicted
+++ resolved
@@ -1729,12 +1729,7 @@
 {
 	struct inode *inode = d_inode(path->dentry);
 	struct task_struct *task;
-<<<<<<< HEAD
-	struct pid_namespace *pid = dentry->d_sb->s_fs_info;
-=======
-	const struct cred *cred;
 	struct pid_namespace *pid = path->dentry->d_sb->s_fs_info;
->>>>>>> 9e9c5ba8
 
 	generic_fillattr(inode, stat);
 
@@ -3174,11 +3169,7 @@
 		int len;
 
 		cond_resched();
-<<<<<<< HEAD
 		if (!has_pid_permissions(ns, iter.task, HIDEPID_INVISIBLE))
-=======
-		if (!has_pid_permissions(ns, iter.task, 2))
->>>>>>> 9e9c5ba8
 			continue;
 
 		len = snprintf(name, sizeof(name), "%d", iter.tgid);
