--- conflicted
+++ resolved
@@ -3835,14 +3835,7 @@
 		break;
 	case S_IFDIR:
 		inode->i_fop = &btrfs_dir_file_operations;
-<<<<<<< HEAD
-		if (root == fs_info->tree_root)
-			inode->i_op = &btrfs_dir_ro_inode_operations;
-		else
-			inode->i_op = &btrfs_dir_inode_operations;
-=======
 		inode->i_op = &btrfs_dir_inode_operations;
->>>>>>> 2fa299a9
 		break;
 	case S_IFLNK:
 		inode->i_op = &btrfs_symlink_inode_operations;
@@ -9228,10 +9221,7 @@
 			break;
 		}
 
-<<<<<<< HEAD
-=======
 		btrfs_block_rsv_release(fs_info, rsv, -1);
->>>>>>> 2fa299a9
 		ret = btrfs_block_rsv_migrate(&fs_info->trans_block_rsv,
 					      rsv, min_size, 0);
 		BUG_ON(ret);	/* shouldn't happen */
