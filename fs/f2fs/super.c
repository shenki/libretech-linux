/*
 * fs/f2fs/super.c
 *
 * Copyright (c) 2012 Samsung Electronics Co., Ltd.
 *             http://www.samsung.com/
 *
 * This program is free software; you can redistribute it and/or modify
 * it under the terms of the GNU General Public License version 2 as
 * published by the Free Software Foundation.
 */
#include <linux/module.h>
#include <linux/init.h>
#include <linux/fs.h>
#include <linux/statfs.h>
#include <linux/buffer_head.h>
#include <linux/backing-dev.h>
#include <linux/kthread.h>
#include <linux/parser.h>
#include <linux/mount.h>
#include <linux/seq_file.h>
#include <linux/proc_fs.h>
#include <linux/random.h>
#include <linux/exportfs.h>
#include <linux/blkdev.h>
#include <linux/f2fs_fs.h>
#include <linux/sysfs.h>

#include "f2fs.h"
#include "node.h"
#include "segment.h"
#include "xattr.h"
#include "gc.h"
#include "trace.h"

#define CREATE_TRACE_POINTS
#include <trace/events/f2fs.h>

static struct proc_dir_entry *f2fs_proc_root;
static struct kmem_cache *f2fs_inode_cachep;
static struct kset *f2fs_kset;

#ifdef CONFIG_F2FS_FAULT_INJECTION

char *fault_name[FAULT_MAX] = {
	[FAULT_KMALLOC]		= "kmalloc",
	[FAULT_PAGE_ALLOC]	= "page alloc",
	[FAULT_ALLOC_NID]	= "alloc nid",
	[FAULT_ORPHAN]		= "orphan",
	[FAULT_BLOCK]		= "no more block",
	[FAULT_DIR_DEPTH]	= "too big dir depth",
	[FAULT_EVICT_INODE]	= "evict_inode fail",
	[FAULT_IO]		= "IO error",
	[FAULT_CHECKPOINT]	= "checkpoint error",
};

static void f2fs_build_fault_attr(struct f2fs_sb_info *sbi,
						unsigned int rate)
{
	struct f2fs_fault_info *ffi = &sbi->fault_info;

	if (rate) {
		atomic_set(&ffi->inject_ops, 0);
		ffi->inject_rate = rate;
		ffi->inject_type = (1 << FAULT_MAX) - 1;
	} else {
		memset(ffi, 0, sizeof(struct f2fs_fault_info));
	}
}
#endif

/* f2fs-wide shrinker description */
static struct shrinker f2fs_shrinker_info = {
	.scan_objects = f2fs_shrink_scan,
	.count_objects = f2fs_shrink_count,
	.seeks = DEFAULT_SEEKS,
};

enum {
	Opt_gc_background,
	Opt_disable_roll_forward,
	Opt_norecovery,
	Opt_discard,
	Opt_nodiscard,
	Opt_noheap,
	Opt_user_xattr,
	Opt_nouser_xattr,
	Opt_acl,
	Opt_noacl,
	Opt_active_logs,
	Opt_disable_ext_identify,
	Opt_inline_xattr,
	Opt_inline_data,
	Opt_inline_dentry,
	Opt_noinline_dentry,
	Opt_flush_merge,
	Opt_noflush_merge,
	Opt_nobarrier,
	Opt_fastboot,
	Opt_extent_cache,
	Opt_noextent_cache,
	Opt_noinline_data,
	Opt_data_flush,
	Opt_mode,
	Opt_io_size_bits,
	Opt_fault_injection,
	Opt_lazytime,
	Opt_nolazytime,
	Opt_err,
};

static match_table_t f2fs_tokens = {
	{Opt_gc_background, "background_gc=%s"},
	{Opt_disable_roll_forward, "disable_roll_forward"},
	{Opt_norecovery, "norecovery"},
	{Opt_discard, "discard"},
	{Opt_nodiscard, "nodiscard"},
	{Opt_noheap, "no_heap"},
	{Opt_user_xattr, "user_xattr"},
	{Opt_nouser_xattr, "nouser_xattr"},
	{Opt_acl, "acl"},
	{Opt_noacl, "noacl"},
	{Opt_active_logs, "active_logs=%u"},
	{Opt_disable_ext_identify, "disable_ext_identify"},
	{Opt_inline_xattr, "inline_xattr"},
	{Opt_inline_data, "inline_data"},
	{Opt_inline_dentry, "inline_dentry"},
	{Opt_noinline_dentry, "noinline_dentry"},
	{Opt_flush_merge, "flush_merge"},
	{Opt_noflush_merge, "noflush_merge"},
	{Opt_nobarrier, "nobarrier"},
	{Opt_fastboot, "fastboot"},
	{Opt_extent_cache, "extent_cache"},
	{Opt_noextent_cache, "noextent_cache"},
	{Opt_noinline_data, "noinline_data"},
	{Opt_data_flush, "data_flush"},
	{Opt_mode, "mode=%s"},
	{Opt_io_size_bits, "io_bits=%u"},
	{Opt_fault_injection, "fault_injection=%u"},
	{Opt_lazytime, "lazytime"},
	{Opt_nolazytime, "nolazytime"},
	{Opt_err, NULL},
};

/* Sysfs support for f2fs */
enum {
	GC_THREAD,	/* struct f2fs_gc_thread */
	SM_INFO,	/* struct f2fs_sm_info */
	DCC_INFO,	/* struct discard_cmd_control */
	NM_INFO,	/* struct f2fs_nm_info */
	F2FS_SBI,	/* struct f2fs_sb_info */
#ifdef CONFIG_F2FS_FAULT_INJECTION
	FAULT_INFO_RATE,	/* struct f2fs_fault_info */
	FAULT_INFO_TYPE,	/* struct f2fs_fault_info */
#endif
};

struct f2fs_attr {
	struct attribute attr;
	ssize_t (*show)(struct f2fs_attr *, struct f2fs_sb_info *, char *);
	ssize_t (*store)(struct f2fs_attr *, struct f2fs_sb_info *,
			 const char *, size_t);
	int struct_type;
	int offset;
};

static unsigned char *__struct_ptr(struct f2fs_sb_info *sbi, int struct_type)
{
	if (struct_type == GC_THREAD)
		return (unsigned char *)sbi->gc_thread;
	else if (struct_type == SM_INFO)
		return (unsigned char *)SM_I(sbi);
	else if (struct_type == DCC_INFO)
		return (unsigned char *)SM_I(sbi)->dcc_info;
	else if (struct_type == NM_INFO)
		return (unsigned char *)NM_I(sbi);
	else if (struct_type == F2FS_SBI)
		return (unsigned char *)sbi;
#ifdef CONFIG_F2FS_FAULT_INJECTION
	else if (struct_type == FAULT_INFO_RATE ||
					struct_type == FAULT_INFO_TYPE)
		return (unsigned char *)&sbi->fault_info;
#endif
	return NULL;
}

static ssize_t lifetime_write_kbytes_show(struct f2fs_attr *a,
		struct f2fs_sb_info *sbi, char *buf)
{
	struct super_block *sb = sbi->sb;

	if (!sb->s_bdev->bd_part)
		return snprintf(buf, PAGE_SIZE, "0\n");

	return snprintf(buf, PAGE_SIZE, "%llu\n",
		(unsigned long long)(sbi->kbytes_written +
			BD_PART_WRITTEN(sbi)));
}

static ssize_t f2fs_sbi_show(struct f2fs_attr *a,
			struct f2fs_sb_info *sbi, char *buf)
{
	unsigned char *ptr = NULL;
	unsigned int *ui;

	ptr = __struct_ptr(sbi, a->struct_type);
	if (!ptr)
		return -EINVAL;

	ui = (unsigned int *)(ptr + a->offset);

	return snprintf(buf, PAGE_SIZE, "%u\n", *ui);
}

static ssize_t f2fs_sbi_store(struct f2fs_attr *a,
			struct f2fs_sb_info *sbi,
			const char *buf, size_t count)
{
	unsigned char *ptr;
	unsigned long t;
	unsigned int *ui;
	ssize_t ret;

	ptr = __struct_ptr(sbi, a->struct_type);
	if (!ptr)
		return -EINVAL;

	ui = (unsigned int *)(ptr + a->offset);

	ret = kstrtoul(skip_spaces(buf), 0, &t);
	if (ret < 0)
		return ret;
#ifdef CONFIG_F2FS_FAULT_INJECTION
	if (a->struct_type == FAULT_INFO_TYPE && t >= (1 << FAULT_MAX))
		return -EINVAL;
#endif
	*ui = t;
	return count;
}

static ssize_t f2fs_attr_show(struct kobject *kobj,
				struct attribute *attr, char *buf)
{
	struct f2fs_sb_info *sbi = container_of(kobj, struct f2fs_sb_info,
								s_kobj);
	struct f2fs_attr *a = container_of(attr, struct f2fs_attr, attr);

	return a->show ? a->show(a, sbi, buf) : 0;
}

static ssize_t f2fs_attr_store(struct kobject *kobj, struct attribute *attr,
						const char *buf, size_t len)
{
	struct f2fs_sb_info *sbi = container_of(kobj, struct f2fs_sb_info,
									s_kobj);
	struct f2fs_attr *a = container_of(attr, struct f2fs_attr, attr);

	return a->store ? a->store(a, sbi, buf, len) : 0;
}

static void f2fs_sb_release(struct kobject *kobj)
{
	struct f2fs_sb_info *sbi = container_of(kobj, struct f2fs_sb_info,
								s_kobj);
	complete(&sbi->s_kobj_unregister);
}

#define F2FS_ATTR_OFFSET(_struct_type, _name, _mode, _show, _store, _offset) \
static struct f2fs_attr f2fs_attr_##_name = {			\
	.attr = {.name = __stringify(_name), .mode = _mode },	\
	.show	= _show,					\
	.store	= _store,					\
	.struct_type = _struct_type,				\
	.offset = _offset					\
}

#define F2FS_RW_ATTR(struct_type, struct_name, name, elname)	\
	F2FS_ATTR_OFFSET(struct_type, name, 0644,		\
		f2fs_sbi_show, f2fs_sbi_store,			\
		offsetof(struct struct_name, elname))

#define F2FS_GENERAL_RO_ATTR(name) \
static struct f2fs_attr f2fs_attr_##name = __ATTR(name, 0444, name##_show, NULL)

F2FS_RW_ATTR(GC_THREAD, f2fs_gc_kthread, gc_min_sleep_time, min_sleep_time);
F2FS_RW_ATTR(GC_THREAD, f2fs_gc_kthread, gc_max_sleep_time, max_sleep_time);
F2FS_RW_ATTR(GC_THREAD, f2fs_gc_kthread, gc_no_gc_sleep_time, no_gc_sleep_time);
F2FS_RW_ATTR(GC_THREAD, f2fs_gc_kthread, gc_idle, gc_idle);
F2FS_RW_ATTR(SM_INFO, f2fs_sm_info, reclaim_segments, rec_prefree_segments);
F2FS_RW_ATTR(DCC_INFO, discard_cmd_control, max_small_discards, max_discards);
F2FS_RW_ATTR(SM_INFO, f2fs_sm_info, ipu_policy, ipu_policy);
F2FS_RW_ATTR(SM_INFO, f2fs_sm_info, min_ipu_util, min_ipu_util);
F2FS_RW_ATTR(SM_INFO, f2fs_sm_info, min_fsync_blocks, min_fsync_blocks);
F2FS_RW_ATTR(NM_INFO, f2fs_nm_info, ram_thresh, ram_thresh);
F2FS_RW_ATTR(NM_INFO, f2fs_nm_info, ra_nid_pages, ra_nid_pages);
F2FS_RW_ATTR(NM_INFO, f2fs_nm_info, dirty_nats_ratio, dirty_nats_ratio);
F2FS_RW_ATTR(F2FS_SBI, f2fs_sb_info, max_victim_search, max_victim_search);
F2FS_RW_ATTR(F2FS_SBI, f2fs_sb_info, dir_level, dir_level);
F2FS_RW_ATTR(F2FS_SBI, f2fs_sb_info, cp_interval, interval_time[CP_TIME]);
F2FS_RW_ATTR(F2FS_SBI, f2fs_sb_info, idle_interval, interval_time[REQ_TIME]);
#ifdef CONFIG_F2FS_FAULT_INJECTION
F2FS_RW_ATTR(FAULT_INFO_RATE, f2fs_fault_info, inject_rate, inject_rate);
F2FS_RW_ATTR(FAULT_INFO_TYPE, f2fs_fault_info, inject_type, inject_type);
#endif
F2FS_GENERAL_RO_ATTR(lifetime_write_kbytes);

#define ATTR_LIST(name) (&f2fs_attr_##name.attr)
static struct attribute *f2fs_attrs[] = {
	ATTR_LIST(gc_min_sleep_time),
	ATTR_LIST(gc_max_sleep_time),
	ATTR_LIST(gc_no_gc_sleep_time),
	ATTR_LIST(gc_idle),
	ATTR_LIST(reclaim_segments),
	ATTR_LIST(max_small_discards),
	ATTR_LIST(ipu_policy),
	ATTR_LIST(min_ipu_util),
	ATTR_LIST(min_fsync_blocks),
	ATTR_LIST(max_victim_search),
	ATTR_LIST(dir_level),
	ATTR_LIST(ram_thresh),
	ATTR_LIST(ra_nid_pages),
	ATTR_LIST(dirty_nats_ratio),
	ATTR_LIST(cp_interval),
	ATTR_LIST(idle_interval),
#ifdef CONFIG_F2FS_FAULT_INJECTION
	ATTR_LIST(inject_rate),
	ATTR_LIST(inject_type),
#endif
	ATTR_LIST(lifetime_write_kbytes),
	NULL,
};

static const struct sysfs_ops f2fs_attr_ops = {
	.show	= f2fs_attr_show,
	.store	= f2fs_attr_store,
};

static struct kobj_type f2fs_ktype = {
	.default_attrs	= f2fs_attrs,
	.sysfs_ops	= &f2fs_attr_ops,
	.release	= f2fs_sb_release,
};

void f2fs_msg(struct super_block *sb, const char *level, const char *fmt, ...)
{
	struct va_format vaf;
	va_list args;

	va_start(args, fmt);
	vaf.fmt = fmt;
	vaf.va = &args;
	printk("%sF2FS-fs (%s): %pV\n", level, sb->s_id, &vaf);
	va_end(args);
}

static void init_once(void *foo)
{
	struct f2fs_inode_info *fi = (struct f2fs_inode_info *) foo;

	inode_init_once(&fi->vfs_inode);
}

static int parse_options(struct super_block *sb, char *options)
{
	struct f2fs_sb_info *sbi = F2FS_SB(sb);
	struct request_queue *q;
	substring_t args[MAX_OPT_ARGS];
	char *p, *name;
	int arg = 0;

	if (!options)
		return 0;

	while ((p = strsep(&options, ",")) != NULL) {
		int token;
		if (!*p)
			continue;
		/*
		 * Initialize args struct so we know whether arg was
		 * found; some options take optional arguments.
		 */
		args[0].to = args[0].from = NULL;
		token = match_token(p, f2fs_tokens, args);

		switch (token) {
		case Opt_gc_background:
			name = match_strdup(&args[0]);

			if (!name)
				return -ENOMEM;
			if (strlen(name) == 2 && !strncmp(name, "on", 2)) {
				set_opt(sbi, BG_GC);
				clear_opt(sbi, FORCE_FG_GC);
			} else if (strlen(name) == 3 && !strncmp(name, "off", 3)) {
				clear_opt(sbi, BG_GC);
				clear_opt(sbi, FORCE_FG_GC);
			} else if (strlen(name) == 4 && !strncmp(name, "sync", 4)) {
				set_opt(sbi, BG_GC);
				set_opt(sbi, FORCE_FG_GC);
			} else {
				kfree(name);
				return -EINVAL;
			}
			kfree(name);
			break;
		case Opt_disable_roll_forward:
			set_opt(sbi, DISABLE_ROLL_FORWARD);
			break;
		case Opt_norecovery:
			/* this option mounts f2fs with ro */
			set_opt(sbi, DISABLE_ROLL_FORWARD);
			if (!f2fs_readonly(sb))
				return -EINVAL;
			break;
		case Opt_discard:
			q = bdev_get_queue(sb->s_bdev);
			if (blk_queue_discard(q)) {
				set_opt(sbi, DISCARD);
			} else if (!f2fs_sb_mounted_blkzoned(sb)) {
				f2fs_msg(sb, KERN_WARNING,
					"mounting with \"discard\" option, but "
					"the device does not support discard");
			}
			break;
		case Opt_nodiscard:
			if (f2fs_sb_mounted_blkzoned(sb)) {
				f2fs_msg(sb, KERN_WARNING,
					"discard is required for zoned block devices");
				return -EINVAL;
			}
			clear_opt(sbi, DISCARD);
			break;
		case Opt_noheap:
			set_opt(sbi, NOHEAP);
			break;
#ifdef CONFIG_F2FS_FS_XATTR
		case Opt_user_xattr:
			set_opt(sbi, XATTR_USER);
			break;
		case Opt_nouser_xattr:
			clear_opt(sbi, XATTR_USER);
			break;
		case Opt_inline_xattr:
			set_opt(sbi, INLINE_XATTR);
			break;
#else
		case Opt_user_xattr:
			f2fs_msg(sb, KERN_INFO,
				"user_xattr options not supported");
			break;
		case Opt_nouser_xattr:
			f2fs_msg(sb, KERN_INFO,
				"nouser_xattr options not supported");
			break;
		case Opt_inline_xattr:
			f2fs_msg(sb, KERN_INFO,
				"inline_xattr options not supported");
			break;
#endif
#ifdef CONFIG_F2FS_FS_POSIX_ACL
		case Opt_acl:
			set_opt(sbi, POSIX_ACL);
			break;
		case Opt_noacl:
			clear_opt(sbi, POSIX_ACL);
			break;
#else
		case Opt_acl:
			f2fs_msg(sb, KERN_INFO, "acl options not supported");
			break;
		case Opt_noacl:
			f2fs_msg(sb, KERN_INFO, "noacl options not supported");
			break;
#endif
		case Opt_active_logs:
			if (args->from && match_int(args, &arg))
				return -EINVAL;
			if (arg != 2 && arg != 4 && arg != NR_CURSEG_TYPE)
				return -EINVAL;
			sbi->active_logs = arg;
			break;
		case Opt_disable_ext_identify:
			set_opt(sbi, DISABLE_EXT_IDENTIFY);
			break;
		case Opt_inline_data:
			set_opt(sbi, INLINE_DATA);
			break;
		case Opt_inline_dentry:
			set_opt(sbi, INLINE_DENTRY);
			break;
		case Opt_noinline_dentry:
			clear_opt(sbi, INLINE_DENTRY);
			break;
		case Opt_flush_merge:
			set_opt(sbi, FLUSH_MERGE);
			break;
		case Opt_noflush_merge:
			clear_opt(sbi, FLUSH_MERGE);
			break;
		case Opt_nobarrier:
			set_opt(sbi, NOBARRIER);
			break;
		case Opt_fastboot:
			set_opt(sbi, FASTBOOT);
			break;
		case Opt_extent_cache:
			set_opt(sbi, EXTENT_CACHE);
			break;
		case Opt_noextent_cache:
			clear_opt(sbi, EXTENT_CACHE);
			break;
		case Opt_noinline_data:
			clear_opt(sbi, INLINE_DATA);
			break;
		case Opt_data_flush:
			set_opt(sbi, DATA_FLUSH);
			break;
		case Opt_mode:
			name = match_strdup(&args[0]);

			if (!name)
				return -ENOMEM;
			if (strlen(name) == 8 &&
					!strncmp(name, "adaptive", 8)) {
				if (f2fs_sb_mounted_blkzoned(sb)) {
					f2fs_msg(sb, KERN_WARNING,
						 "adaptive mode is not allowed with "
						 "zoned block device feature");
					kfree(name);
					return -EINVAL;
				}
				set_opt_mode(sbi, F2FS_MOUNT_ADAPTIVE);
			} else if (strlen(name) == 3 &&
					!strncmp(name, "lfs", 3)) {
				set_opt_mode(sbi, F2FS_MOUNT_LFS);
			} else {
				kfree(name);
				return -EINVAL;
			}
			kfree(name);
			break;
		case Opt_io_size_bits:
			if (args->from && match_int(args, &arg))
				return -EINVAL;
			if (arg > __ilog2_u32(BIO_MAX_PAGES)) {
				f2fs_msg(sb, KERN_WARNING,
					"Not support %d, larger than %d",
					1 << arg, BIO_MAX_PAGES);
				return -EINVAL;
			}
			sbi->write_io_size_bits = arg;
			break;
		case Opt_fault_injection:
			if (args->from && match_int(args, &arg))
				return -EINVAL;
#ifdef CONFIG_F2FS_FAULT_INJECTION
			f2fs_build_fault_attr(sbi, arg);
			set_opt(sbi, FAULT_INJECTION);
#else
			f2fs_msg(sb, KERN_INFO,
				"FAULT_INJECTION was not selected");
#endif
			break;
		case Opt_lazytime:
			sb->s_flags |= MS_LAZYTIME;
			break;
		case Opt_nolazytime:
			sb->s_flags &= ~MS_LAZYTIME;
			break;
		default:
			f2fs_msg(sb, KERN_ERR,
				"Unrecognized mount option \"%s\" or missing value",
				p);
			return -EINVAL;
		}
	}

	if (F2FS_IO_SIZE_BITS(sbi) && !test_opt(sbi, LFS)) {
		f2fs_msg(sb, KERN_ERR,
				"Should set mode=lfs with %uKB-sized IO",
				F2FS_IO_SIZE_KB(sbi));
		return -EINVAL;
	}
	return 0;
}

static struct inode *f2fs_alloc_inode(struct super_block *sb)
{
	struct f2fs_inode_info *fi;

	fi = kmem_cache_alloc(f2fs_inode_cachep, GFP_F2FS_ZERO);
	if (!fi)
		return NULL;

	init_once((void *) fi);

	/* Initialize f2fs-specific inode info */
	fi->vfs_inode.i_version = 1;
	atomic_set(&fi->dirty_pages, 0);
	fi->i_current_depth = 1;
	fi->i_advise = 0;
	init_rwsem(&fi->i_sem);
	INIT_LIST_HEAD(&fi->dirty_list);
	INIT_LIST_HEAD(&fi->gdirty_list);
	INIT_LIST_HEAD(&fi->inmem_pages);
	mutex_init(&fi->inmem_lock);
	init_rwsem(&fi->dio_rwsem[READ]);
	init_rwsem(&fi->dio_rwsem[WRITE]);

	/* Will be used by directory only */
	fi->i_dir_level = F2FS_SB(sb)->dir_level;
	return &fi->vfs_inode;
}

static int f2fs_drop_inode(struct inode *inode)
{
	/*
	 * This is to avoid a deadlock condition like below.
	 * writeback_single_inode(inode)
	 *  - f2fs_write_data_page
	 *    - f2fs_gc -> iput -> evict
	 *       - inode_wait_for_writeback(inode)
	 */
	if ((!inode_unhashed(inode) && inode->i_state & I_SYNC)) {
		if (!inode->i_nlink && !is_bad_inode(inode)) {
			/* to avoid evict_inode call simultaneously */
			atomic_inc(&inode->i_count);
			spin_unlock(&inode->i_lock);

			/* some remained atomic pages should discarded */
			if (f2fs_is_atomic_file(inode))
				drop_inmem_pages(inode);

			/* should remain fi->extent_tree for writepage */
			f2fs_destroy_extent_node(inode);

			sb_start_intwrite(inode->i_sb);
			f2fs_i_size_write(inode, 0);

			if (F2FS_HAS_BLOCKS(inode))
				f2fs_truncate(inode);

			sb_end_intwrite(inode->i_sb);

			fscrypt_put_encryption_info(inode, NULL);
			spin_lock(&inode->i_lock);
			atomic_dec(&inode->i_count);
		}
		return 0;
	}

	return generic_drop_inode(inode);
}

int f2fs_inode_dirtied(struct inode *inode, bool sync)
{
	struct f2fs_sb_info *sbi = F2FS_I_SB(inode);
	int ret = 0;

	spin_lock(&sbi->inode_lock[DIRTY_META]);
	if (is_inode_flag_set(inode, FI_DIRTY_INODE)) {
		ret = 1;
	} else {
		set_inode_flag(inode, FI_DIRTY_INODE);
		stat_inc_dirty_inode(sbi, DIRTY_META);
	}
	if (sync && list_empty(&F2FS_I(inode)->gdirty_list)) {
		list_add_tail(&F2FS_I(inode)->gdirty_list,
				&sbi->inode_list[DIRTY_META]);
		inc_page_count(sbi, F2FS_DIRTY_IMETA);
	}
	spin_unlock(&sbi->inode_lock[DIRTY_META]);
	return ret;
}

void f2fs_inode_synced(struct inode *inode)
{
	struct f2fs_sb_info *sbi = F2FS_I_SB(inode);

	spin_lock(&sbi->inode_lock[DIRTY_META]);
	if (!is_inode_flag_set(inode, FI_DIRTY_INODE)) {
		spin_unlock(&sbi->inode_lock[DIRTY_META]);
		return;
	}
	if (!list_empty(&F2FS_I(inode)->gdirty_list)) {
		list_del_init(&F2FS_I(inode)->gdirty_list);
		dec_page_count(sbi, F2FS_DIRTY_IMETA);
	}
	clear_inode_flag(inode, FI_DIRTY_INODE);
	clear_inode_flag(inode, FI_AUTO_RECOVER);
	stat_dec_dirty_inode(F2FS_I_SB(inode), DIRTY_META);
	spin_unlock(&sbi->inode_lock[DIRTY_META]);
}

/*
 * f2fs_dirty_inode() is called from __mark_inode_dirty()
 *
 * We should call set_dirty_inode to write the dirty inode through write_inode.
 */
static void f2fs_dirty_inode(struct inode *inode, int flags)
{
	struct f2fs_sb_info *sbi = F2FS_I_SB(inode);

	if (inode->i_ino == F2FS_NODE_INO(sbi) ||
			inode->i_ino == F2FS_META_INO(sbi))
		return;

	if (flags == I_DIRTY_TIME)
		return;

	if (is_inode_flag_set(inode, FI_AUTO_RECOVER))
		clear_inode_flag(inode, FI_AUTO_RECOVER);

	f2fs_inode_dirtied(inode, false);
}

static void f2fs_i_callback(struct rcu_head *head)
{
	struct inode *inode = container_of(head, struct inode, i_rcu);
	kmem_cache_free(f2fs_inode_cachep, F2FS_I(inode));
}

static void f2fs_destroy_inode(struct inode *inode)
{
	call_rcu(&inode->i_rcu, f2fs_i_callback);
}

static void destroy_percpu_info(struct f2fs_sb_info *sbi)
{
	percpu_counter_destroy(&sbi->alloc_valid_block_count);
	percpu_counter_destroy(&sbi->total_valid_inode_count);
}

static void destroy_device_list(struct f2fs_sb_info *sbi)
{
	int i;

	for (i = 0; i < sbi->s_ndevs; i++) {
		blkdev_put(FDEV(i).bdev, FMODE_EXCL);
#ifdef CONFIG_BLK_DEV_ZONED
		kfree(FDEV(i).blkz_type);
#endif
	}
	kfree(sbi->devs);
}

static void f2fs_put_super(struct super_block *sb)
{
	struct f2fs_sb_info *sbi = F2FS_SB(sb);

	if (sbi->s_proc) {
		remove_proc_entry("segment_info", sbi->s_proc);
		remove_proc_entry("segment_bits", sbi->s_proc);
		remove_proc_entry(sb->s_id, f2fs_proc_root);
	}
	kobject_del(&sbi->s_kobj);

	stop_gc_thread(sbi);

	/* prevent remaining shrinker jobs */
	mutex_lock(&sbi->umount_mutex);

	/*
	 * We don't need to do checkpoint when superblock is clean.
	 * But, the previous checkpoint was not done by umount, it needs to do
	 * clean checkpoint again.
	 */
	if (is_sbi_flag_set(sbi, SBI_IS_DIRTY) ||
			!is_set_ckpt_flags(sbi, CP_UMOUNT_FLAG)) {
		struct cp_control cpc = {
			.reason = CP_UMOUNT,
		};
		write_checkpoint(sbi, &cpc);
	}

	/* be sure to wait for any on-going discard commands */
	f2fs_wait_discard_bio(sbi, NULL_ADDR);

	/* write_checkpoint can update stat informaion */
	f2fs_destroy_stats(sbi);

	/*
	 * normally superblock is clean, so we need to release this.
	 * In addition, EIO will skip do checkpoint, we need this as well.
	 */
	release_ino_entry(sbi, true);

	f2fs_leave_shrinker(sbi);
	mutex_unlock(&sbi->umount_mutex);

	/* our cp_error case, we can wait for any writeback page */
	f2fs_flush_merged_bios(sbi);

	iput(sbi->node_inode);
	iput(sbi->meta_inode);

	/* destroy f2fs internal modules */
	destroy_node_manager(sbi);
	destroy_segment_manager(sbi);

	kfree(sbi->ckpt);
	kobject_put(&sbi->s_kobj);
	wait_for_completion(&sbi->s_kobj_unregister);

	sb->s_fs_info = NULL;
	if (sbi->s_chksum_driver)
		crypto_free_shash(sbi->s_chksum_driver);
	kfree(sbi->raw_super);

	destroy_device_list(sbi);

	destroy_percpu_info(sbi);
	kfree(sbi);
}

int f2fs_sync_fs(struct super_block *sb, int sync)
{
	struct f2fs_sb_info *sbi = F2FS_SB(sb);
	int err = 0;

	trace_f2fs_sync_fs(sb, sync);

	if (sync) {
		struct cp_control cpc;

		cpc.reason = __get_cp_reason(sbi);

		mutex_lock(&sbi->gc_mutex);
		err = write_checkpoint(sbi, &cpc);
		mutex_unlock(&sbi->gc_mutex);
	}
	f2fs_trace_ios(NULL, 1);

	return err;
}

static int f2fs_freeze(struct super_block *sb)
{
	if (f2fs_readonly(sb))
		return 0;

	/* IO error happened before */
	if (unlikely(f2fs_cp_error(F2FS_SB(sb))))
		return -EIO;

	/* must be clean, since sync_filesystem() was already called */
	if (is_sbi_flag_set(F2FS_SB(sb), SBI_IS_DIRTY))
		return -EINVAL;
	return 0;
}

static int f2fs_unfreeze(struct super_block *sb)
{
	return 0;
}

static int f2fs_statfs(struct dentry *dentry, struct kstatfs *buf)
{
	struct super_block *sb = dentry->d_sb;
	struct f2fs_sb_info *sbi = F2FS_SB(sb);
	u64 id = huge_encode_dev(sb->s_bdev->bd_dev);
	block_t total_count, user_block_count, start_count, ovp_count;

	total_count = le64_to_cpu(sbi->raw_super->block_count);
	user_block_count = sbi->user_block_count;
	start_count = le32_to_cpu(sbi->raw_super->segment0_blkaddr);
	ovp_count = SM_I(sbi)->ovp_segments << sbi->log_blocks_per_seg;
	buf->f_type = F2FS_SUPER_MAGIC;
	buf->f_bsize = sbi->blocksize;

	buf->f_blocks = total_count - start_count;
	buf->f_bfree = user_block_count - valid_user_blocks(sbi) + ovp_count;
	buf->f_bavail = user_block_count - valid_user_blocks(sbi);

	buf->f_files = sbi->total_node_count - F2FS_RESERVED_NODE_NUM;
	buf->f_ffree = min(buf->f_files - valid_node_count(sbi),
							buf->f_bavail);

	buf->f_namelen = F2FS_NAME_LEN;
	buf->f_fsid.val[0] = (u32)id;
	buf->f_fsid.val[1] = (u32)(id >> 32);

	return 0;
}

static int f2fs_show_options(struct seq_file *seq, struct dentry *root)
{
	struct f2fs_sb_info *sbi = F2FS_SB(root->d_sb);

	if (!f2fs_readonly(sbi->sb) && test_opt(sbi, BG_GC)) {
		if (test_opt(sbi, FORCE_FG_GC))
			seq_printf(seq, ",background_gc=%s", "sync");
		else
			seq_printf(seq, ",background_gc=%s", "on");
	} else {
		seq_printf(seq, ",background_gc=%s", "off");
	}
	if (test_opt(sbi, DISABLE_ROLL_FORWARD))
		seq_puts(seq, ",disable_roll_forward");
	if (test_opt(sbi, DISCARD))
		seq_puts(seq, ",discard");
	if (test_opt(sbi, NOHEAP))
		seq_puts(seq, ",no_heap_alloc");
#ifdef CONFIG_F2FS_FS_XATTR
	if (test_opt(sbi, XATTR_USER))
		seq_puts(seq, ",user_xattr");
	else
		seq_puts(seq, ",nouser_xattr");
	if (test_opt(sbi, INLINE_XATTR))
		seq_puts(seq, ",inline_xattr");
#endif
#ifdef CONFIG_F2FS_FS_POSIX_ACL
	if (test_opt(sbi, POSIX_ACL))
		seq_puts(seq, ",acl");
	else
		seq_puts(seq, ",noacl");
#endif
	if (test_opt(sbi, DISABLE_EXT_IDENTIFY))
		seq_puts(seq, ",disable_ext_identify");
	if (test_opt(sbi, INLINE_DATA))
		seq_puts(seq, ",inline_data");
	else
		seq_puts(seq, ",noinline_data");
	if (test_opt(sbi, INLINE_DENTRY))
		seq_puts(seq, ",inline_dentry");
	else
		seq_puts(seq, ",noinline_dentry");
	if (!f2fs_readonly(sbi->sb) && test_opt(sbi, FLUSH_MERGE))
		seq_puts(seq, ",flush_merge");
	if (test_opt(sbi, NOBARRIER))
		seq_puts(seq, ",nobarrier");
	if (test_opt(sbi, FASTBOOT))
		seq_puts(seq, ",fastboot");
	if (test_opt(sbi, EXTENT_CACHE))
		seq_puts(seq, ",extent_cache");
	else
		seq_puts(seq, ",noextent_cache");
	if (test_opt(sbi, DATA_FLUSH))
		seq_puts(seq, ",data_flush");

	seq_puts(seq, ",mode=");
	if (test_opt(sbi, ADAPTIVE))
		seq_puts(seq, "adaptive");
	else if (test_opt(sbi, LFS))
		seq_puts(seq, "lfs");
	seq_printf(seq, ",active_logs=%u", sbi->active_logs);
	if (F2FS_IO_SIZE_BITS(sbi))
		seq_printf(seq, ",io_size=%uKB", F2FS_IO_SIZE_KB(sbi));
#ifdef CONFIG_F2FS_FAULT_INJECTION
	if (test_opt(sbi, FAULT_INJECTION))
		seq_puts(seq, ",fault_injection");
#endif

	return 0;
}

static int segment_info_seq_show(struct seq_file *seq, void *offset)
{
	struct super_block *sb = seq->private;
	struct f2fs_sb_info *sbi = F2FS_SB(sb);
	unsigned int total_segs =
			le32_to_cpu(sbi->raw_super->segment_count_main);
	int i;

	seq_puts(seq, "format: segment_type|valid_blocks\n"
		"segment_type(0:HD, 1:WD, 2:CD, 3:HN, 4:WN, 5:CN)\n");

	for (i = 0; i < total_segs; i++) {
		struct seg_entry *se = get_seg_entry(sbi, i);

		if ((i % 10) == 0)
			seq_printf(seq, "%-10d", i);
		seq_printf(seq, "%d|%-3u", se->type,
					get_valid_blocks(sbi, i, 1));
		if ((i % 10) == 9 || i == (total_segs - 1))
			seq_putc(seq, '\n');
		else
			seq_putc(seq, ' ');
	}

	return 0;
}

static int segment_bits_seq_show(struct seq_file *seq, void *offset)
{
	struct super_block *sb = seq->private;
	struct f2fs_sb_info *sbi = F2FS_SB(sb);
	unsigned int total_segs =
			le32_to_cpu(sbi->raw_super->segment_count_main);
	int i, j;

	seq_puts(seq, "format: segment_type|valid_blocks|bitmaps\n"
		"segment_type(0:HD, 1:WD, 2:CD, 3:HN, 4:WN, 5:CN)\n");

	for (i = 0; i < total_segs; i++) {
		struct seg_entry *se = get_seg_entry(sbi, i);

		seq_printf(seq, "%-10d", i);
		seq_printf(seq, "%d|%-3u|", se->type,
					get_valid_blocks(sbi, i, 1));
		for (j = 0; j < SIT_VBLOCK_MAP_SIZE; j++)
			seq_printf(seq, " %.2x", se->cur_valid_map[j]);
		seq_putc(seq, '\n');
	}
	return 0;
}

#define F2FS_PROC_FILE_DEF(_name)					\
static int _name##_open_fs(struct inode *inode, struct file *file)	\
{									\
	return single_open(file, _name##_seq_show, PDE_DATA(inode));	\
}									\
									\
static const struct file_operations f2fs_seq_##_name##_fops = {		\
	.open = _name##_open_fs,					\
	.read = seq_read,						\
	.llseek = seq_lseek,						\
	.release = single_release,					\
};

F2FS_PROC_FILE_DEF(segment_info);
F2FS_PROC_FILE_DEF(segment_bits);

static void default_options(struct f2fs_sb_info *sbi)
{
	/* init some FS parameters */
	sbi->active_logs = NR_CURSEG_TYPE;

	set_opt(sbi, BG_GC);
	set_opt(sbi, INLINE_DATA);
	set_opt(sbi, INLINE_DENTRY);
	set_opt(sbi, EXTENT_CACHE);
	sbi->sb->s_flags |= MS_LAZYTIME;
	set_opt(sbi, FLUSH_MERGE);
	if (f2fs_sb_mounted_blkzoned(sbi->sb)) {
		set_opt_mode(sbi, F2FS_MOUNT_LFS);
		set_opt(sbi, DISCARD);
	} else {
		set_opt_mode(sbi, F2FS_MOUNT_ADAPTIVE);
	}

#ifdef CONFIG_F2FS_FS_XATTR
	set_opt(sbi, XATTR_USER);
#endif
#ifdef CONFIG_F2FS_FS_POSIX_ACL
	set_opt(sbi, POSIX_ACL);
#endif

#ifdef CONFIG_F2FS_FAULT_INJECTION
	f2fs_build_fault_attr(sbi, 0);
#endif
}

static int f2fs_remount(struct super_block *sb, int *flags, char *data)
{
	struct f2fs_sb_info *sbi = F2FS_SB(sb);
	struct f2fs_mount_info org_mount_opt;
	int err, active_logs;
	bool need_restart_gc = false;
	bool need_stop_gc = false;
	bool no_extent_cache = !test_opt(sbi, EXTENT_CACHE);
#ifdef CONFIG_F2FS_FAULT_INJECTION
	struct f2fs_fault_info ffi = sbi->fault_info;
#endif

	/*
	 * Save the old mount options in case we
	 * need to restore them.
	 */
	org_mount_opt = sbi->mount_opt;
	active_logs = sbi->active_logs;

	/* recover superblocks we couldn't write due to previous RO mount */
	if (!(*flags & MS_RDONLY) && is_sbi_flag_set(sbi, SBI_NEED_SB_WRITE)) {
		err = f2fs_commit_super(sbi, false);
		f2fs_msg(sb, KERN_INFO,
			"Try to recover all the superblocks, ret: %d", err);
		if (!err)
			clear_sbi_flag(sbi, SBI_NEED_SB_WRITE);
	}

	sbi->mount_opt.opt = 0;
	default_options(sbi);

	/* parse mount options */
	err = parse_options(sb, data);
	if (err)
		goto restore_opts;

	/*
	 * Previous and new state of filesystem is RO,
	 * so skip checking GC and FLUSH_MERGE conditions.
	 */
	if (f2fs_readonly(sb) && (*flags & MS_RDONLY))
		goto skip;

	/* disallow enable/disable extent_cache dynamically */
	if (no_extent_cache == !!test_opt(sbi, EXTENT_CACHE)) {
		err = -EINVAL;
		f2fs_msg(sbi->sb, KERN_WARNING,
				"switch extent_cache option is not allowed");
		goto restore_opts;
	}

	/*
	 * We stop the GC thread if FS is mounted as RO
	 * or if background_gc = off is passed in mount
	 * option. Also sync the filesystem.
	 */
	if ((*flags & MS_RDONLY) || !test_opt(sbi, BG_GC)) {
		if (sbi->gc_thread) {
			stop_gc_thread(sbi);
			need_restart_gc = true;
		}
	} else if (!sbi->gc_thread) {
		err = start_gc_thread(sbi);
		if (err)
			goto restore_opts;
		need_stop_gc = true;
	}

	if (*flags & MS_RDONLY) {
		writeback_inodes_sb(sb, WB_REASON_SYNC);
		sync_inodes_sb(sb);

		set_sbi_flag(sbi, SBI_IS_DIRTY);
		set_sbi_flag(sbi, SBI_IS_CLOSE);
		f2fs_sync_fs(sb, 1);
		clear_sbi_flag(sbi, SBI_IS_CLOSE);
	}

	/*
	 * We stop issue flush thread if FS is mounted as RO
	 * or if flush_merge is not passed in mount option.
	 */
	if ((*flags & MS_RDONLY) || !test_opt(sbi, FLUSH_MERGE)) {
		clear_opt(sbi, FLUSH_MERGE);
		destroy_flush_cmd_control(sbi, false);
	} else {
		err = create_flush_cmd_control(sbi);
		if (err)
			goto restore_gc;
	}
skip:
	/* Update the POSIXACL Flag */
	sb->s_flags = (sb->s_flags & ~MS_POSIXACL) |
		(test_opt(sbi, POSIX_ACL) ? MS_POSIXACL : 0);

	return 0;
restore_gc:
	if (need_restart_gc) {
		if (start_gc_thread(sbi))
			f2fs_msg(sbi->sb, KERN_WARNING,
				"background gc thread has stopped");
	} else if (need_stop_gc) {
		stop_gc_thread(sbi);
	}
restore_opts:
	sbi->mount_opt = org_mount_opt;
	sbi->active_logs = active_logs;
#ifdef CONFIG_F2FS_FAULT_INJECTION
	sbi->fault_info = ffi;
#endif
	return err;
}

static struct super_operations f2fs_sops = {
	.alloc_inode	= f2fs_alloc_inode,
	.drop_inode	= f2fs_drop_inode,
	.destroy_inode	= f2fs_destroy_inode,
	.write_inode	= f2fs_write_inode,
	.dirty_inode	= f2fs_dirty_inode,
	.show_options	= f2fs_show_options,
	.evict_inode	= f2fs_evict_inode,
	.put_super	= f2fs_put_super,
	.sync_fs	= f2fs_sync_fs,
	.freeze_fs	= f2fs_freeze,
	.unfreeze_fs	= f2fs_unfreeze,
	.statfs		= f2fs_statfs,
	.remount_fs	= f2fs_remount,
};

#ifdef CONFIG_F2FS_FS_ENCRYPTION
static int f2fs_get_context(struct inode *inode, void *ctx, size_t len)
{
	return f2fs_getxattr(inode, F2FS_XATTR_INDEX_ENCRYPTION,
				F2FS_XATTR_NAME_ENCRYPTION_CONTEXT,
				ctx, len, NULL);
}

static int f2fs_set_context(struct inode *inode, const void *ctx, size_t len,
							void *fs_data)
{
	return f2fs_setxattr(inode, F2FS_XATTR_INDEX_ENCRYPTION,
				F2FS_XATTR_NAME_ENCRYPTION_CONTEXT,
				ctx, len, fs_data, XATTR_CREATE);
}

static unsigned f2fs_max_namelen(struct inode *inode)
{
	return S_ISLNK(inode->i_mode) ?
			inode->i_sb->s_blocksize : F2FS_NAME_LEN;
}

<<<<<<< HEAD
static struct fscrypt_operations f2fs_cryptops = {
	.key_prefix	= "f2fs:",
=======
static const struct fscrypt_operations f2fs_cryptops = {
>>>>>>> aacf533a
	.get_context	= f2fs_get_context,
	.set_context	= f2fs_set_context,
	.is_encrypted	= f2fs_encrypted_inode,
	.empty_dir	= f2fs_empty_dir,
	.max_namelen	= f2fs_max_namelen,
};
#else
static const struct fscrypt_operations f2fs_cryptops = {
	.is_encrypted	= f2fs_encrypted_inode,
};
#endif

static struct inode *f2fs_nfs_get_inode(struct super_block *sb,
		u64 ino, u32 generation)
{
	struct f2fs_sb_info *sbi = F2FS_SB(sb);
	struct inode *inode;

	if (check_nid_range(sbi, ino))
		return ERR_PTR(-ESTALE);

	/*
	 * f2fs_iget isn't quite right if the inode is currently unallocated!
	 * However f2fs_iget currently does appropriate checks to handle stale
	 * inodes so everything is OK.
	 */
	inode = f2fs_iget(sb, ino);
	if (IS_ERR(inode))
		return ERR_CAST(inode);
	if (unlikely(generation && inode->i_generation != generation)) {
		/* we didn't find the right inode.. */
		iput(inode);
		return ERR_PTR(-ESTALE);
	}
	return inode;
}

static struct dentry *f2fs_fh_to_dentry(struct super_block *sb, struct fid *fid,
		int fh_len, int fh_type)
{
	return generic_fh_to_dentry(sb, fid, fh_len, fh_type,
				    f2fs_nfs_get_inode);
}

static struct dentry *f2fs_fh_to_parent(struct super_block *sb, struct fid *fid,
		int fh_len, int fh_type)
{
	return generic_fh_to_parent(sb, fid, fh_len, fh_type,
				    f2fs_nfs_get_inode);
}

static const struct export_operations f2fs_export_ops = {
	.fh_to_dentry = f2fs_fh_to_dentry,
	.fh_to_parent = f2fs_fh_to_parent,
	.get_parent = f2fs_get_parent,
};

static loff_t max_file_blocks(void)
{
	loff_t result = (DEF_ADDRS_PER_INODE - F2FS_INLINE_XATTR_ADDRS);
	loff_t leaf_count = ADDRS_PER_BLOCK;

	/* two direct node blocks */
	result += (leaf_count * 2);

	/* two indirect node blocks */
	leaf_count *= NIDS_PER_BLOCK;
	result += (leaf_count * 2);

	/* one double indirect node block */
	leaf_count *= NIDS_PER_BLOCK;
	result += leaf_count;

	return result;
}

static int __f2fs_commit_super(struct buffer_head *bh,
			struct f2fs_super_block *super)
{
	lock_buffer(bh);
	if (super)
		memcpy(bh->b_data + F2FS_SUPER_OFFSET, super, sizeof(*super));
	set_buffer_uptodate(bh);
	set_buffer_dirty(bh);
	unlock_buffer(bh);

	/* it's rare case, we can do fua all the time */
	return __sync_dirty_buffer(bh, REQ_PREFLUSH | REQ_FUA);
}

static inline bool sanity_check_area_boundary(struct f2fs_sb_info *sbi,
					struct buffer_head *bh)
{
	struct f2fs_super_block *raw_super = (struct f2fs_super_block *)
					(bh->b_data + F2FS_SUPER_OFFSET);
	struct super_block *sb = sbi->sb;
	u32 segment0_blkaddr = le32_to_cpu(raw_super->segment0_blkaddr);
	u32 cp_blkaddr = le32_to_cpu(raw_super->cp_blkaddr);
	u32 sit_blkaddr = le32_to_cpu(raw_super->sit_blkaddr);
	u32 nat_blkaddr = le32_to_cpu(raw_super->nat_blkaddr);
	u32 ssa_blkaddr = le32_to_cpu(raw_super->ssa_blkaddr);
	u32 main_blkaddr = le32_to_cpu(raw_super->main_blkaddr);
	u32 segment_count_ckpt = le32_to_cpu(raw_super->segment_count_ckpt);
	u32 segment_count_sit = le32_to_cpu(raw_super->segment_count_sit);
	u32 segment_count_nat = le32_to_cpu(raw_super->segment_count_nat);
	u32 segment_count_ssa = le32_to_cpu(raw_super->segment_count_ssa);
	u32 segment_count_main = le32_to_cpu(raw_super->segment_count_main);
	u32 segment_count = le32_to_cpu(raw_super->segment_count);
	u32 log_blocks_per_seg = le32_to_cpu(raw_super->log_blocks_per_seg);
	u64 main_end_blkaddr = main_blkaddr +
				(segment_count_main << log_blocks_per_seg);
	u64 seg_end_blkaddr = segment0_blkaddr +
				(segment_count << log_blocks_per_seg);

	if (segment0_blkaddr != cp_blkaddr) {
		f2fs_msg(sb, KERN_INFO,
			"Mismatch start address, segment0(%u) cp_blkaddr(%u)",
			segment0_blkaddr, cp_blkaddr);
		return true;
	}

	if (cp_blkaddr + (segment_count_ckpt << log_blocks_per_seg) !=
							sit_blkaddr) {
		f2fs_msg(sb, KERN_INFO,
			"Wrong CP boundary, start(%u) end(%u) blocks(%u)",
			cp_blkaddr, sit_blkaddr,
			segment_count_ckpt << log_blocks_per_seg);
		return true;
	}

	if (sit_blkaddr + (segment_count_sit << log_blocks_per_seg) !=
							nat_blkaddr) {
		f2fs_msg(sb, KERN_INFO,
			"Wrong SIT boundary, start(%u) end(%u) blocks(%u)",
			sit_blkaddr, nat_blkaddr,
			segment_count_sit << log_blocks_per_seg);
		return true;
	}

	if (nat_blkaddr + (segment_count_nat << log_blocks_per_seg) !=
							ssa_blkaddr) {
		f2fs_msg(sb, KERN_INFO,
			"Wrong NAT boundary, start(%u) end(%u) blocks(%u)",
			nat_blkaddr, ssa_blkaddr,
			segment_count_nat << log_blocks_per_seg);
		return true;
	}

	if (ssa_blkaddr + (segment_count_ssa << log_blocks_per_seg) !=
							main_blkaddr) {
		f2fs_msg(sb, KERN_INFO,
			"Wrong SSA boundary, start(%u) end(%u) blocks(%u)",
			ssa_blkaddr, main_blkaddr,
			segment_count_ssa << log_blocks_per_seg);
		return true;
	}

	if (main_end_blkaddr > seg_end_blkaddr) {
		f2fs_msg(sb, KERN_INFO,
			"Wrong MAIN_AREA boundary, start(%u) end(%u) block(%u)",
			main_blkaddr,
			segment0_blkaddr +
				(segment_count << log_blocks_per_seg),
			segment_count_main << log_blocks_per_seg);
		return true;
	} else if (main_end_blkaddr < seg_end_blkaddr) {
		int err = 0;
		char *res;

		/* fix in-memory information all the time */
		raw_super->segment_count = cpu_to_le32((main_end_blkaddr -
				segment0_blkaddr) >> log_blocks_per_seg);

		if (f2fs_readonly(sb) || bdev_read_only(sb->s_bdev)) {
			set_sbi_flag(sbi, SBI_NEED_SB_WRITE);
			res = "internally";
		} else {
			err = __f2fs_commit_super(bh, NULL);
			res = err ? "failed" : "done";
		}
		f2fs_msg(sb, KERN_INFO,
			"Fix alignment : %s, start(%u) end(%u) block(%u)",
			res, main_blkaddr,
			segment0_blkaddr +
				(segment_count << log_blocks_per_seg),
			segment_count_main << log_blocks_per_seg);
		if (err)
			return true;
	}
	return false;
}

static int sanity_check_raw_super(struct f2fs_sb_info *sbi,
				struct buffer_head *bh)
{
	struct f2fs_super_block *raw_super = (struct f2fs_super_block *)
					(bh->b_data + F2FS_SUPER_OFFSET);
	struct super_block *sb = sbi->sb;
	unsigned int blocksize;

	if (F2FS_SUPER_MAGIC != le32_to_cpu(raw_super->magic)) {
		f2fs_msg(sb, KERN_INFO,
			"Magic Mismatch, valid(0x%x) - read(0x%x)",
			F2FS_SUPER_MAGIC, le32_to_cpu(raw_super->magic));
		return 1;
	}

	/* Currently, support only 4KB page cache size */
	if (F2FS_BLKSIZE != PAGE_SIZE) {
		f2fs_msg(sb, KERN_INFO,
			"Invalid page_cache_size (%lu), supports only 4KB\n",
			PAGE_SIZE);
		return 1;
	}

	/* Currently, support only 4KB block size */
	blocksize = 1 << le32_to_cpu(raw_super->log_blocksize);
	if (blocksize != F2FS_BLKSIZE) {
		f2fs_msg(sb, KERN_INFO,
			"Invalid blocksize (%u), supports only 4KB\n",
			blocksize);
		return 1;
	}

	/* check log blocks per segment */
	if (le32_to_cpu(raw_super->log_blocks_per_seg) != 9) {
		f2fs_msg(sb, KERN_INFO,
			"Invalid log blocks per segment (%u)\n",
			le32_to_cpu(raw_super->log_blocks_per_seg));
		return 1;
	}

	/* Currently, support 512/1024/2048/4096 bytes sector size */
	if (le32_to_cpu(raw_super->log_sectorsize) >
				F2FS_MAX_LOG_SECTOR_SIZE ||
		le32_to_cpu(raw_super->log_sectorsize) <
				F2FS_MIN_LOG_SECTOR_SIZE) {
		f2fs_msg(sb, KERN_INFO, "Invalid log sectorsize (%u)",
			le32_to_cpu(raw_super->log_sectorsize));
		return 1;
	}
	if (le32_to_cpu(raw_super->log_sectors_per_block) +
		le32_to_cpu(raw_super->log_sectorsize) !=
			F2FS_MAX_LOG_SECTOR_SIZE) {
		f2fs_msg(sb, KERN_INFO,
			"Invalid log sectors per block(%u) log sectorsize(%u)",
			le32_to_cpu(raw_super->log_sectors_per_block),
			le32_to_cpu(raw_super->log_sectorsize));
		return 1;
	}

	/* check reserved ino info */
	if (le32_to_cpu(raw_super->node_ino) != 1 ||
		le32_to_cpu(raw_super->meta_ino) != 2 ||
		le32_to_cpu(raw_super->root_ino) != 3) {
		f2fs_msg(sb, KERN_INFO,
			"Invalid Fs Meta Ino: node(%u) meta(%u) root(%u)",
			le32_to_cpu(raw_super->node_ino),
			le32_to_cpu(raw_super->meta_ino),
			le32_to_cpu(raw_super->root_ino));
		return 1;
	}

	/* check CP/SIT/NAT/SSA/MAIN_AREA area boundary */
	if (sanity_check_area_boundary(sbi, bh))
		return 1;

	return 0;
}

int sanity_check_ckpt(struct f2fs_sb_info *sbi)
{
	unsigned int total, fsmeta;
	struct f2fs_super_block *raw_super = F2FS_RAW_SUPER(sbi);
	struct f2fs_checkpoint *ckpt = F2FS_CKPT(sbi);
	unsigned int ovp_segments, reserved_segments;

	total = le32_to_cpu(raw_super->segment_count);
	fsmeta = le32_to_cpu(raw_super->segment_count_ckpt);
	fsmeta += le32_to_cpu(raw_super->segment_count_sit);
	fsmeta += le32_to_cpu(raw_super->segment_count_nat);
	fsmeta += le32_to_cpu(ckpt->rsvd_segment_count);
	fsmeta += le32_to_cpu(raw_super->segment_count_ssa);

	if (unlikely(fsmeta >= total))
		return 1;

	ovp_segments = le32_to_cpu(ckpt->overprov_segment_count);
	reserved_segments = le32_to_cpu(ckpt->rsvd_segment_count);

	if (unlikely(fsmeta < F2FS_MIN_SEGMENTS ||
			ovp_segments == 0 || reserved_segments == 0)) {
		f2fs_msg(sbi->sb, KERN_ERR,
			"Wrong layout: check mkfs.f2fs version");
		return 1;
	}

	if (unlikely(f2fs_cp_error(sbi))) {
		f2fs_msg(sbi->sb, KERN_ERR, "A bug case: need to run fsck");
		return 1;
	}
	return 0;
}

static void init_sb_info(struct f2fs_sb_info *sbi)
{
	struct f2fs_super_block *raw_super = sbi->raw_super;
	int i;

	sbi->log_sectors_per_block =
		le32_to_cpu(raw_super->log_sectors_per_block);
	sbi->log_blocksize = le32_to_cpu(raw_super->log_blocksize);
	sbi->blocksize = 1 << sbi->log_blocksize;
	sbi->log_blocks_per_seg = le32_to_cpu(raw_super->log_blocks_per_seg);
	sbi->blocks_per_seg = 1 << sbi->log_blocks_per_seg;
	sbi->segs_per_sec = le32_to_cpu(raw_super->segs_per_sec);
	sbi->secs_per_zone = le32_to_cpu(raw_super->secs_per_zone);
	sbi->total_sections = le32_to_cpu(raw_super->section_count);
	sbi->total_node_count =
		(le32_to_cpu(raw_super->segment_count_nat) / 2)
			* sbi->blocks_per_seg * NAT_ENTRY_PER_BLOCK;
	sbi->root_ino_num = le32_to_cpu(raw_super->root_ino);
	sbi->node_ino_num = le32_to_cpu(raw_super->node_ino);
	sbi->meta_ino_num = le32_to_cpu(raw_super->meta_ino);
	sbi->cur_victim_sec = NULL_SECNO;
	sbi->max_victim_search = DEF_MAX_VICTIM_SEARCH;

	sbi->dir_level = DEF_DIR_LEVEL;
	sbi->interval_time[CP_TIME] = DEF_CP_INTERVAL;
	sbi->interval_time[REQ_TIME] = DEF_IDLE_INTERVAL;
	clear_sbi_flag(sbi, SBI_NEED_FSCK);

	for (i = 0; i < NR_COUNT_TYPE; i++)
		atomic_set(&sbi->nr_pages[i], 0);

	INIT_LIST_HEAD(&sbi->s_list);
	mutex_init(&sbi->umount_mutex);
	mutex_init(&sbi->wio_mutex[NODE]);
	mutex_init(&sbi->wio_mutex[DATA]);
	spin_lock_init(&sbi->cp_lock);
}

static int init_percpu_info(struct f2fs_sb_info *sbi)
{
	int err;

	err = percpu_counter_init(&sbi->alloc_valid_block_count, 0, GFP_KERNEL);
	if (err)
		return err;

	return percpu_counter_init(&sbi->total_valid_inode_count, 0,
								GFP_KERNEL);
}

#ifdef CONFIG_BLK_DEV_ZONED
static int init_blkz_info(struct f2fs_sb_info *sbi, int devi)
{
	struct block_device *bdev = FDEV(devi).bdev;
	sector_t nr_sectors = bdev->bd_part->nr_sects;
	sector_t sector = 0;
	struct blk_zone *zones;
	unsigned int i, nr_zones;
	unsigned int n = 0;
	int err = -EIO;

	if (!f2fs_sb_mounted_blkzoned(sbi->sb))
		return 0;

	if (sbi->blocks_per_blkz && sbi->blocks_per_blkz !=
				SECTOR_TO_BLOCK(bdev_zone_sectors(bdev)))
		return -EINVAL;
	sbi->blocks_per_blkz = SECTOR_TO_BLOCK(bdev_zone_sectors(bdev));
	if (sbi->log_blocks_per_blkz && sbi->log_blocks_per_blkz !=
				__ilog2_u32(sbi->blocks_per_blkz))
		return -EINVAL;
	sbi->log_blocks_per_blkz = __ilog2_u32(sbi->blocks_per_blkz);
	FDEV(devi).nr_blkz = SECTOR_TO_BLOCK(nr_sectors) >>
					sbi->log_blocks_per_blkz;
	if (nr_sectors & (bdev_zone_sectors(bdev) - 1))
		FDEV(devi).nr_blkz++;

	FDEV(devi).blkz_type = kmalloc(FDEV(devi).nr_blkz, GFP_KERNEL);
	if (!FDEV(devi).blkz_type)
		return -ENOMEM;

#define F2FS_REPORT_NR_ZONES   4096

	zones = kcalloc(F2FS_REPORT_NR_ZONES, sizeof(struct blk_zone),
			GFP_KERNEL);
	if (!zones)
		return -ENOMEM;

	/* Get block zones type */
	while (zones && sector < nr_sectors) {

		nr_zones = F2FS_REPORT_NR_ZONES;
		err = blkdev_report_zones(bdev, sector,
					  zones, &nr_zones,
					  GFP_KERNEL);
		if (err)
			break;
		if (!nr_zones) {
			err = -EIO;
			break;
		}

		for (i = 0; i < nr_zones; i++) {
			FDEV(devi).blkz_type[n] = zones[i].type;
			sector += zones[i].len;
			n++;
		}
	}

	kfree(zones);

	return err;
}
#endif

/*
 * Read f2fs raw super block.
 * Because we have two copies of super block, so read both of them
 * to get the first valid one. If any one of them is broken, we pass
 * them recovery flag back to the caller.
 */
static int read_raw_super_block(struct f2fs_sb_info *sbi,
			struct f2fs_super_block **raw_super,
			int *valid_super_block, int *recovery)
{
	struct super_block *sb = sbi->sb;
	int block;
	struct buffer_head *bh;
	struct f2fs_super_block *super;
	int err = 0;

	super = kzalloc(sizeof(struct f2fs_super_block), GFP_KERNEL);
	if (!super)
		return -ENOMEM;

	for (block = 0; block < 2; block++) {
		bh = sb_bread(sb, block);
		if (!bh) {
			f2fs_msg(sb, KERN_ERR, "Unable to read %dth superblock",
				block + 1);
			err = -EIO;
			continue;
		}

		/* sanity checking of raw super */
		if (sanity_check_raw_super(sbi, bh)) {
			f2fs_msg(sb, KERN_ERR,
				"Can't find valid F2FS filesystem in %dth superblock",
				block + 1);
			err = -EINVAL;
			brelse(bh);
			continue;
		}

		if (!*raw_super) {
			memcpy(super, bh->b_data + F2FS_SUPER_OFFSET,
							sizeof(*super));
			*valid_super_block = block;
			*raw_super = super;
		}
		brelse(bh);
	}

	/* Fail to read any one of the superblocks*/
	if (err < 0)
		*recovery = 1;

	/* No valid superblock */
	if (!*raw_super)
		kfree(super);
	else
		err = 0;

	return err;
}

int f2fs_commit_super(struct f2fs_sb_info *sbi, bool recover)
{
	struct buffer_head *bh;
	int err;

	if ((recover && f2fs_readonly(sbi->sb)) ||
				bdev_read_only(sbi->sb->s_bdev)) {
		set_sbi_flag(sbi, SBI_NEED_SB_WRITE);
		return -EROFS;
	}

	/* write back-up superblock first */
	bh = sb_getblk(sbi->sb, sbi->valid_super_block ? 0: 1);
	if (!bh)
		return -EIO;
	err = __f2fs_commit_super(bh, F2FS_RAW_SUPER(sbi));
	brelse(bh);

	/* if we are in recovery path, skip writing valid superblock */
	if (recover || err)
		return err;

	/* write current valid superblock */
	bh = sb_getblk(sbi->sb, sbi->valid_super_block);
	if (!bh)
		return -EIO;
	err = __f2fs_commit_super(bh, F2FS_RAW_SUPER(sbi));
	brelse(bh);
	return err;
}

static int f2fs_scan_devices(struct f2fs_sb_info *sbi)
{
	struct f2fs_super_block *raw_super = F2FS_RAW_SUPER(sbi);
	int i;

	for (i = 0; i < MAX_DEVICES; i++) {
		if (!RDEV(i).path[0])
			return 0;

		if (i == 0) {
			sbi->devs = kzalloc(sizeof(struct f2fs_dev_info) *
						MAX_DEVICES, GFP_KERNEL);
			if (!sbi->devs)
				return -ENOMEM;
		}

		memcpy(FDEV(i).path, RDEV(i).path, MAX_PATH_LEN);
		FDEV(i).total_segments = le32_to_cpu(RDEV(i).total_segments);
		if (i == 0) {
			FDEV(i).start_blk = 0;
			FDEV(i).end_blk = FDEV(i).start_blk +
				(FDEV(i).total_segments <<
				sbi->log_blocks_per_seg) - 1 +
				le32_to_cpu(raw_super->segment0_blkaddr);
		} else {
			FDEV(i).start_blk = FDEV(i - 1).end_blk + 1;
			FDEV(i).end_blk = FDEV(i).start_blk +
				(FDEV(i).total_segments <<
				sbi->log_blocks_per_seg) - 1;
		}

		FDEV(i).bdev = blkdev_get_by_path(FDEV(i).path,
					sbi->sb->s_mode, sbi->sb->s_type);
		if (IS_ERR(FDEV(i).bdev))
			return PTR_ERR(FDEV(i).bdev);

		/* to release errored devices */
		sbi->s_ndevs = i + 1;

#ifdef CONFIG_BLK_DEV_ZONED
		if (bdev_zoned_model(FDEV(i).bdev) == BLK_ZONED_HM &&
				!f2fs_sb_mounted_blkzoned(sbi->sb)) {
			f2fs_msg(sbi->sb, KERN_ERR,
				"Zoned block device feature not enabled\n");
			return -EINVAL;
		}
		if (bdev_zoned_model(FDEV(i).bdev) != BLK_ZONED_NONE) {
			if (init_blkz_info(sbi, i)) {
				f2fs_msg(sbi->sb, KERN_ERR,
					"Failed to initialize F2FS blkzone information");
				return -EINVAL;
			}
			f2fs_msg(sbi->sb, KERN_INFO,
				"Mount Device [%2d]: %20s, %8u, %8x - %8x (zone: %s)",
				i, FDEV(i).path,
				FDEV(i).total_segments,
				FDEV(i).start_blk, FDEV(i).end_blk,
				bdev_zoned_model(FDEV(i).bdev) == BLK_ZONED_HA ?
				"Host-aware" : "Host-managed");
			continue;
		}
#endif
		f2fs_msg(sbi->sb, KERN_INFO,
			"Mount Device [%2d]: %20s, %8u, %8x - %8x",
				i, FDEV(i).path,
				FDEV(i).total_segments,
				FDEV(i).start_blk, FDEV(i).end_blk);
	}
	f2fs_msg(sbi->sb, KERN_INFO,
			"IO Block Size: %8d KB", F2FS_IO_SIZE_KB(sbi));
	return 0;
}

static int f2fs_fill_super(struct super_block *sb, void *data, int silent)
{
	struct f2fs_sb_info *sbi;
	struct f2fs_super_block *raw_super;
	struct inode *root;
	int err;
	bool retry = true, need_fsck = false;
	char *options = NULL;
	int recovery, i, valid_super_block;
	struct curseg_info *seg_i;

try_onemore:
	err = -EINVAL;
	raw_super = NULL;
	valid_super_block = -1;
	recovery = 0;

	/* allocate memory for f2fs-specific super block info */
	sbi = kzalloc(sizeof(struct f2fs_sb_info), GFP_KERNEL);
	if (!sbi)
		return -ENOMEM;

	sbi->sb = sb;

	/* Load the checksum driver */
	sbi->s_chksum_driver = crypto_alloc_shash("crc32", 0, 0);
	if (IS_ERR(sbi->s_chksum_driver)) {
		f2fs_msg(sb, KERN_ERR, "Cannot load crc32 driver.");
		err = PTR_ERR(sbi->s_chksum_driver);
		sbi->s_chksum_driver = NULL;
		goto free_sbi;
	}

	/* set a block size */
	if (unlikely(!sb_set_blocksize(sb, F2FS_BLKSIZE))) {
		f2fs_msg(sb, KERN_ERR, "unable to set blocksize");
		goto free_sbi;
	}

	err = read_raw_super_block(sbi, &raw_super, &valid_super_block,
								&recovery);
	if (err)
		goto free_sbi;

	sb->s_fs_info = sbi;
	sbi->raw_super = raw_super;

	/*
	 * The BLKZONED feature indicates that the drive was formatted with
	 * zone alignment optimization. This is optional for host-aware
	 * devices, but mandatory for host-managed zoned block devices.
	 */
#ifndef CONFIG_BLK_DEV_ZONED
	if (f2fs_sb_mounted_blkzoned(sb)) {
		f2fs_msg(sb, KERN_ERR,
			 "Zoned block device support is not enabled\n");
		goto free_sb_buf;
	}
#endif
	default_options(sbi);
	/* parse mount options */
	options = kstrdup((const char *)data, GFP_KERNEL);
	if (data && !options) {
		err = -ENOMEM;
		goto free_sb_buf;
	}

	err = parse_options(sb, options);
	if (err)
		goto free_options;

	sbi->max_file_blocks = max_file_blocks();
	sb->s_maxbytes = sbi->max_file_blocks <<
				le32_to_cpu(raw_super->log_blocksize);
	sb->s_max_links = F2FS_LINK_MAX;
	get_random_bytes(&sbi->s_next_generation, sizeof(u32));

	sb->s_op = &f2fs_sops;
	sb->s_cop = &f2fs_cryptops;
	sb->s_xattr = f2fs_xattr_handlers;
	sb->s_export_op = &f2fs_export_ops;
	sb->s_magic = F2FS_SUPER_MAGIC;
	sb->s_time_gran = 1;
	sb->s_flags = (sb->s_flags & ~MS_POSIXACL) |
		(test_opt(sbi, POSIX_ACL) ? MS_POSIXACL : 0);
	memcpy(sb->s_uuid, raw_super->uuid, sizeof(raw_super->uuid));

	/* init f2fs-specific super block info */
	sbi->valid_super_block = valid_super_block;
	mutex_init(&sbi->gc_mutex);
	mutex_init(&sbi->cp_mutex);
	init_rwsem(&sbi->node_write);

	/* disallow all the data/node/meta page writes */
	set_sbi_flag(sbi, SBI_POR_DOING);
	spin_lock_init(&sbi->stat_lock);

	init_rwsem(&sbi->read_io.io_rwsem);
	sbi->read_io.sbi = sbi;
	sbi->read_io.bio = NULL;
	for (i = 0; i < NR_PAGE_TYPE; i++) {
		init_rwsem(&sbi->write_io[i].io_rwsem);
		sbi->write_io[i].sbi = sbi;
		sbi->write_io[i].bio = NULL;
	}

	init_rwsem(&sbi->cp_rwsem);
	init_waitqueue_head(&sbi->cp_wait);
	init_sb_info(sbi);

	err = init_percpu_info(sbi);
	if (err)
		goto free_options;

	if (F2FS_IO_SIZE(sbi) > 1) {
		sbi->write_io_dummy =
			mempool_create_page_pool(F2FS_IO_SIZE(sbi) - 1, 0);
		if (!sbi->write_io_dummy)
			goto free_options;
	}

	/* get an inode for meta space */
	sbi->meta_inode = f2fs_iget(sb, F2FS_META_INO(sbi));
	if (IS_ERR(sbi->meta_inode)) {
		f2fs_msg(sb, KERN_ERR, "Failed to read F2FS meta data inode");
		err = PTR_ERR(sbi->meta_inode);
		goto free_io_dummy;
	}

	err = get_valid_checkpoint(sbi);
	if (err) {
		f2fs_msg(sb, KERN_ERR, "Failed to get valid F2FS checkpoint");
		goto free_meta_inode;
	}

	/* Initialize device list */
	err = f2fs_scan_devices(sbi);
	if (err) {
		f2fs_msg(sb, KERN_ERR, "Failed to find devices");
		goto free_devices;
	}

	sbi->total_valid_node_count =
				le32_to_cpu(sbi->ckpt->valid_node_count);
	percpu_counter_set(&sbi->total_valid_inode_count,
				le32_to_cpu(sbi->ckpt->valid_inode_count));
	sbi->user_block_count = le64_to_cpu(sbi->ckpt->user_block_count);
	sbi->total_valid_block_count =
				le64_to_cpu(sbi->ckpt->valid_block_count);
	sbi->last_valid_block_count = sbi->total_valid_block_count;

	for (i = 0; i < NR_INODE_TYPE; i++) {
		INIT_LIST_HEAD(&sbi->inode_list[i]);
		spin_lock_init(&sbi->inode_lock[i]);
	}

	init_extent_cache_info(sbi);

	init_ino_entry_info(sbi);

	/* setup f2fs internal modules */
	err = build_segment_manager(sbi);
	if (err) {
		f2fs_msg(sb, KERN_ERR,
			"Failed to initialize F2FS segment manager");
		goto free_sm;
	}
	err = build_node_manager(sbi);
	if (err) {
		f2fs_msg(sb, KERN_ERR,
			"Failed to initialize F2FS node manager");
		goto free_nm;
	}

	/* For write statistics */
	if (sb->s_bdev->bd_part)
		sbi->sectors_written_start =
			(u64)part_stat_read(sb->s_bdev->bd_part, sectors[1]);

	/* Read accumulated write IO statistics if exists */
	seg_i = CURSEG_I(sbi, CURSEG_HOT_NODE);
	if (__exist_node_summaries(sbi))
		sbi->kbytes_written =
			le64_to_cpu(seg_i->journal->info.kbytes_written);

	build_gc_manager(sbi);

	/* get an inode for node space */
	sbi->node_inode = f2fs_iget(sb, F2FS_NODE_INO(sbi));
	if (IS_ERR(sbi->node_inode)) {
		f2fs_msg(sb, KERN_ERR, "Failed to read node inode");
		err = PTR_ERR(sbi->node_inode);
		goto free_nm;
	}

	f2fs_join_shrinker(sbi);

	/* if there are nt orphan nodes free them */
	err = recover_orphan_inodes(sbi);
	if (err)
		goto free_node_inode;

	/* read root inode and dentry */
	root = f2fs_iget(sb, F2FS_ROOT_INO(sbi));
	if (IS_ERR(root)) {
		f2fs_msg(sb, KERN_ERR, "Failed to read root inode");
		err = PTR_ERR(root);
		goto free_node_inode;
	}
	if (!S_ISDIR(root->i_mode) || !root->i_blocks || !root->i_size) {
		iput(root);
		err = -EINVAL;
		goto free_node_inode;
	}

	sb->s_root = d_make_root(root); /* allocate root dentry */
	if (!sb->s_root) {
		err = -ENOMEM;
		goto free_root_inode;
	}

	err = f2fs_build_stats(sbi);
	if (err)
		goto free_root_inode;

	if (f2fs_proc_root)
		sbi->s_proc = proc_mkdir(sb->s_id, f2fs_proc_root);

	if (sbi->s_proc) {
		proc_create_data("segment_info", S_IRUGO, sbi->s_proc,
				 &f2fs_seq_segment_info_fops, sb);
		proc_create_data("segment_bits", S_IRUGO, sbi->s_proc,
				 &f2fs_seq_segment_bits_fops, sb);
	}

	sbi->s_kobj.kset = f2fs_kset;
	init_completion(&sbi->s_kobj_unregister);
	err = kobject_init_and_add(&sbi->s_kobj, &f2fs_ktype, NULL,
							"%s", sb->s_id);
	if (err)
		goto free_proc;

	/* recover fsynced data */
	if (!test_opt(sbi, DISABLE_ROLL_FORWARD)) {
		/*
		 * mount should be failed, when device has readonly mode, and
		 * previous checkpoint was not done by clean system shutdown.
		 */
		if (bdev_read_only(sb->s_bdev) &&
				!is_set_ckpt_flags(sbi, CP_UMOUNT_FLAG)) {
			err = -EROFS;
			goto free_kobj;
		}

		if (need_fsck)
			set_sbi_flag(sbi, SBI_NEED_FSCK);

		if (!retry)
			goto skip_recovery;

		err = recover_fsync_data(sbi, false);
		if (err < 0) {
			need_fsck = true;
			f2fs_msg(sb, KERN_ERR,
				"Cannot recover all fsync data errno=%d", err);
			goto free_kobj;
		}
	} else {
		err = recover_fsync_data(sbi, true);

		if (!f2fs_readonly(sb) && err > 0) {
			err = -EINVAL;
			f2fs_msg(sb, KERN_ERR,
				"Need to recover fsync data");
			goto free_kobj;
		}
	}
skip_recovery:
	/* recover_fsync_data() cleared this already */
	clear_sbi_flag(sbi, SBI_POR_DOING);

	/*
	 * If filesystem is not mounted as read-only then
	 * do start the gc_thread.
	 */
	if (test_opt(sbi, BG_GC) && !f2fs_readonly(sb)) {
		/* After POR, we can run background GC thread.*/
		err = start_gc_thread(sbi);
		if (err)
			goto free_kobj;
	}
	kfree(options);

	/* recover broken superblock */
	if (recovery) {
		err = f2fs_commit_super(sbi, true);
		f2fs_msg(sb, KERN_INFO,
			"Try to recover %dth superblock, ret: %d",
			sbi->valid_super_block ? 1 : 2, err);
	}

	f2fs_msg(sbi->sb, KERN_NOTICE, "Mounted with checkpoint version = %llx",
				cur_cp_version(F2FS_CKPT(sbi)));
	f2fs_update_time(sbi, CP_TIME);
	f2fs_update_time(sbi, REQ_TIME);
	return 0;

free_kobj:
	f2fs_sync_inode_meta(sbi);
	kobject_del(&sbi->s_kobj);
	kobject_put(&sbi->s_kobj);
	wait_for_completion(&sbi->s_kobj_unregister);
free_proc:
	if (sbi->s_proc) {
		remove_proc_entry("segment_info", sbi->s_proc);
		remove_proc_entry("segment_bits", sbi->s_proc);
		remove_proc_entry(sb->s_id, f2fs_proc_root);
	}
	f2fs_destroy_stats(sbi);
free_root_inode:
	dput(sb->s_root);
	sb->s_root = NULL;
free_node_inode:
	truncate_inode_pages_final(NODE_MAPPING(sbi));
	mutex_lock(&sbi->umount_mutex);
	release_ino_entry(sbi, true);
	f2fs_leave_shrinker(sbi);
	/*
	 * Some dirty meta pages can be produced by recover_orphan_inodes()
	 * failed by EIO. Then, iput(node_inode) can trigger balance_fs_bg()
	 * followed by write_checkpoint() through f2fs_write_node_pages(), which
	 * falls into an infinite loop in sync_meta_pages().
	 */
	truncate_inode_pages_final(META_MAPPING(sbi));
	iput(sbi->node_inode);
	mutex_unlock(&sbi->umount_mutex);
free_nm:
	destroy_node_manager(sbi);
free_sm:
	destroy_segment_manager(sbi);
free_devices:
	destroy_device_list(sbi);
	kfree(sbi->ckpt);
free_meta_inode:
	make_bad_inode(sbi->meta_inode);
	iput(sbi->meta_inode);
free_io_dummy:
	mempool_destroy(sbi->write_io_dummy);
free_options:
	destroy_percpu_info(sbi);
	kfree(options);
free_sb_buf:
	kfree(raw_super);
free_sbi:
	if (sbi->s_chksum_driver)
		crypto_free_shash(sbi->s_chksum_driver);
	kfree(sbi);

	/* give only one another chance */
	if (retry) {
		retry = false;
		shrink_dcache_sb(sb);
		goto try_onemore;
	}
	return err;
}

static struct dentry *f2fs_mount(struct file_system_type *fs_type, int flags,
			const char *dev_name, void *data)
{
	return mount_bdev(fs_type, flags, dev_name, data, f2fs_fill_super);
}

static void kill_f2fs_super(struct super_block *sb)
{
	if (sb->s_root)
		set_sbi_flag(F2FS_SB(sb), SBI_IS_CLOSE);
	kill_block_super(sb);
}

static struct file_system_type f2fs_fs_type = {
	.owner		= THIS_MODULE,
	.name		= "f2fs",
	.mount		= f2fs_mount,
	.kill_sb	= kill_f2fs_super,
	.fs_flags	= FS_REQUIRES_DEV,
};
MODULE_ALIAS_FS("f2fs");

static int __init init_inodecache(void)
{
	f2fs_inode_cachep = kmem_cache_create("f2fs_inode_cache",
			sizeof(struct f2fs_inode_info), 0,
			SLAB_RECLAIM_ACCOUNT|SLAB_ACCOUNT, NULL);
	if (!f2fs_inode_cachep)
		return -ENOMEM;
	return 0;
}

static void destroy_inodecache(void)
{
	/*
	 * Make sure all delayed rcu free inodes are flushed before we
	 * destroy cache.
	 */
	rcu_barrier();
	kmem_cache_destroy(f2fs_inode_cachep);
}

static int __init init_f2fs_fs(void)
{
	int err;

	f2fs_build_trace_ios();

	err = init_inodecache();
	if (err)
		goto fail;
	err = create_node_manager_caches();
	if (err)
		goto free_inodecache;
	err = create_segment_manager_caches();
	if (err)
		goto free_node_manager_caches;
	err = create_checkpoint_caches();
	if (err)
		goto free_segment_manager_caches;
	err = create_extent_cache();
	if (err)
		goto free_checkpoint_caches;
	f2fs_kset = kset_create_and_add("f2fs", NULL, fs_kobj);
	if (!f2fs_kset) {
		err = -ENOMEM;
		goto free_extent_cache;
	}
	err = register_shrinker(&f2fs_shrinker_info);
	if (err)
		goto free_kset;

	err = register_filesystem(&f2fs_fs_type);
	if (err)
		goto free_shrinker;
	err = f2fs_create_root_stats();
	if (err)
		goto free_filesystem;
	f2fs_proc_root = proc_mkdir("fs/f2fs", NULL);
	return 0;

free_filesystem:
	unregister_filesystem(&f2fs_fs_type);
free_shrinker:
	unregister_shrinker(&f2fs_shrinker_info);
free_kset:
	kset_unregister(f2fs_kset);
free_extent_cache:
	destroy_extent_cache();
free_checkpoint_caches:
	destroy_checkpoint_caches();
free_segment_manager_caches:
	destroy_segment_manager_caches();
free_node_manager_caches:
	destroy_node_manager_caches();
free_inodecache:
	destroy_inodecache();
fail:
	return err;
}

static void __exit exit_f2fs_fs(void)
{
	remove_proc_entry("fs/f2fs", NULL);
	f2fs_destroy_root_stats();
	unregister_filesystem(&f2fs_fs_type);
	unregister_shrinker(&f2fs_shrinker_info);
	kset_unregister(f2fs_kset);
	destroy_extent_cache();
	destroy_checkpoint_caches();
	destroy_segment_manager_caches();
	destroy_node_manager_caches();
	destroy_inodecache();
	f2fs_destroy_trace_ios();
}

module_init(init_f2fs_fs)
module_exit(exit_f2fs_fs)

MODULE_AUTHOR("Samsung Electronics's Praesto Team");
MODULE_DESCRIPTION("Flash Friendly File System");
MODULE_LICENSE("GPL");
<|MERGE_RESOLUTION|>--- conflicted
+++ resolved
@@ -1201,12 +1201,8 @@
 			inode->i_sb->s_blocksize : F2FS_NAME_LEN;
 }
 
-<<<<<<< HEAD
-static struct fscrypt_operations f2fs_cryptops = {
+static const struct fscrypt_operations f2fs_cryptops = {
 	.key_prefix	= "f2fs:",
-=======
-static const struct fscrypt_operations f2fs_cryptops = {
->>>>>>> aacf533a
 	.get_context	= f2fs_get_context,
 	.set_context	= f2fs_set_context,
 	.is_encrypted	= f2fs_encrypted_inode,
