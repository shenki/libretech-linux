/* Cluster IP hashmark target
 * (C) 2003-2004 by Harald Welte <laforge@netfilter.org>
 * based on ideas of Fabio Olive Leite <olive@unixforge.org>
 *
 * Development of this code funded by SuSE Linux AG, http://www.suse.com/
 *
 * This program is free software; you can redistribute it and/or modify
 * it under the terms of the GNU General Public License version 2 as
 * published by the Free Software Foundation.
 *
 */
#define pr_fmt(fmt) KBUILD_MODNAME ": " fmt
#include <linux/module.h>
#include <linux/proc_fs.h>
#include <linux/jhash.h>
#include <linux/bitops.h>
#include <linux/skbuff.h>
#include <linux/slab.h>
#include <linux/ip.h>
#include <linux/tcp.h>
#include <linux/udp.h>
#include <linux/icmp.h>
#include <linux/if_arp.h>
#include <linux/seq_file.h>
#include <linux/netfilter_arp.h>
#include <linux/netfilter/x_tables.h>
#include <linux/netfilter_ipv4/ip_tables.h>
#include <linux/netfilter_ipv4/ipt_CLUSTERIP.h>
#include <net/netfilter/nf_conntrack.h>
#include <net/net_namespace.h>
#include <net/netns/generic.h>
#include <net/checksum.h>
#include <net/ip.h>

#define CLUSTERIP_VERSION "0.8"

MODULE_LICENSE("GPL");
MODULE_AUTHOR("Harald Welte <laforge@netfilter.org>");
MODULE_DESCRIPTION("Xtables: CLUSTERIP target");

struct clusterip_config {
	struct list_head list;			/* list of all configs */
	atomic_t refcount;			/* reference count */
	atomic_t entries;			/* number of entries/rules
						 * referencing us */

	__be32 clusterip;			/* the IP address */
	u_int8_t clustermac[ETH_ALEN];		/* the MAC address */
	struct net_device *dev;			/* device */
	u_int16_t num_total_nodes;		/* total number of nodes */
	unsigned long local_nodes;		/* node number array */

#ifdef CONFIG_PROC_FS
	struct proc_dir_entry *pde;		/* proc dir entry */
#endif
	enum clusterip_hashmode hash_mode;	/* which hashing mode */
	u_int32_t hash_initval;			/* hash initialization */
	struct rcu_head rcu;
};

#ifdef CONFIG_PROC_FS
static const struct file_operations clusterip_proc_fops;
#endif

static unsigned int clusterip_net_id __read_mostly;

struct clusterip_net {
	struct list_head configs;
	/* lock protects the configs list */
	spinlock_t lock;

#ifdef CONFIG_PROC_FS
	struct proc_dir_entry *procdir;
#endif
};

static inline void
clusterip_config_get(struct clusterip_config *c)
{
	atomic_inc(&c->refcount);
}


static void clusterip_config_rcu_free(struct rcu_head *head)
{
	kfree(container_of(head, struct clusterip_config, rcu));
}

static inline void
clusterip_config_put(struct clusterip_config *c)
{
	if (atomic_dec_and_test(&c->refcount))
		call_rcu_bh(&c->rcu, clusterip_config_rcu_free);
}

/* decrease the count of entries using/referencing this config.  If last
 * entry(rule) is removed, remove the config from lists, but don't free it
 * yet, since proc-files could still be holding references */
static inline void
clusterip_config_entry_put(struct clusterip_config *c)
{
	struct net *net = dev_net(c->dev);
	struct clusterip_net *cn = net_generic(net, clusterip_net_id);

	local_bh_disable();
	if (atomic_dec_and_lock(&c->entries, &cn->lock)) {
		list_del_rcu(&c->list);
		spin_unlock(&cn->lock);
		local_bh_enable();

		dev_mc_del(c->dev, c->clustermac);
		dev_put(c->dev);

		/* In case anyone still accesses the file, the open/close
		 * functions are also incrementing the refcount on their own,
		 * so it's safe to remove the entry even if it's in use. */
#ifdef CONFIG_PROC_FS
		proc_remove(c->pde);
#endif
		return;
	}
	local_bh_enable();
}

static struct clusterip_config *
__clusterip_config_find(struct net *net, __be32 clusterip)
{
	struct clusterip_config *c;
	struct clusterip_net *cn = net_generic(net, clusterip_net_id);

	list_for_each_entry_rcu(c, &cn->configs, list) {
		if (c->clusterip == clusterip)
			return c;
	}

	return NULL;
}

static inline struct clusterip_config *
clusterip_config_find_get(struct net *net, __be32 clusterip, int entry)
{
	struct clusterip_config *c;

	rcu_read_lock_bh();
	c = __clusterip_config_find(net, clusterip);
	if (c) {
<<<<<<< HEAD
		if (!c->pde || unlikely(!atomic_inc_not_zero(&c->refcount)))
=======
#ifdef CONFIG_PROC_FS
		if (!c->pde)
			c = NULL;
		else
#endif
		if (unlikely(!atomic_inc_not_zero(&c->refcount)))
>>>>>>> 2fa299a9
			c = NULL;
		else if (entry)
			atomic_inc(&c->entries);
	}
	rcu_read_unlock_bh();

	return c;
}

static void
clusterip_config_init_nodelist(struct clusterip_config *c,
			       const struct ipt_clusterip_tgt_info *i)
{
	int n;

	for (n = 0; n < i->num_local_nodes; n++)
		set_bit(i->local_nodes[n] - 1, &c->local_nodes);
}

static struct clusterip_config *
clusterip_config_init(const struct ipt_clusterip_tgt_info *i, __be32 ip,
		      struct net_device *dev)
{
	struct net *net = dev_net(dev);
	struct clusterip_config *c;
	struct clusterip_net *cn = net_generic(net, clusterip_net_id);

	c = kzalloc(sizeof(*c), GFP_ATOMIC);
	if (!c)
		return ERR_PTR(-ENOMEM);

	c->dev = dev;
	c->clusterip = ip;
	memcpy(&c->clustermac, &i->clustermac, ETH_ALEN);
	c->num_total_nodes = i->num_total_nodes;
	clusterip_config_init_nodelist(c, i);
	c->hash_mode = i->hash_mode;
	c->hash_initval = i->hash_initval;
	atomic_set(&c->refcount, 1);
	atomic_set(&c->entries, 1);

	spin_lock_bh(&cn->lock);
	if (__clusterip_config_find(net, ip)) {
		spin_unlock_bh(&cn->lock);
		kfree(c);

		return ERR_PTR(-EBUSY);
	}

	list_add_rcu(&c->list, &cn->configs);
	spin_unlock_bh(&cn->lock);

#ifdef CONFIG_PROC_FS
	{
		char buffer[16];

		/* create proc dir entry */
		sprintf(buffer, "%pI4", &ip);
		c->pde = proc_create_data(buffer, S_IWUSR|S_IRUSR,
					  cn->procdir,
					  &clusterip_proc_fops, c);
		if (!c->pde) {
			spin_lock_bh(&cn->lock);
			list_del_rcu(&c->list);
			spin_unlock_bh(&cn->lock);
			kfree(c);

			return ERR_PTR(-ENOMEM);
		}
	}
#endif

	return c;
}

#ifdef CONFIG_PROC_FS
static int
clusterip_add_node(struct clusterip_config *c, u_int16_t nodenum)
{

	if (nodenum == 0 ||
	    nodenum > c->num_total_nodes)
		return 1;

	/* check if we already have this number in our bitfield */
	if (test_and_set_bit(nodenum - 1, &c->local_nodes))
		return 1;

	return 0;
}

static bool
clusterip_del_node(struct clusterip_config *c, u_int16_t nodenum)
{
	if (nodenum == 0 ||
	    nodenum > c->num_total_nodes)
		return true;

	if (test_and_clear_bit(nodenum - 1, &c->local_nodes))
		return false;

	return true;
}
#endif

static inline u_int32_t
clusterip_hashfn(const struct sk_buff *skb,
		 const struct clusterip_config *config)
{
	const struct iphdr *iph = ip_hdr(skb);
	unsigned long hashval;
	u_int16_t sport = 0, dport = 0;
	int poff;

	poff = proto_ports_offset(iph->protocol);
	if (poff >= 0) {
		const u_int16_t *ports;
		u16 _ports[2];

		ports = skb_header_pointer(skb, iph->ihl * 4 + poff, 4, _ports);
		if (ports) {
			sport = ports[0];
			dport = ports[1];
		}
	} else {
		net_info_ratelimited("unknown protocol %u\n", iph->protocol);
	}

	switch (config->hash_mode) {
	case CLUSTERIP_HASHMODE_SIP:
		hashval = jhash_1word(ntohl(iph->saddr),
				      config->hash_initval);
		break;
	case CLUSTERIP_HASHMODE_SIP_SPT:
		hashval = jhash_2words(ntohl(iph->saddr), sport,
				       config->hash_initval);
		break;
	case CLUSTERIP_HASHMODE_SIP_SPT_DPT:
		hashval = jhash_3words(ntohl(iph->saddr), sport, dport,
				       config->hash_initval);
		break;
	default:
		/* to make gcc happy */
		hashval = 0;
		/* This cannot happen, unless the check function wasn't called
		 * at rule load time */
		pr_info("unknown mode %u\n", config->hash_mode);
		BUG();
		break;
	}

	/* node numbers are 1..n, not 0..n */
	return reciprocal_scale(hashval, config->num_total_nodes) + 1;
}

static inline int
clusterip_responsible(const struct clusterip_config *config, u_int32_t hash)
{
	return test_bit(hash - 1, &config->local_nodes);
}

/***********************************************************************
 * IPTABLES TARGET
 ***********************************************************************/

static unsigned int
clusterip_tg(struct sk_buff *skb, const struct xt_action_param *par)
{
	const struct ipt_clusterip_tgt_info *cipinfo = par->targinfo;
	struct nf_conn *ct;
	enum ip_conntrack_info ctinfo;
	u_int32_t hash;

	/* don't need to clusterip_config_get() here, since refcount
	 * is only decremented by destroy() - and ip_tables guarantees
	 * that the ->target() function isn't called after ->destroy() */

	ct = nf_ct_get(skb, &ctinfo);
	if (ct == NULL)
		return NF_DROP;

	/* special case: ICMP error handling. conntrack distinguishes between
	 * error messages (RELATED) and information requests (see below) */
	if (ip_hdr(skb)->protocol == IPPROTO_ICMP &&
	    (ctinfo == IP_CT_RELATED ||
	     ctinfo == IP_CT_RELATED_REPLY))
		return XT_CONTINUE;

	/* ip_conntrack_icmp guarantees us that we only have ICMP_ECHO,
	 * TIMESTAMP, INFO_REQUEST or ADDRESS type icmp packets from here
	 * on, which all have an ID field [relevant for hashing]. */

	hash = clusterip_hashfn(skb, cipinfo->config);

	switch (ctinfo) {
	case IP_CT_NEW:
		ct->mark = hash;
		break;
	case IP_CT_RELATED:
	case IP_CT_RELATED_REPLY:
		/* FIXME: we don't handle expectations at the moment.
		 * They can arrive on a different node than
		 * the master connection (e.g. FTP passive mode) */
	case IP_CT_ESTABLISHED:
	case IP_CT_ESTABLISHED_REPLY:
		break;
	default:			/* Prevent gcc warnings */
		break;
	}

#ifdef DEBUG
	nf_ct_dump_tuple_ip(&ct->tuplehash[IP_CT_DIR_ORIGINAL].tuple);
#endif
	pr_debug("hash=%u ct_hash=%u ", hash, ct->mark);
	if (!clusterip_responsible(cipinfo->config, hash)) {
		pr_debug("not responsible\n");
		return NF_DROP;
	}
	pr_debug("responsible\n");

	/* despite being received via linklayer multicast, this is
	 * actually a unicast IP packet. TCP doesn't like PACKET_MULTICAST */
	skb->pkt_type = PACKET_HOST;

	return XT_CONTINUE;
}

static int clusterip_tg_check(const struct xt_tgchk_param *par)
{
	struct ipt_clusterip_tgt_info *cipinfo = par->targinfo;
	const struct ipt_entry *e = par->entryinfo;
	struct clusterip_config *config;
	int ret;

	if (par->nft_compat) {
		pr_err("cannot use CLUSTERIP target from nftables compat\n");
		return -EOPNOTSUPP;
	}

	if (cipinfo->hash_mode != CLUSTERIP_HASHMODE_SIP &&
	    cipinfo->hash_mode != CLUSTERIP_HASHMODE_SIP_SPT &&
	    cipinfo->hash_mode != CLUSTERIP_HASHMODE_SIP_SPT_DPT) {
		pr_info("unknown mode %u\n", cipinfo->hash_mode);
		return -EINVAL;

	}
	if (e->ip.dmsk.s_addr != htonl(0xffffffff) ||
	    e->ip.dst.s_addr == 0) {
		pr_info("Please specify destination IP\n");
		return -EINVAL;
	}

	/* FIXME: further sanity checks */

	config = clusterip_config_find_get(par->net, e->ip.dst.s_addr, 1);
	if (!config) {
		if (!(cipinfo->flags & CLUSTERIP_FLAG_NEW)) {
			pr_info("no config found for %pI4, need 'new'\n",
				&e->ip.dst.s_addr);
			return -EINVAL;
		} else {
			struct net_device *dev;

			if (e->ip.iniface[0] == '\0') {
				pr_info("Please specify an interface name\n");
				return -EINVAL;
			}

			dev = dev_get_by_name(par->net, e->ip.iniface);
			if (!dev) {
				pr_info("no such interface %s\n",
					e->ip.iniface);
				return -ENOENT;
			}

			config = clusterip_config_init(cipinfo,
							e->ip.dst.s_addr, dev);
			if (IS_ERR(config)) {
				dev_put(dev);
				return PTR_ERR(config);
			}
			dev_mc_add(config->dev, config->clustermac);
		}
	}
	cipinfo->config = config;

	ret = nf_ct_netns_get(par->net, par->family);
	if (ret < 0)
		pr_info("cannot load conntrack support for proto=%u\n",
			par->family);

	if (!par->net->xt.clusterip_deprecated_warning) {
		pr_info("ipt_CLUSTERIP is deprecated and it will removed soon, "
			"use xt_cluster instead\n");
		par->net->xt.clusterip_deprecated_warning = true;
	}

	return ret;
}

/* drop reference count of cluster config when rule is deleted */
static void clusterip_tg_destroy(const struct xt_tgdtor_param *par)
{
	const struct ipt_clusterip_tgt_info *cipinfo = par->targinfo;

	/* if no more entries are referencing the config, remove it
	 * from the list and destroy the proc entry */
	clusterip_config_entry_put(cipinfo->config);

	clusterip_config_put(cipinfo->config);

	nf_ct_netns_get(par->net, par->family);
}

#ifdef CONFIG_COMPAT
struct compat_ipt_clusterip_tgt_info
{
	u_int32_t	flags;
	u_int8_t	clustermac[6];
	u_int16_t	num_total_nodes;
	u_int16_t	num_local_nodes;
	u_int16_t	local_nodes[CLUSTERIP_MAX_NODES];
	u_int32_t	hash_mode;
	u_int32_t	hash_initval;
	compat_uptr_t	config;
};
#endif /* CONFIG_COMPAT */

static struct xt_target clusterip_tg_reg __read_mostly = {
	.name		= "CLUSTERIP",
	.family		= NFPROTO_IPV4,
	.target		= clusterip_tg,
	.checkentry	= clusterip_tg_check,
	.destroy	= clusterip_tg_destroy,
	.targetsize	= sizeof(struct ipt_clusterip_tgt_info),
#ifdef CONFIG_COMPAT
	.compatsize	= sizeof(struct compat_ipt_clusterip_tgt_info),
#endif /* CONFIG_COMPAT */
	.me		= THIS_MODULE
};


/***********************************************************************
 * ARP MANGLING CODE
 ***********************************************************************/

/* hardcoded for 48bit ethernet and 32bit ipv4 addresses */
struct arp_payload {
	u_int8_t src_hw[ETH_ALEN];
	__be32 src_ip;
	u_int8_t dst_hw[ETH_ALEN];
	__be32 dst_ip;
} __packed;

#ifdef DEBUG
static void arp_print(struct arp_payload *payload)
{
#define HBUFFERLEN 30
	char hbuffer[HBUFFERLEN];
	int j, k;

	for (k = 0, j = 0; k < HBUFFERLEN - 3 && j < ETH_ALEN; j++) {
		hbuffer[k++] = hex_asc_hi(payload->src_hw[j]);
		hbuffer[k++] = hex_asc_lo(payload->src_hw[j]);
		hbuffer[k++] = ':';
	}
	hbuffer[--k] = '\0';

	pr_debug("src %pI4@%s, dst %pI4\n",
		 &payload->src_ip, hbuffer, &payload->dst_ip);
}
#endif

static unsigned int
arp_mangle(void *priv,
	   struct sk_buff *skb,
	   const struct nf_hook_state *state)
{
	struct arphdr *arp = arp_hdr(skb);
	struct arp_payload *payload;
	struct clusterip_config *c;
	struct net *net = state->net;

	/* we don't care about non-ethernet and non-ipv4 ARP */
	if (arp->ar_hrd != htons(ARPHRD_ETHER) ||
	    arp->ar_pro != htons(ETH_P_IP) ||
	    arp->ar_pln != 4 || arp->ar_hln != ETH_ALEN)
		return NF_ACCEPT;

	/* we only want to mangle arp requests and replies */
	if (arp->ar_op != htons(ARPOP_REPLY) &&
	    arp->ar_op != htons(ARPOP_REQUEST))
		return NF_ACCEPT;

	payload = (void *)(arp+1);

	/* if there is no clusterip configuration for the arp reply's
	 * source ip, we don't want to mangle it */
	c = clusterip_config_find_get(net, payload->src_ip, 0);
	if (!c)
		return NF_ACCEPT;

	/* normally the linux kernel always replies to arp queries of
	 * addresses on different interfacs.  However, in the CLUSTERIP case
	 * this wouldn't work, since we didn't subscribe the mcast group on
	 * other interfaces */
	if (c->dev != state->out) {
		pr_debug("not mangling arp reply on different "
			 "interface: cip'%s'-skb'%s'\n",
			 c->dev->name, state->out->name);
		clusterip_config_put(c);
		return NF_ACCEPT;
	}

	/* mangle reply hardware address */
	memcpy(payload->src_hw, c->clustermac, arp->ar_hln);

#ifdef DEBUG
	pr_debug("mangled arp reply: ");
	arp_print(payload);
#endif

	clusterip_config_put(c);

	return NF_ACCEPT;
}

static struct nf_hook_ops cip_arp_ops __read_mostly = {
	.hook = arp_mangle,
	.pf = NFPROTO_ARP,
	.hooknum = NF_ARP_OUT,
	.priority = -1
};

/***********************************************************************
 * PROC DIR HANDLING
 ***********************************************************************/

#ifdef CONFIG_PROC_FS

struct clusterip_seq_position {
	unsigned int pos;	/* position */
	unsigned int weight;	/* number of bits set == size */
	unsigned int bit;	/* current bit */
	unsigned long val;	/* current value */
};

static void *clusterip_seq_start(struct seq_file *s, loff_t *pos)
{
	struct clusterip_config *c = s->private;
	unsigned int weight;
	u_int32_t local_nodes;
	struct clusterip_seq_position *idx;

	/* FIXME: possible race */
	local_nodes = c->local_nodes;
	weight = hweight32(local_nodes);
	if (*pos >= weight)
		return NULL;

	idx = kmalloc(sizeof(struct clusterip_seq_position), GFP_KERNEL);
	if (!idx)
		return ERR_PTR(-ENOMEM);

	idx->pos = *pos;
	idx->weight = weight;
	idx->bit = ffs(local_nodes);
	idx->val = local_nodes;
	clear_bit(idx->bit - 1, &idx->val);

	return idx;
}

static void *clusterip_seq_next(struct seq_file *s, void *v, loff_t *pos)
{
	struct clusterip_seq_position *idx = v;

	*pos = ++idx->pos;
	if (*pos >= idx->weight) {
		kfree(v);
		return NULL;
	}
	idx->bit = ffs(idx->val);
	clear_bit(idx->bit - 1, &idx->val);
	return idx;
}

static void clusterip_seq_stop(struct seq_file *s, void *v)
{
	if (!IS_ERR(v))
		kfree(v);
}

static int clusterip_seq_show(struct seq_file *s, void *v)
{
	struct clusterip_seq_position *idx = v;

	if (idx->pos != 0)
		seq_putc(s, ',');

	seq_printf(s, "%u", idx->bit);

	if (idx->pos == idx->weight - 1)
		seq_putc(s, '\n');

	return 0;
}

static const struct seq_operations clusterip_seq_ops = {
	.start	= clusterip_seq_start,
	.next	= clusterip_seq_next,
	.stop	= clusterip_seq_stop,
	.show	= clusterip_seq_show,
};

static int clusterip_proc_open(struct inode *inode, struct file *file)
{
	int ret = seq_open(file, &clusterip_seq_ops);

	if (!ret) {
		struct seq_file *sf = file->private_data;
		struct clusterip_config *c = PDE_DATA(inode);

		sf->private = c;

		clusterip_config_get(c);
	}

	return ret;
}

static int clusterip_proc_release(struct inode *inode, struct file *file)
{
	struct clusterip_config *c = PDE_DATA(inode);
	int ret;

	ret = seq_release(inode, file);

	if (!ret)
		clusterip_config_put(c);

	return ret;
}

static ssize_t clusterip_proc_write(struct file *file, const char __user *input,
				size_t size, loff_t *ofs)
{
	struct clusterip_config *c = PDE_DATA(file_inode(file));
#define PROC_WRITELEN	10
	char buffer[PROC_WRITELEN+1];
	unsigned long nodenum;
	int rc;

	if (size > PROC_WRITELEN)
		return -EIO;
	if (copy_from_user(buffer, input, size))
		return -EFAULT;
	buffer[size] = 0;

	if (*buffer == '+') {
		rc = kstrtoul(buffer+1, 10, &nodenum);
		if (rc)
			return rc;
		if (clusterip_add_node(c, nodenum))
			return -ENOMEM;
	} else if (*buffer == '-') {
		rc = kstrtoul(buffer+1, 10, &nodenum);
		if (rc)
			return rc;
		if (clusterip_del_node(c, nodenum))
			return -ENOENT;
	} else
		return -EIO;

	return size;
}

static const struct file_operations clusterip_proc_fops = {
	.owner	 = THIS_MODULE,
	.open	 = clusterip_proc_open,
	.read	 = seq_read,
	.write	 = clusterip_proc_write,
	.llseek	 = seq_lseek,
	.release = clusterip_proc_release,
};

#endif /* CONFIG_PROC_FS */

static int clusterip_net_init(struct net *net)
{
	struct clusterip_net *cn = net_generic(net, clusterip_net_id);

	INIT_LIST_HEAD(&cn->configs);

	spin_lock_init(&cn->lock);

#ifdef CONFIG_PROC_FS
	cn->procdir = proc_mkdir("ipt_CLUSTERIP", net->proc_net);
	if (!cn->procdir) {
		pr_err("Unable to proc dir entry\n");
		return -ENOMEM;
	}
#endif /* CONFIG_PROC_FS */

	return 0;
}

static void clusterip_net_exit(struct net *net)
{
#ifdef CONFIG_PROC_FS
	struct clusterip_net *cn = net_generic(net, clusterip_net_id);
	proc_remove(cn->procdir);
#endif
}

static struct pernet_operations clusterip_net_ops = {
	.init = clusterip_net_init,
	.exit = clusterip_net_exit,
	.id   = &clusterip_net_id,
	.size = sizeof(struct clusterip_net),
};

static int __init clusterip_tg_init(void)
{
	int ret;

	ret = register_pernet_subsys(&clusterip_net_ops);
	if (ret < 0)
		return ret;

	ret = xt_register_target(&clusterip_tg_reg);
	if (ret < 0)
		goto cleanup_subsys;

	ret = nf_register_hook(&cip_arp_ops);
	if (ret < 0)
		goto cleanup_target;

	pr_info("ClusterIP Version %s loaded successfully\n",
		CLUSTERIP_VERSION);

	return 0;

cleanup_target:
	xt_unregister_target(&clusterip_tg_reg);
cleanup_subsys:
	unregister_pernet_subsys(&clusterip_net_ops);
	return ret;
}

static void __exit clusterip_tg_exit(void)
{
	pr_info("ClusterIP Version %s unloading\n", CLUSTERIP_VERSION);

	nf_unregister_hook(&cip_arp_ops);
	xt_unregister_target(&clusterip_tg_reg);
	unregister_pernet_subsys(&clusterip_net_ops);

	/* Wait for completion of call_rcu_bh()'s (clusterip_config_rcu_free) */
	rcu_barrier_bh();
}

module_init(clusterip_tg_init);
module_exit(clusterip_tg_exit);<|MERGE_RESOLUTION|>--- conflicted
+++ resolved
@@ -144,16 +144,12 @@
 	rcu_read_lock_bh();
 	c = __clusterip_config_find(net, clusterip);
 	if (c) {
-<<<<<<< HEAD
-		if (!c->pde || unlikely(!atomic_inc_not_zero(&c->refcount)))
-=======
 #ifdef CONFIG_PROC_FS
 		if (!c->pde)
 			c = NULL;
 		else
 #endif
 		if (unlikely(!atomic_inc_not_zero(&c->refcount)))
->>>>>>> 2fa299a9
 			c = NULL;
 		else if (entry)
 			atomic_inc(&c->entries);
