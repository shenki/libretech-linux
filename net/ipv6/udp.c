/*
 *	UDP over IPv6
 *	Linux INET6 implementation
 *
 *	Authors:
 *	Pedro Roque		<roque@di.fc.ul.pt>
 *
 *	Based on linux/ipv4/udp.c
 *
 *	Fixes:
 *	Hideaki YOSHIFUJI	:	sin6_scope_id support
 *	YOSHIFUJI Hideaki @USAGI and:	Support IPV6_V6ONLY socket option, which
 *	Alexey Kuznetsov		allow both IPv4 and IPv6 sockets to bind
 *					a single port at the same time.
 *      Kazunori MIYAZAWA @USAGI:       change process style to use ip6_append_data
 *      YOSHIFUJI Hideaki @USAGI:	convert /proc/net/udp6 to seq_file.
 *
 *	This program is free software; you can redistribute it and/or
 *      modify it under the terms of the GNU General Public License
 *      as published by the Free Software Foundation; either version
 *      2 of the License, or (at your option) any later version.
 */

#include <linux/errno.h>
#include <linux/types.h>
#include <linux/socket.h>
#include <linux/sockios.h>
#include <linux/net.h>
#include <linux/in6.h>
#include <linux/netdevice.h>
#include <linux/if_arp.h>
#include <linux/ipv6.h>
#include <linux/icmpv6.h>
#include <linux/init.h>
#include <linux/module.h>
#include <linux/skbuff.h>
#include <linux/slab.h>
#include <linux/uaccess.h>

#include <net/addrconf.h>
#include <net/ndisc.h>
#include <net/protocol.h>
#include <net/transp_v6.h>
#include <net/ip6_route.h>
#include <net/raw.h>
#include <net/tcp_states.h>
#include <net/ip6_checksum.h>
#include <net/xfrm.h>
#include <net/inet6_hashtables.h>
#include <net/busy_poll.h>
#include <net/sock_reuseport.h>

#include <linux/proc_fs.h>
#include <linux/seq_file.h>
#include <trace/events/skb.h>
#include "udp_impl.h"

static bool udp6_lib_exact_dif_match(struct net *net, struct sk_buff *skb)
{
#if defined(CONFIG_NET_L3_MASTER_DEV)
	if (!net->ipv4.sysctl_udp_l3mdev_accept &&
	    skb && ipv6_l3mdev_skb(IP6CB(skb)->flags))
		return true;
#endif
	return false;
}

static u32 udp6_ehashfn(const struct net *net,
			const struct in6_addr *laddr,
			const u16 lport,
			const struct in6_addr *faddr,
			const __be16 fport)
{
	static u32 udp6_ehash_secret __read_mostly;
	static u32 udp_ipv6_hash_secret __read_mostly;

	u32 lhash, fhash;

	net_get_random_once(&udp6_ehash_secret,
			    sizeof(udp6_ehash_secret));
	net_get_random_once(&udp_ipv6_hash_secret,
			    sizeof(udp_ipv6_hash_secret));

	lhash = (__force u32)laddr->s6_addr32[3];
	fhash = __ipv6_addr_jhash(faddr, udp_ipv6_hash_secret);

	return __inet6_ehashfn(lhash, lport, fhash, fport,
			       udp_ipv6_hash_secret + net_hash_mix(net));
}

static u32 udp6_portaddr_hash(const struct net *net,
			      const struct in6_addr *addr6,
			      unsigned int port)
{
	unsigned int hash, mix = net_hash_mix(net);

	if (ipv6_addr_any(addr6))
		hash = jhash_1word(0, mix);
	else if (ipv6_addr_v4mapped(addr6))
		hash = jhash_1word((__force u32)addr6->s6_addr32[3], mix);
	else
		hash = jhash2((__force u32 *)addr6->s6_addr32, 4, mix);

	return hash ^ port;
}

int udp_v6_get_port(struct sock *sk, unsigned short snum)
{
	unsigned int hash2_nulladdr =
		udp6_portaddr_hash(sock_net(sk), &in6addr_any, snum);
	unsigned int hash2_partial =
		udp6_portaddr_hash(sock_net(sk), &sk->sk_v6_rcv_saddr, 0);

	/* precompute partial secondary hash */
	udp_sk(sk)->udp_portaddr_hash = hash2_partial;
	return udp_lib_get_port(sk, snum, hash2_nulladdr);
}

static void udp_v6_rehash(struct sock *sk)
{
	u16 new_hash = udp6_portaddr_hash(sock_net(sk),
					  &sk->sk_v6_rcv_saddr,
					  inet_sk(sk)->inet_num);

	udp_lib_rehash(sk, new_hash);
}

static int compute_score(struct sock *sk, struct net *net,
			 const struct in6_addr *saddr, __be16 sport,
			 const struct in6_addr *daddr, unsigned short hnum,
			 int dif, bool exact_dif)
{
	int score;
	struct inet_sock *inet;

	if (!net_eq(sock_net(sk), net) ||
	    udp_sk(sk)->udp_port_hash != hnum ||
	    sk->sk_family != PF_INET6)
		return -1;

	score = 0;
	inet = inet_sk(sk);

	if (inet->inet_dport) {
		if (inet->inet_dport != sport)
			return -1;
		score++;
	}

	if (!ipv6_addr_any(&sk->sk_v6_rcv_saddr)) {
		if (!ipv6_addr_equal(&sk->sk_v6_rcv_saddr, daddr))
			return -1;
		score++;
	}

	if (!ipv6_addr_any(&sk->sk_v6_daddr)) {
		if (!ipv6_addr_equal(&sk->sk_v6_daddr, saddr))
			return -1;
		score++;
	}

	if (sk->sk_bound_dev_if || exact_dif) {
		if (sk->sk_bound_dev_if != dif)
			return -1;
		score++;
	}

	if (sk->sk_incoming_cpu == raw_smp_processor_id())
		score++;

	return score;
}

/* called with rcu_read_lock() */
static struct sock *udp6_lib_lookup2(struct net *net,
		const struct in6_addr *saddr, __be16 sport,
		const struct in6_addr *daddr, unsigned int hnum, int dif,
		bool exact_dif, struct udp_hslot *hslot2,
		struct sk_buff *skb)
{
	struct sock *sk, *result;
	int score, badness, matches = 0, reuseport = 0;
	u32 hash = 0;

	result = NULL;
	badness = -1;
	udp_portaddr_for_each_entry_rcu(sk, &hslot2->head) {
		score = compute_score(sk, net, saddr, sport,
				      daddr, hnum, dif, exact_dif);
		if (score > badness) {
			reuseport = sk->sk_reuseport;
			if (reuseport) {
				hash = udp6_ehashfn(net, daddr, hnum,
						    saddr, sport);

				result = reuseport_select_sock(sk, hash, skb,
							sizeof(struct udphdr));
				if (result)
					return result;
				matches = 1;
			}
			result = sk;
			badness = score;
		} else if (score == badness && reuseport) {
			matches++;
			if (reciprocal_scale(hash, matches) == 0)
				result = sk;
			hash = next_pseudo_random32(hash);
		}
	}
	return result;
}

/* rcu_read_lock() must be held */
struct sock *__udp6_lib_lookup(struct net *net,
				      const struct in6_addr *saddr, __be16 sport,
				      const struct in6_addr *daddr, __be16 dport,
				      int dif, struct udp_table *udptable,
				      struct sk_buff *skb)
{
	struct sock *sk, *result;
	unsigned short hnum = ntohs(dport);
	unsigned int hash2, slot2, slot = udp_hashfn(net, hnum, udptable->mask);
	struct udp_hslot *hslot2, *hslot = &udptable->hash[slot];
	bool exact_dif = udp6_lib_exact_dif_match(net, skb);
	int score, badness, matches = 0, reuseport = 0;
	u32 hash = 0;

	if (hslot->count > 10) {
		hash2 = udp6_portaddr_hash(net, daddr, hnum);
		slot2 = hash2 & udptable->mask;
		hslot2 = &udptable->hash2[slot2];
		if (hslot->count < hslot2->count)
			goto begin;

		result = udp6_lib_lookup2(net, saddr, sport,
					  daddr, hnum, dif, exact_dif,
					  hslot2, skb);
		if (!result) {
			unsigned int old_slot2 = slot2;
			hash2 = udp6_portaddr_hash(net, &in6addr_any, hnum);
			slot2 = hash2 & udptable->mask;
			/* avoid searching the same slot again. */
			if (unlikely(slot2 == old_slot2))
				return result;

			hslot2 = &udptable->hash2[slot2];
			if (hslot->count < hslot2->count)
				goto begin;

			result = udp6_lib_lookup2(net, saddr, sport,
						  daddr, hnum, dif,
						  exact_dif, hslot2,
						  skb);
		}
		return result;
	}
begin:
	result = NULL;
	badness = -1;
	sk_for_each_rcu(sk, &hslot->head) {
		score = compute_score(sk, net, saddr, sport, daddr, hnum, dif,
				      exact_dif);
		if (score > badness) {
			reuseport = sk->sk_reuseport;
			if (reuseport) {
				hash = udp6_ehashfn(net, daddr, hnum,
						    saddr, sport);
				result = reuseport_select_sock(sk, hash, skb,
							sizeof(struct udphdr));
				if (result)
					return result;
				matches = 1;
			}
			result = sk;
			badness = score;
		} else if (score == badness && reuseport) {
			matches++;
			if (reciprocal_scale(hash, matches) == 0)
				result = sk;
			hash = next_pseudo_random32(hash);
		}
	}
	return result;
}
EXPORT_SYMBOL_GPL(__udp6_lib_lookup);

static struct sock *__udp6_lib_lookup_skb(struct sk_buff *skb,
					  __be16 sport, __be16 dport,
					  struct udp_table *udptable)
{
	const struct ipv6hdr *iph = ipv6_hdr(skb);
	struct sock *sk;

	sk = skb_steal_sock(skb);
	if (unlikely(sk))
		return sk;
	return __udp6_lib_lookup(dev_net(skb->dev), &iph->saddr, sport,
				 &iph->daddr, dport, inet6_iif(skb),
				 udptable, skb);
}

struct sock *udp6_lib_lookup_skb(struct sk_buff *skb,
				 __be16 sport, __be16 dport)
{
	const struct ipv6hdr *iph = ipv6_hdr(skb);

	return __udp6_lib_lookup(dev_net(skb->dev), &iph->saddr, sport,
				 &iph->daddr, dport, inet6_iif(skb),
				 &udp_table, skb);
}
EXPORT_SYMBOL_GPL(udp6_lib_lookup_skb);

/* Must be called under rcu_read_lock().
 * Does increment socket refcount.
 */
#if IS_ENABLED(CONFIG_NETFILTER_XT_MATCH_SOCKET) || \
    IS_ENABLED(CONFIG_NETFILTER_XT_TARGET_TPROXY) || \
    IS_ENABLED(CONFIG_NF_SOCKET_IPV6)
struct sock *udp6_lib_lookup(struct net *net, const struct in6_addr *saddr, __be16 sport,
			     const struct in6_addr *daddr, __be16 dport, int dif)
{
	struct sock *sk;

	sk =  __udp6_lib_lookup(net, saddr, sport, daddr, dport,
				dif, &udp_table, NULL);
	if (sk && !atomic_inc_not_zero(&sk->sk_refcnt))
		sk = NULL;
	return sk;
}
EXPORT_SYMBOL_GPL(udp6_lib_lookup);
#endif

/*
 *	This should be easy, if there is something there we
 *	return it, otherwise we block.
 */

int udpv6_recvmsg(struct sock *sk, struct msghdr *msg, size_t len,
		  int noblock, int flags, int *addr_len)
{
	struct ipv6_pinfo *np = inet6_sk(sk);
	struct inet_sock *inet = inet_sk(sk);
	struct sk_buff *skb;
	unsigned int ulen, copied;
	int peeked, peeking, off;
	int err;
	int is_udplite = IS_UDPLITE(sk);
	bool checksum_valid = false;
	int is_udp4;

	if (flags & MSG_ERRQUEUE)
		return ipv6_recv_error(sk, msg, len, addr_len);

	if (np->rxpmtu && np->rxopt.bits.rxpmtu)
		return ipv6_recv_rxpmtu(sk, msg, len, addr_len);

try_again:
	peeking = off = sk_peek_offset(sk, flags);
	skb = __skb_recv_udp(sk, flags, noblock, &peeked, &off, &err);
	if (!skb)
		return err;

	ulen = skb->len;
	copied = len;
	if (copied > ulen - off)
		copied = ulen - off;
	else if (copied < ulen)
		msg->msg_flags |= MSG_TRUNC;

	is_udp4 = (skb->protocol == htons(ETH_P_IP));

	/*
	 * If checksum is needed at all, try to do it while copying the
	 * data.  If the data is truncated, or if we only want a partial
	 * coverage checksum (UDP-Lite), do it before the copy.
	 */

	if (copied < ulen || peeking ||
	    (is_udplite && UDP_SKB_CB(skb)->partial_cov)) {
		checksum_valid = !udp_lib_checksum_complete(skb);
		if (!checksum_valid)
			goto csum_copy_err;
	}

	if (checksum_valid || skb_csum_unnecessary(skb))
		err = skb_copy_datagram_msg(skb, off, msg, copied);
	else {
		err = skb_copy_and_csum_datagram_msg(skb, off, msg);
		if (err == -EINVAL)
			goto csum_copy_err;
	}
	if (unlikely(err)) {
		if (!peeked) {
			atomic_inc(&sk->sk_drops);
			if (is_udp4)
				UDP_INC_STATS(sock_net(sk), UDP_MIB_INERRORS,
					      is_udplite);
			else
				UDP6_INC_STATS(sock_net(sk), UDP_MIB_INERRORS,
					       is_udplite);
		}
		kfree_skb(skb);
		return err;
	}
	if (!peeked) {
		if (is_udp4)
			UDP_INC_STATS(sock_net(sk), UDP_MIB_INDATAGRAMS,
				      is_udplite);
		else
			UDP6_INC_STATS(sock_net(sk), UDP_MIB_INDATAGRAMS,
				       is_udplite);
	}

	sock_recv_ts_and_drops(msg, sk, skb);

	/* Copy the address. */
	if (msg->msg_name) {
		DECLARE_SOCKADDR(struct sockaddr_in6 *, sin6, msg->msg_name);
		sin6->sin6_family = AF_INET6;
		sin6->sin6_port = udp_hdr(skb)->source;
		sin6->sin6_flowinfo = 0;

		if (is_udp4) {
			ipv6_addr_set_v4mapped(ip_hdr(skb)->saddr,
					       &sin6->sin6_addr);
			sin6->sin6_scope_id = 0;
		} else {
			sin6->sin6_addr = ipv6_hdr(skb)->saddr;
			sin6->sin6_scope_id =
				ipv6_iface_scope_id(&sin6->sin6_addr,
						    inet6_iif(skb));
		}
		*addr_len = sizeof(*sin6);
	}

	if (np->rxopt.all)
		ip6_datagram_recv_common_ctl(sk, msg, skb);

	if (is_udp4) {
		if (inet->cmsg_flags)
			ip_cmsg_recv_offset(msg, sk, skb,
					    sizeof(struct udphdr), off);
	} else {
		if (np->rxopt.all)
			ip6_datagram_recv_specific_ctl(sk, msg, skb);
	}

	err = copied;
	if (flags & MSG_TRUNC)
		err = ulen;

	skb_consume_udp(sk, skb, peeking ? -err : err);
	return err;

csum_copy_err:
	if (!__sk_queue_drop_skb(sk, skb, flags, udp_skb_destructor)) {
		if (is_udp4) {
			UDP_INC_STATS(sock_net(sk),
				      UDP_MIB_CSUMERRORS, is_udplite);
			UDP_INC_STATS(sock_net(sk),
				      UDP_MIB_INERRORS, is_udplite);
		} else {
			UDP6_INC_STATS(sock_net(sk),
				       UDP_MIB_CSUMERRORS, is_udplite);
			UDP6_INC_STATS(sock_net(sk),
				       UDP_MIB_INERRORS, is_udplite);
		}
	}
	kfree_skb(skb);

	/* starting over for a new packet, but check if we need to yield */
	cond_resched();
	msg->msg_flags &= ~MSG_TRUNC;
	goto try_again;
}

void __udp6_lib_err(struct sk_buff *skb, struct inet6_skb_parm *opt,
		    u8 type, u8 code, int offset, __be32 info,
		    struct udp_table *udptable)
{
	struct ipv6_pinfo *np;
	const struct ipv6hdr *hdr = (const struct ipv6hdr *)skb->data;
	const struct in6_addr *saddr = &hdr->saddr;
	const struct in6_addr *daddr = &hdr->daddr;
	struct udphdr *uh = (struct udphdr *)(skb->data+offset);
	struct sock *sk;
	int harderr;
	int err;
	struct net *net = dev_net(skb->dev);

	sk = __udp6_lib_lookup(net, daddr, uh->dest, saddr, uh->source,
			       inet6_iif(skb), udptable, skb);
	if (!sk) {
		__ICMP6_INC_STATS(net, __in6_dev_get(skb->dev),
				  ICMP6_MIB_INERRORS);
		return;
	}

	harderr = icmpv6_err_convert(type, code, &err);
	np = inet6_sk(sk);

	if (type == ICMPV6_PKT_TOOBIG) {
		if (!ip6_sk_accept_pmtu(sk))
			goto out;
		ip6_sk_update_pmtu(skb, sk, info);
		if (np->pmtudisc != IPV6_PMTUDISC_DONT)
			harderr = 1;
	}
	if (type == NDISC_REDIRECT) {
		ip6_sk_redirect(skb, sk);
		goto out;
	}

	if (!np->recverr) {
		if (!harderr || sk->sk_state != TCP_ESTABLISHED)
			goto out;
	} else {
		ipv6_icmp_error(sk, skb, err, uh->dest, ntohl(info), (u8 *)(uh+1));
	}

	sk->sk_err = err;
	sk->sk_error_report(sk);
out:
	return;
}

int __udpv6_queue_rcv_skb(struct sock *sk, struct sk_buff *skb)
{
	int rc;

	if (!ipv6_addr_any(&sk->sk_v6_daddr)) {
		sock_rps_save_rxhash(sk, skb);
		sk_mark_napi_id(sk, skb);
		sk_incoming_cpu_update(sk);
	} else {
		sk_mark_napi_id_once(sk, skb);
	}

	rc = __udp_enqueue_schedule_skb(sk, skb);
	if (rc < 0) {
		int is_udplite = IS_UDPLITE(sk);

		/* Note that an ENOMEM error is charged twice */
		if (rc == -ENOMEM)
			UDP6_INC_STATS(sock_net(sk),
					 UDP_MIB_RCVBUFERRORS, is_udplite);
		UDP6_INC_STATS(sock_net(sk), UDP_MIB_INERRORS, is_udplite);
		kfree_skb(skb);
		return -1;
	}

	return 0;
}

static __inline__ void udpv6_err(struct sk_buff *skb,
				 struct inet6_skb_parm *opt, u8 type,
				 u8 code, int offset, __be32 info)
{
	__udp6_lib_err(skb, opt, type, code, offset, info, &udp_table);
}

static struct static_key udpv6_encap_needed __read_mostly;
void udpv6_encap_enable(void)
{
	if (!static_key_enabled(&udpv6_encap_needed))
		static_key_slow_inc(&udpv6_encap_needed);
}
EXPORT_SYMBOL(udpv6_encap_enable);

int udpv6_queue_rcv_skb(struct sock *sk, struct sk_buff *skb)
{
	struct udp_sock *up = udp_sk(sk);
	int is_udplite = IS_UDPLITE(sk);

	if (!xfrm6_policy_check(sk, XFRM_POLICY_IN, skb))
		goto drop;

	if (static_key_false(&udpv6_encap_needed) && up->encap_type) {
		int (*encap_rcv)(struct sock *sk, struct sk_buff *skb);

		/*
		 * This is an encapsulation socket so pass the skb to
		 * the socket's udp_encap_rcv() hook. Otherwise, just
		 * fall through and pass this up the UDP socket.
		 * up->encap_rcv() returns the following value:
		 * =0 if skb was successfully passed to the encap
		 *    handler or was discarded by it.
		 * >0 if skb should be passed on to UDP.
		 * <0 if skb should be resubmitted as proto -N
		 */

		/* if we're overly short, let UDP handle it */
		encap_rcv = ACCESS_ONCE(up->encap_rcv);
		if (encap_rcv) {
			int ret;

			/* Verify checksum before giving to encap */
			if (udp_lib_checksum_complete(skb))
				goto csum_error;

			ret = encap_rcv(sk, skb);
			if (ret <= 0) {
				__UDP_INC_STATS(sock_net(sk),
						UDP_MIB_INDATAGRAMS,
						is_udplite);
				return -ret;
			}
		}

		/* FALLTHROUGH -- it's a UDP Packet */
	}

	/*
	 * UDP-Lite specific tests, ignored on UDP sockets (see net/ipv4/udp.c).
	 */
	if ((is_udplite & UDPLITE_RECV_CC)  &&  UDP_SKB_CB(skb)->partial_cov) {

		if (up->pcrlen == 0) {          /* full coverage was set  */
			net_dbg_ratelimited("UDPLITE6: partial coverage %d while full coverage %d requested\n",
					    UDP_SKB_CB(skb)->cscov, skb->len);
			goto drop;
		}
		if (UDP_SKB_CB(skb)->cscov  <  up->pcrlen) {
			net_dbg_ratelimited("UDPLITE6: coverage %d too small, need min %d\n",
					    UDP_SKB_CB(skb)->cscov, up->pcrlen);
			goto drop;
		}
	}

	if (rcu_access_pointer(sk->sk_filter) &&
	    udp_lib_checksum_complete(skb))
		goto csum_error;

	if (sk_filter_trim_cap(sk, skb, sizeof(struct udphdr)))
		goto drop;

	udp_csum_pull_header(skb);

	skb_dst_drop(skb);

	return __udpv6_queue_rcv_skb(sk, skb);

csum_error:
	__UDP6_INC_STATS(sock_net(sk), UDP_MIB_CSUMERRORS, is_udplite);
drop:
	__UDP6_INC_STATS(sock_net(sk), UDP_MIB_INERRORS, is_udplite);
	atomic_inc(&sk->sk_drops);
	kfree_skb(skb);
	return -1;
}

static bool __udp_v6_is_mcast_sock(struct net *net, struct sock *sk,
				   __be16 loc_port, const struct in6_addr *loc_addr,
				   __be16 rmt_port, const struct in6_addr *rmt_addr,
				   int dif, unsigned short hnum)
{
	struct inet_sock *inet = inet_sk(sk);

	if (!net_eq(sock_net(sk), net))
		return false;

	if (udp_sk(sk)->udp_port_hash != hnum ||
	    sk->sk_family != PF_INET6 ||
	    (inet->inet_dport && inet->inet_dport != rmt_port) ||
	    (!ipv6_addr_any(&sk->sk_v6_daddr) &&
		    !ipv6_addr_equal(&sk->sk_v6_daddr, rmt_addr)) ||
	    (sk->sk_bound_dev_if && sk->sk_bound_dev_if != dif) ||
	    (!ipv6_addr_any(&sk->sk_v6_rcv_saddr) &&
		    !ipv6_addr_equal(&sk->sk_v6_rcv_saddr, loc_addr)))
		return false;
	if (!inet6_mc_check(sk, loc_addr, rmt_addr))
		return false;
	return true;
}

static void udp6_csum_zero_error(struct sk_buff *skb)
{
	/* RFC 2460 section 8.1 says that we SHOULD log
	 * this error. Well, it is reasonable.
	 */
	net_dbg_ratelimited("IPv6: udp checksum is 0 for [%pI6c]:%u->[%pI6c]:%u\n",
			    &ipv6_hdr(skb)->saddr, ntohs(udp_hdr(skb)->source),
			    &ipv6_hdr(skb)->daddr, ntohs(udp_hdr(skb)->dest));
}

/*
 * Note: called only from the BH handler context,
 * so we don't need to lock the hashes.
 */
static int __udp6_lib_mcast_deliver(struct net *net, struct sk_buff *skb,
		const struct in6_addr *saddr, const struct in6_addr *daddr,
		struct udp_table *udptable, int proto)
{
	struct sock *sk, *first = NULL;
	const struct udphdr *uh = udp_hdr(skb);
	unsigned short hnum = ntohs(uh->dest);
	struct udp_hslot *hslot = udp_hashslot(udptable, net, hnum);
	unsigned int offset = offsetof(typeof(*sk), sk_node);
	unsigned int hash2 = 0, hash2_any = 0, use_hash2 = (hslot->count > 10);
	int dif = inet6_iif(skb);
	struct hlist_node *node;
	struct sk_buff *nskb;

	if (use_hash2) {
		hash2_any = udp6_portaddr_hash(net, &in6addr_any, hnum) &
			    udptable->mask;
		hash2 = udp6_portaddr_hash(net, daddr, hnum) & udptable->mask;
start_lookup:
		hslot = &udptable->hash2[hash2];
		offset = offsetof(typeof(*sk), __sk_common.skc_portaddr_node);
	}

	sk_for_each_entry_offset_rcu(sk, node, &hslot->head, offset) {
		if (!__udp_v6_is_mcast_sock(net, sk, uh->dest, daddr,
					    uh->source, saddr, dif, hnum))
			continue;
		/* If zero checksum and no_check is not on for
		 * the socket then skip it.
		 */
		if (!uh->check && !udp_sk(sk)->no_check6_rx)
			continue;
		if (!first) {
			first = sk;
			continue;
		}
		nskb = skb_clone(skb, GFP_ATOMIC);
		if (unlikely(!nskb)) {
			atomic_inc(&sk->sk_drops);
			__UDP6_INC_STATS(net, UDP_MIB_RCVBUFERRORS,
					 IS_UDPLITE(sk));
			__UDP6_INC_STATS(net, UDP_MIB_INERRORS,
					 IS_UDPLITE(sk));
			continue;
		}

		if (udpv6_queue_rcv_skb(sk, nskb) > 0)
			consume_skb(nskb);
	}

	/* Also lookup *:port if we are using hash2 and haven't done so yet. */
	if (use_hash2 && hash2 != hash2_any) {
		hash2 = hash2_any;
		goto start_lookup;
	}

	if (first) {
		if (udpv6_queue_rcv_skb(first, skb) > 0)
			consume_skb(skb);
	} else {
		kfree_skb(skb);
		__UDP6_INC_STATS(net, UDP_MIB_IGNOREDMULTI,
				 proto == IPPROTO_UDPLITE);
	}
	return 0;
}

int __udp6_lib_rcv(struct sk_buff *skb, struct udp_table *udptable,
		   int proto)
{
	const struct in6_addr *saddr, *daddr;
	struct net *net = dev_net(skb->dev);
	struct udphdr *uh;
	struct sock *sk;
	u32 ulen = 0;

	if (!pskb_may_pull(skb, sizeof(struct udphdr)))
		goto discard;

	saddr = &ipv6_hdr(skb)->saddr;
	daddr = &ipv6_hdr(skb)->daddr;
	uh = udp_hdr(skb);

	ulen = ntohs(uh->len);
	if (ulen > skb->len)
		goto short_packet;

	if (proto == IPPROTO_UDP) {
		/* UDP validates ulen. */

		/* Check for jumbo payload */
		if (ulen == 0)
			ulen = skb->len;

		if (ulen < sizeof(*uh))
			goto short_packet;

		if (ulen < skb->len) {
			if (pskb_trim_rcsum(skb, ulen))
				goto short_packet;
			saddr = &ipv6_hdr(skb)->saddr;
			daddr = &ipv6_hdr(skb)->daddr;
			uh = udp_hdr(skb);
		}
	}

	if (udp6_csum_init(skb, uh, proto))
		goto csum_error;

	/*
	 *	Multicast receive code
	 */
	if (ipv6_addr_is_multicast(daddr))
		return __udp6_lib_mcast_deliver(net, skb,
				saddr, daddr, udptable, proto);

	/* Unicast */

	/*
	 * check socket cache ... must talk to Alan about his plans
	 * for sock caches... i'll skip this for now.
	 */
	sk = __udp6_lib_lookup_skb(skb, uh->source, uh->dest, udptable);
	if (sk) {
		int ret;

		if (!uh->check && !udp_sk(sk)->no_check6_rx) {
			udp6_csum_zero_error(skb);
			goto csum_error;
		}

		if (inet_get_convert_csum(sk) && uh->check && !IS_UDPLITE(sk))
			skb_checksum_try_convert(skb, IPPROTO_UDP, uh->check,
						 ip6_compute_pseudo);

		ret = udpv6_queue_rcv_skb(sk, skb);

		/* a return value > 0 means to resubmit the input */
		if (ret > 0)
			return ret;

		return 0;
	}

	if (!uh->check) {
		udp6_csum_zero_error(skb);
		goto csum_error;
	}

	if (!xfrm6_policy_check(NULL, XFRM_POLICY_IN, skb))
		goto discard;

	if (udp_lib_checksum_complete(skb))
		goto csum_error;

	__UDP6_INC_STATS(net, UDP_MIB_NOPORTS, proto == IPPROTO_UDPLITE);
	icmpv6_send(skb, ICMPV6_DEST_UNREACH, ICMPV6_PORT_UNREACH, 0);

	kfree_skb(skb);
	return 0;

short_packet:
	net_dbg_ratelimited("UDP%sv6: short packet: From [%pI6c]:%u %d/%d to [%pI6c]:%u\n",
			    proto == IPPROTO_UDPLITE ? "-Lite" : "",
			    saddr, ntohs(uh->source),
			    ulen, skb->len,
			    daddr, ntohs(uh->dest));
	goto discard;
csum_error:
	__UDP6_INC_STATS(net, UDP_MIB_CSUMERRORS, proto == IPPROTO_UDPLITE);
discard:
	__UDP6_INC_STATS(net, UDP_MIB_INERRORS, proto == IPPROTO_UDPLITE);
	kfree_skb(skb);
	return 0;
}

static struct sock *__udp6_lib_demux_lookup(struct net *net,
			__be16 loc_port, const struct in6_addr *loc_addr,
			__be16 rmt_port, const struct in6_addr *rmt_addr,
			int dif)
{
	struct sock *sk;

	rcu_read_lock();
	sk = __udp6_lib_lookup(net, rmt_addr, rmt_port, loc_addr, loc_port,
			       dif, &udp_table, NULL);
	if (sk && !atomic_inc_not_zero(&sk->sk_refcnt))
		sk = NULL;
	rcu_read_unlock();

	return sk;
}

static void udp_v6_early_demux(struct sk_buff *skb)
{
	struct net *net = dev_net(skb->dev);
	const struct udphdr *uh;
	struct sock *sk;
	struct dst_entry *dst;
	int dif = skb->dev->ifindex;

	if (!pskb_may_pull(skb, skb_transport_offset(skb) +
	    sizeof(struct udphdr)))
		return;

	uh = udp_hdr(skb);

	if (skb->pkt_type == PACKET_HOST)
		sk = __udp6_lib_demux_lookup(net, uh->dest,
					     &ipv6_hdr(skb)->daddr,
					     uh->source, &ipv6_hdr(skb)->saddr,
					     dif);
	else
		return;

	if (!sk)
		return;

	skb->sk = sk;
	skb->destructor = sock_efree;
	dst = READ_ONCE(sk->sk_rx_dst);

	if (dst)
		dst = dst_check(dst, inet6_sk(sk)->rx_dst_cookie);
	if (dst) {
		if (dst->flags & DST_NOCACHE) {
			if (likely(atomic_inc_not_zero(&dst->__refcnt)))
				skb_dst_set(skb, dst);
		} else {
			skb_dst_set_noref(skb, dst);
		}
	}
}

static __inline__ int udpv6_rcv(struct sk_buff *skb)
{
	return __udp6_lib_rcv(skb, &udp_table, IPPROTO_UDP);
}

/*
 * Throw away all pending data and cancel the corking. Socket is locked.
 */
static void udp_v6_flush_pending_frames(struct sock *sk)
{
	struct udp_sock *up = udp_sk(sk);

	if (up->pending == AF_INET)
		udp_flush_pending_frames(sk);
	else if (up->pending) {
		up->len = 0;
		up->pending = 0;
		ip6_flush_pending_frames(sk);
	}
}

/**
 *	udp6_hwcsum_outgoing  -  handle outgoing HW checksumming
 *	@sk:	socket we are sending on
 *	@skb:	sk_buff containing the filled-in UDP header
 *		(checksum field must be zeroed out)
 */
static void udp6_hwcsum_outgoing(struct sock *sk, struct sk_buff *skb,
				 const struct in6_addr *saddr,
				 const struct in6_addr *daddr, int len)
{
	unsigned int offset;
	struct udphdr *uh = udp_hdr(skb);
	struct sk_buff *frags = skb_shinfo(skb)->frag_list;
	__wsum csum = 0;

	if (!frags) {
		/* Only one fragment on the socket.  */
		skb->csum_start = skb_transport_header(skb) - skb->head;
		skb->csum_offset = offsetof(struct udphdr, check);
		uh->check = ~csum_ipv6_magic(saddr, daddr, len, IPPROTO_UDP, 0);
	} else {
		/*
		 * HW-checksum won't work as there are two or more
		 * fragments on the socket so that all csums of sk_buffs
		 * should be together
		 */
		offset = skb_transport_offset(skb);
		skb->csum = skb_checksum(skb, offset, skb->len - offset, 0);

		skb->ip_summed = CHECKSUM_NONE;

		do {
			csum = csum_add(csum, frags->csum);
		} while ((frags = frags->next));

		uh->check = csum_ipv6_magic(saddr, daddr, len, IPPROTO_UDP,
					    csum);
		if (uh->check == 0)
			uh->check = CSUM_MANGLED_0;
	}
}

/*
 *	Sending
 */

static int udp_v6_send_skb(struct sk_buff *skb, struct flowi6 *fl6)
{
	struct sock *sk = skb->sk;
	struct udphdr *uh;
	int err = 0;
	int is_udplite = IS_UDPLITE(sk);
	__wsum csum = 0;
	int offset = skb_transport_offset(skb);
	int len = skb->len - offset;

	/*
	 * Create a UDP header
	 */
	uh = udp_hdr(skb);
	uh->source = fl6->fl6_sport;
	uh->dest = fl6->fl6_dport;
	uh->len = htons(len);
	uh->check = 0;

	if (is_udplite)
		csum = udplite_csum(skb);
	else if (udp_sk(sk)->no_check6_tx) {   /* UDP csum disabled */
		skb->ip_summed = CHECKSUM_NONE;
		goto send;
	} else if (skb->ip_summed == CHECKSUM_PARTIAL) { /* UDP hardware csum */
		udp6_hwcsum_outgoing(sk, skb, &fl6->saddr, &fl6->daddr, len);
		goto send;
	} else
		csum = udp_csum(skb);

	/* add protocol-dependent pseudo-header */
	uh->check = csum_ipv6_magic(&fl6->saddr, &fl6->daddr,
				    len, fl6->flowi6_proto, csum);
	if (uh->check == 0)
		uh->check = CSUM_MANGLED_0;

send:
	err = ip6_send_skb(skb);
	if (err) {
		if (err == -ENOBUFS && !inet6_sk(sk)->recverr) {
			UDP6_INC_STATS(sock_net(sk),
				       UDP_MIB_SNDBUFERRORS, is_udplite);
			err = 0;
		}
	} else {
		UDP6_INC_STATS(sock_net(sk),
			       UDP_MIB_OUTDATAGRAMS, is_udplite);
	}
	return err;
}

static int udp_v6_push_pending_frames(struct sock *sk)
{
	struct sk_buff *skb;
	struct udp_sock  *up = udp_sk(sk);
	struct flowi6 fl6;
	int err = 0;

	if (up->pending == AF_INET)
		return udp_push_pending_frames(sk);

	/* ip6_finish_skb will release the cork, so make a copy of
	 * fl6 here.
	 */
	fl6 = inet_sk(sk)->cork.fl.u.ip6;

	skb = ip6_finish_skb(sk);
	if (!skb)
		goto out;

	err = udp_v6_send_skb(skb, &fl6);

out:
	up->len = 0;
	up->pending = 0;
	return err;
}

int udpv6_sendmsg(struct sock *sk, struct msghdr *msg, size_t len)
{
	struct ipv6_txoptions opt_space;
	struct udp_sock *up = udp_sk(sk);
	struct inet_sock *inet = inet_sk(sk);
	struct ipv6_pinfo *np = inet6_sk(sk);
	DECLARE_SOCKADDR(struct sockaddr_in6 *, sin6, msg->msg_name);
	struct in6_addr *daddr, *final_p, final;
	struct ipv6_txoptions *opt = NULL;
	struct ipv6_txoptions *opt_to_free = NULL;
	struct ip6_flowlabel *flowlabel = NULL;
	struct flowi6 fl6;
	struct dst_entry *dst;
	struct ipcm6_cookie ipc6;
	int addr_len = msg->msg_namelen;
	int ulen = len;
	int corkreq = up->corkflag || msg->msg_flags&MSG_MORE;
	int err;
	int connected = 0;
	int is_udplite = IS_UDPLITE(sk);
	int (*getfrag)(void *, char *, int, int, int, struct sk_buff *);
	struct sockcm_cookie sockc;

	ipc6.hlimit = -1;
	ipc6.tclass = -1;
	ipc6.dontfrag = -1;
	sockc.tsflags = sk->sk_tsflags;

	/* destination address check */
	if (sin6) {
		if (addr_len < offsetof(struct sockaddr, sa_data))
			return -EINVAL;

		switch (sin6->sin6_family) {
		case AF_INET6:
			if (addr_len < SIN6_LEN_RFC2133)
				return -EINVAL;
			daddr = &sin6->sin6_addr;
			if (ipv6_addr_any(daddr) &&
			    ipv6_addr_v4mapped(&np->saddr))
				ipv6_addr_set_v4mapped(htonl(INADDR_LOOPBACK),
						       daddr);
			break;
		case AF_INET:
			goto do_udp_sendmsg;
		case AF_UNSPEC:
			msg->msg_name = sin6 = NULL;
			msg->msg_namelen = addr_len = 0;
			daddr = NULL;
			break;
		default:
			return -EINVAL;
		}
	} else if (!up->pending) {
		if (sk->sk_state != TCP_ESTABLISHED)
			return -EDESTADDRREQ;
		daddr = &sk->sk_v6_daddr;
	} else
		daddr = NULL;

	if (daddr) {
		if (ipv6_addr_v4mapped(daddr)) {
			struct sockaddr_in sin;
			sin.sin_family = AF_INET;
			sin.sin_port = sin6 ? sin6->sin6_port : inet->inet_dport;
			sin.sin_addr.s_addr = daddr->s6_addr32[3];
			msg->msg_name = &sin;
			msg->msg_namelen = sizeof(sin);
do_udp_sendmsg:
			if (__ipv6_only_sock(sk))
				return -ENETUNREACH;
			return udp_sendmsg(sk, msg, len);
		}
	}

	if (up->pending == AF_INET)
		return udp_sendmsg(sk, msg, len);

	/* Rough check on arithmetic overflow,
	   better check is made in ip6_append_data().
	   */
	if (len > INT_MAX - sizeof(struct udphdr))
		return -EMSGSIZE;

	getfrag  =  is_udplite ?  udplite_getfrag : ip_generic_getfrag;
	if (up->pending) {
		/*
		 * There are pending frames.
		 * The socket lock must be held while it's corked.
		 */
		lock_sock(sk);
		if (likely(up->pending)) {
			if (unlikely(up->pending != AF_INET6)) {
				release_sock(sk);
				return -EAFNOSUPPORT;
			}
			dst = NULL;
			goto do_append_data;
		}
		release_sock(sk);
	}
	ulen += sizeof(struct udphdr);

	memset(&fl6, 0, sizeof(fl6));

	if (sin6) {
		if (sin6->sin6_port == 0)
			return -EINVAL;

		fl6.fl6_dport = sin6->sin6_port;
		daddr = &sin6->sin6_addr;

		if (np->sndflow) {
			fl6.flowlabel = sin6->sin6_flowinfo&IPV6_FLOWINFO_MASK;
			if (fl6.flowlabel&IPV6_FLOWLABEL_MASK) {
				flowlabel = fl6_sock_lookup(sk, fl6.flowlabel);
				if (!flowlabel)
					return -EINVAL;
			}
		}

		/*
		 * Otherwise it will be difficult to maintain
		 * sk->sk_dst_cache.
		 */
		if (sk->sk_state == TCP_ESTABLISHED &&
		    ipv6_addr_equal(daddr, &sk->sk_v6_daddr))
			daddr = &sk->sk_v6_daddr;

		if (addr_len >= sizeof(struct sockaddr_in6) &&
		    sin6->sin6_scope_id &&
		    __ipv6_addr_needs_scope_id(__ipv6_addr_type(daddr)))
			fl6.flowi6_oif = sin6->sin6_scope_id;
	} else {
		if (sk->sk_state != TCP_ESTABLISHED)
			return -EDESTADDRREQ;

		fl6.fl6_dport = inet->inet_dport;
		daddr = &sk->sk_v6_daddr;
		fl6.flowlabel = np->flow_label;
		connected = 1;
	}

	if (!fl6.flowi6_oif)
		fl6.flowi6_oif = sk->sk_bound_dev_if;

	if (!fl6.flowi6_oif)
		fl6.flowi6_oif = np->sticky_pktinfo.ipi6_ifindex;

	fl6.flowi6_mark = sk->sk_mark;
	fl6.flowi6_uid = sk->sk_uid;

	if (msg->msg_controllen) {
		opt = &opt_space;
		memset(opt, 0, sizeof(struct ipv6_txoptions));
		opt->tot_len = sizeof(*opt);
		ipc6.opt = opt;

		err = ip6_datagram_send_ctl(sock_net(sk), sk, msg, &fl6, &ipc6, &sockc);
		if (err < 0) {
			fl6_sock_release(flowlabel);
			return err;
		}
		if ((fl6.flowlabel&IPV6_FLOWLABEL_MASK) && !flowlabel) {
			flowlabel = fl6_sock_lookup(sk, fl6.flowlabel);
			if (!flowlabel)
				return -EINVAL;
		}
		if (!(opt->opt_nflen|opt->opt_flen))
			opt = NULL;
		connected = 0;
	}
	if (!opt) {
		opt = txopt_get(np);
		opt_to_free = opt;
	}
	if (flowlabel)
		opt = fl6_merge_options(&opt_space, flowlabel, opt);
	opt = ipv6_fixup_options(&opt_space, opt);
	ipc6.opt = opt;

	fl6.flowi6_proto = sk->sk_protocol;
	if (!ipv6_addr_any(daddr))
		fl6.daddr = *daddr;
	else
		fl6.daddr.s6_addr[15] = 0x1; /* :: means loopback (BSD'ism) */
	if (ipv6_addr_any(&fl6.saddr) && !ipv6_addr_any(&np->saddr))
		fl6.saddr = np->saddr;
	fl6.fl6_sport = inet->inet_sport;

	final_p = fl6_update_dst(&fl6, opt, &final);
	if (final_p)
		connected = 0;

	if (!fl6.flowi6_oif && ipv6_addr_is_multicast(&fl6.daddr)) {
		fl6.flowi6_oif = np->mcast_oif;
		connected = 0;
	} else if (!fl6.flowi6_oif)
		fl6.flowi6_oif = np->ucast_oif;

	security_sk_classify_flow(sk, flowi6_to_flowi(&fl6));

	if (ipc6.tclass < 0)
		ipc6.tclass = np->tclass;

	fl6.flowlabel = ip6_make_flowinfo(ipc6.tclass, fl6.flowlabel);

	dst = ip6_sk_dst_lookup_flow(sk, &fl6, final_p);
	if (IS_ERR(dst)) {
		err = PTR_ERR(dst);
		dst = NULL;
		goto out;
	}

	if (ipc6.hlimit < 0)
		ipc6.hlimit = ip6_sk_dst_hoplimit(np, &fl6, dst);

	if (msg->msg_flags&MSG_CONFIRM)
		goto do_confirm;
back_from_confirm:

	/* Lockless fast path for the non-corking case */
	if (!corkreq) {
		struct sk_buff *skb;

		skb = ip6_make_skb(sk, getfrag, msg, ulen,
				   sizeof(struct udphdr), &ipc6,
				   &fl6, (struct rt6_info *)dst,
				   msg->msg_flags, &sockc);
		err = PTR_ERR(skb);
		if (!IS_ERR_OR_NULL(skb))
			err = udp_v6_send_skb(skb, &fl6);
		goto release_dst;
	}

	lock_sock(sk);
	if (unlikely(up->pending)) {
		/* The socket is already corked while preparing it. */
		/* ... which is an evident application bug. --ANK */
		release_sock(sk);

		net_dbg_ratelimited("udp cork app bug 2\n");
		err = -EINVAL;
		goto out;
	}

	up->pending = AF_INET6;

do_append_data:
	if (ipc6.dontfrag < 0)
		ipc6.dontfrag = np->dontfrag;
	up->len += ulen;
	err = ip6_append_data(sk, getfrag, msg, ulen, sizeof(struct udphdr),
			      &ipc6, &fl6, (struct rt6_info *)dst,
			      corkreq ? msg->msg_flags|MSG_MORE : msg->msg_flags, &sockc);
	if (err)
		udp_v6_flush_pending_frames(sk);
	else if (!corkreq)
		err = udp_v6_push_pending_frames(sk);
	else if (unlikely(skb_queue_empty(&sk->sk_write_queue)))
		up->pending = 0;

	if (err > 0)
		err = np->recverr ? net_xmit_errno(err) : 0;
	release_sock(sk);

release_dst:
	if (dst) {
		if (connected) {
			ip6_dst_store(sk, dst,
				      ipv6_addr_equal(&fl6.daddr, &sk->sk_v6_daddr) ?
				      &sk->sk_v6_daddr : NULL,
#ifdef CONFIG_IPV6_SUBTREES
				      ipv6_addr_equal(&fl6.saddr, &np->saddr) ?
				      &np->saddr :
#endif
				      NULL);
		} else {
			dst_release(dst);
		}
		dst = NULL;
	}

out:
	dst_release(dst);
	fl6_sock_release(flowlabel);
	txopt_put(opt_to_free);
	if (!err)
		return len;
	/*
	 * ENOBUFS = no kernel mem, SOCK_NOSPACE = no sndbuf space.  Reporting
	 * ENOBUFS might not be good (it's not tunable per se), but otherwise
	 * we don't have a good statistic (IpOutDiscards but it can be too many
	 * things).  We could add another new stat but at least for now that
	 * seems like overkill.
	 */
	if (err == -ENOBUFS || test_bit(SOCK_NOSPACE, &sk->sk_socket->flags)) {
		UDP6_INC_STATS(sock_net(sk),
			       UDP_MIB_SNDBUFERRORS, is_udplite);
	}
	return err;

do_confirm:
	if (msg->msg_flags & MSG_PROBE)
		dst_confirm_neigh(dst, &fl6.daddr);
	if (!(msg->msg_flags&MSG_PROBE) || len)
		goto back_from_confirm;
	err = 0;
	goto out;
}

void udpv6_destroy_sock(struct sock *sk)
{
	struct udp_sock *up = udp_sk(sk);
	lock_sock(sk);
	udp_v6_flush_pending_frames(sk);
	release_sock(sk);

	if (static_key_false(&udpv6_encap_needed) && up->encap_type) {
		void (*encap_destroy)(struct sock *sk);
		encap_destroy = ACCESS_ONCE(up->encap_destroy);
		if (encap_destroy)
			encap_destroy(sk);
	}

	inet6_destroy_sock(sk);
}

/*
 *	Socket option code for UDP
 */
int udpv6_setsockopt(struct sock *sk, int level, int optname,
		     char __user *optval, unsigned int optlen)
{
	if (level == SOL_UDP  ||  level == SOL_UDPLITE)
		return udp_lib_setsockopt(sk, level, optname, optval, optlen,
					  udp_v6_push_pending_frames);
	return ipv6_setsockopt(sk, level, optname, optval, optlen);
}

#ifdef CONFIG_COMPAT
int compat_udpv6_setsockopt(struct sock *sk, int level, int optname,
			    char __user *optval, unsigned int optlen)
{
	if (level == SOL_UDP  ||  level == SOL_UDPLITE)
		return udp_lib_setsockopt(sk, level, optname, optval, optlen,
					  udp_v6_push_pending_frames);
	return compat_ipv6_setsockopt(sk, level, optname, optval, optlen);
}
#endif

int udpv6_getsockopt(struct sock *sk, int level, int optname,
		     char __user *optval, int __user *optlen)
{
	if (level == SOL_UDP  ||  level == SOL_UDPLITE)
		return udp_lib_getsockopt(sk, level, optname, optval, optlen);
	return ipv6_getsockopt(sk, level, optname, optval, optlen);
}

#ifdef CONFIG_COMPAT
int compat_udpv6_getsockopt(struct sock *sk, int level, int optname,
			    char __user *optval, int __user *optlen)
{
	if (level == SOL_UDP  ||  level == SOL_UDPLITE)
		return udp_lib_getsockopt(sk, level, optname, optval, optlen);
	return compat_ipv6_getsockopt(sk, level, optname, optval, optlen);
}
#endif

<<<<<<< HEAD
static const struct inet6_protocol udpv6_protocol = {
	.early_demux	=	udp_v6_early_demux,
=======
static struct inet6_protocol udpv6_protocol = {
	.early_demux	=	udp_v6_early_demux,
	.early_demux_handler =  udp_v6_early_demux,
>>>>>>> 205ed44e
	.handler	=	udpv6_rcv,
	.err_handler	=	udpv6_err,
	.flags		=	INET6_PROTO_NOPOLICY|INET6_PROTO_FINAL,
};

/* ------------------------------------------------------------------------ */
#ifdef CONFIG_PROC_FS
int udp6_seq_show(struct seq_file *seq, void *v)
{
	if (v == SEQ_START_TOKEN) {
		seq_puts(seq, IPV6_SEQ_DGRAM_HEADER);
	} else {
		int bucket = ((struct udp_iter_state *)seq->private)->bucket;
		struct inet_sock *inet = inet_sk(v);
		__u16 srcp = ntohs(inet->inet_sport);
		__u16 destp = ntohs(inet->inet_dport);
		ip6_dgram_sock_seq_show(seq, v, srcp, destp, bucket);
	}
	return 0;
}

static const struct file_operations udp6_afinfo_seq_fops = {
	.owner    = THIS_MODULE,
	.open     = udp_seq_open,
	.read     = seq_read,
	.llseek   = seq_lseek,
	.release  = seq_release_net
};

static struct udp_seq_afinfo udp6_seq_afinfo = {
	.name		= "udp6",
	.family		= AF_INET6,
	.udp_table	= &udp_table,
	.seq_fops	= &udp6_afinfo_seq_fops,
	.seq_ops	= {
		.show		= udp6_seq_show,
	},
};

int __net_init udp6_proc_init(struct net *net)
{
	return udp_proc_register(net, &udp6_seq_afinfo);
}

void udp6_proc_exit(struct net *net)
{
	udp_proc_unregister(net, &udp6_seq_afinfo);
}
#endif /* CONFIG_PROC_FS */

/* ------------------------------------------------------------------------ */

struct proto udpv6_prot = {
	.name		   = "UDPv6",
	.owner		   = THIS_MODULE,
	.close		   = udp_lib_close,
	.connect	   = ip6_datagram_connect,
	.disconnect	   = udp_disconnect,
	.ioctl		   = udp_ioctl,
	.init		   = udp_init_sock,
	.destroy	   = udpv6_destroy_sock,
	.setsockopt	   = udpv6_setsockopt,
	.getsockopt	   = udpv6_getsockopt,
	.sendmsg	   = udpv6_sendmsg,
	.recvmsg	   = udpv6_recvmsg,
	.release_cb	   = ip6_datagram_release_cb,
	.hash		   = udp_lib_hash,
	.unhash		   = udp_lib_unhash,
	.rehash		   = udp_v6_rehash,
	.get_port	   = udp_v6_get_port,
	.memory_allocated  = &udp_memory_allocated,
	.sysctl_mem	   = sysctl_udp_mem,
	.sysctl_wmem	   = &sysctl_udp_wmem_min,
	.sysctl_rmem	   = &sysctl_udp_rmem_min,
	.obj_size	   = sizeof(struct udp6_sock),
	.h.udp_table	   = &udp_table,
#ifdef CONFIG_COMPAT
	.compat_setsockopt = compat_udpv6_setsockopt,
	.compat_getsockopt = compat_udpv6_getsockopt,
#endif
	.diag_destroy      = udp_abort,
};

static struct inet_protosw udpv6_protosw = {
	.type =      SOCK_DGRAM,
	.protocol =  IPPROTO_UDP,
	.prot =      &udpv6_prot,
	.ops =       &inet6_dgram_ops,
	.flags =     INET_PROTOSW_PERMANENT,
};

int __init udpv6_init(void)
{
	int ret;

	ret = inet6_add_protocol(&udpv6_protocol, IPPROTO_UDP);
	if (ret)
		goto out;

	ret = inet6_register_protosw(&udpv6_protosw);
	if (ret)
		goto out_udpv6_protocol;
out:
	return ret;

out_udpv6_protocol:
	inet6_del_protocol(&udpv6_protocol, IPPROTO_UDP);
	goto out;
}

void udpv6_exit(void)
{
	inet6_unregister_protosw(&udpv6_protosw);
	inet6_del_protocol(&udpv6_protocol, IPPROTO_UDP);
}<|MERGE_RESOLUTION|>--- conflicted
+++ resolved
@@ -1436,14 +1436,9 @@
 }
 #endif
 
-<<<<<<< HEAD
-static const struct inet6_protocol udpv6_protocol = {
-	.early_demux	=	udp_v6_early_demux,
-=======
 static struct inet6_protocol udpv6_protocol = {
 	.early_demux	=	udp_v6_early_demux,
 	.early_demux_handler =  udp_v6_early_demux,
->>>>>>> 205ed44e
 	.handler	=	udpv6_rcv,
 	.err_handler	=	udpv6_err,
 	.flags		=	INET6_PROTO_NOPOLICY|INET6_PROTO_FINAL,
