--- conflicted
+++ resolved
@@ -574,15 +574,11 @@
 static inline void bpf_prog_unlock_ro(struct bpf_prog *fp)
 {
 }
-<<<<<<< HEAD
 
 static inline void bpf_jit_binary_unlock_ro(struct bpf_binary_header *hdr)
 {
 }
-#endif /* CONFIG_DEBUG_SET_MODULE_RONX */
-=======
 #endif /* CONFIG_STRICT_MODULE_RWX */
->>>>>>> 0135ba02
 
 static inline struct bpf_binary_header *
 bpf_jit_binary_hdr(const struct bpf_prog *fp)
