/*
 * General per-file encryption definition
 *
 * Copyright (C) 2015, Google, Inc.
 *
 * Written by Michael Halcrow, 2015.
 * Modified by Jaegeuk Kim, 2015.
 */

#ifndef _LINUX_FSCRYPTO_H
#define _LINUX_FSCRYPTO_H

#include <linux/key.h>
#include <linux/fs.h>
#include <linux/mm.h>
#include <linux/bio.h>
#include <linux/dcache.h>
#include <crypto/skcipher.h>
#include <uapi/linux/fs.h>

#define FS_CRYPTO_BLOCK_SIZE		16

struct fscrypt_info;

struct fscrypt_ctx {
	union {
		struct {
			struct page *bounce_page;	/* Ciphertext page */
			struct page *control_page;	/* Original page  */
		} w;
		struct {
			struct bio *bio;
			struct work_struct work;
		} r;
		struct list_head free_list;	/* Free list */
	};
	u8 flags;				/* Flags */
	u8 mode;				/* Encryption mode for tfm */
};

<<<<<<< HEAD
struct fscrypt_completion_result {
	struct completion completion;
	int res;
};

#define DECLARE_FS_COMPLETION_RESULT(ecr) \
	struct fscrypt_completion_result ecr = { \
		COMPLETION_INITIALIZER((ecr).completion), 0 }

#define FS_FNAME_NUM_SCATTER_ENTRIES	4
#define FS_CRYPTO_BLOCK_SIZE		16
#define FS_FNAME_CRYPTO_DIGEST_SIZE	32

=======
>>>>>>> 405182c2
/**
 * For encrypted symlinks, the ciphertext length is stored at the beginning
 * of the string in little-endian format.
 */
struct fscrypt_symlink_data {
	__le16 len;
	char encrypted_path[1];
} __packed;

/**
 * This function is used to calculate the disk space required to
 * store a filename of length l in encrypted symlink format.
 */
static inline u32 fscrypt_symlink_data_len(u32 l)
{
	if (l < FS_CRYPTO_BLOCK_SIZE)
		l = FS_CRYPTO_BLOCK_SIZE;
	return (l + sizeof(struct fscrypt_symlink_data) - 1);
}

struct fscrypt_str {
	unsigned char *name;
	u32 len;
};

struct fscrypt_name {
	const struct qstr *usr_fname;
	struct fscrypt_str disk_name;
	u32 hash;
	u32 minor_hash;
	struct fscrypt_str crypto_buf;
};

#define FSTR_INIT(n, l)		{ .name = n, .len = l }
#define FSTR_TO_QSTR(f)		QSTR_INIT((f)->name, (f)->len)
#define fname_name(p)		((p)->disk_name.name)
#define fname_len(p)		((p)->disk_name.len)

/*
 * fscrypt superblock flags
 */
#define FS_CFLG_OWN_PAGES (1U << 1)

/*
 * crypto opertions for filesystems
 */
struct fscrypt_operations {
	unsigned int flags;
	int (*get_context)(struct inode *, void *, size_t);
	int (*key_prefix)(struct inode *, u8 **);
	int (*prepare_context)(struct inode *);
	int (*set_context)(struct inode *, const void *, size_t, void *);
	int (*dummy_context)(struct inode *);
	bool (*is_encrypted)(struct inode *);
	bool (*empty_dir)(struct inode *);
	unsigned (*max_namelen)(struct inode *);
};

static inline bool fscrypt_dummy_context_enabled(struct inode *inode)
{
	if (inode->i_sb->s_cop->dummy_context &&
				inode->i_sb->s_cop->dummy_context(inode))
		return true;
	return false;
}

static inline bool fscrypt_valid_contents_enc_mode(u32 mode)
{
	return (mode == FS_ENCRYPTION_MODE_AES_256_XTS);
}

static inline bool fscrypt_valid_filenames_enc_mode(u32 mode)
{
	return (mode == FS_ENCRYPTION_MODE_AES_256_CTS);
}

static inline bool fscrypt_is_dot_dotdot(const struct qstr *str)
{
	if (str->len == 1 && str->name[0] == '.')
		return true;

	if (str->len == 2 && str->name[0] == '.' && str->name[1] == '.')
		return true;

	return false;
}

static inline struct page *fscrypt_control_page(struct page *page)
{
#if IS_ENABLED(CONFIG_FS_ENCRYPTION)
	return ((struct fscrypt_ctx *)page_private(page))->w.control_page;
#else
	WARN_ON_ONCE(1);
	return ERR_PTR(-EINVAL);
#endif
}

static inline int fscrypt_has_encryption_key(const struct inode *inode)
{
#if IS_ENABLED(CONFIG_FS_ENCRYPTION)
	return (inode->i_crypt_info != NULL);
#else
	return 0;
#endif
}

static inline void fscrypt_set_encrypted_dentry(struct dentry *dentry)
{
#if IS_ENABLED(CONFIG_FS_ENCRYPTION)
	spin_lock(&dentry->d_lock);
	dentry->d_flags |= DCACHE_ENCRYPTED_WITH_KEY;
	spin_unlock(&dentry->d_lock);
#endif
}

#if IS_ENABLED(CONFIG_FS_ENCRYPTION)
extern const struct dentry_operations fscrypt_d_ops;
#endif

static inline void fscrypt_set_d_op(struct dentry *dentry)
{
#if IS_ENABLED(CONFIG_FS_ENCRYPTION)
	d_set_d_op(dentry, &fscrypt_d_ops);
#endif
}

#if IS_ENABLED(CONFIG_FS_ENCRYPTION)
/* crypto.c */
extern struct kmem_cache *fscrypt_info_cachep;
extern struct fscrypt_ctx *fscrypt_get_ctx(const struct inode *, gfp_t);
extern void fscrypt_release_ctx(struct fscrypt_ctx *);
extern struct page *fscrypt_encrypt_page(const struct inode *, struct page *,
						unsigned int, unsigned int,
						u64, gfp_t);
extern int fscrypt_decrypt_page(const struct inode *, struct page *, unsigned int,
				unsigned int, u64);
extern void fscrypt_decrypt_bio_pages(struct fscrypt_ctx *, struct bio *);
extern void fscrypt_pullback_bio_page(struct page **, bool);
extern void fscrypt_restore_control_page(struct page *);
extern int fscrypt_zeroout_range(const struct inode *, pgoff_t, sector_t,
						unsigned int);
/* policy.c */
extern int fscrypt_ioctl_set_policy(struct file *, const void __user *);
extern int fscrypt_ioctl_get_policy(struct file *, void __user *);
extern int fscrypt_has_permitted_context(struct inode *, struct inode *);
extern int fscrypt_inherit_context(struct inode *, struct inode *,
					void *, bool);
/* keyinfo.c */
extern int fscrypt_get_encryption_info(struct inode *);
extern void fscrypt_put_encryption_info(struct inode *, struct fscrypt_info *);

/* fname.c */
extern int fscrypt_setup_filename(struct inode *, const struct qstr *,
				int lookup, struct fscrypt_name *);
extern void fscrypt_free_filename(struct fscrypt_name *);
extern u32 fscrypt_fname_encrypted_size(const struct inode *, u32);
extern int fscrypt_fname_alloc_buffer(const struct inode *, u32,
				struct fscrypt_str *);
extern void fscrypt_fname_free_buffer(struct fscrypt_str *);
extern int fscrypt_fname_disk_to_usr(struct inode *, u32, u32,
			const struct fscrypt_str *, struct fscrypt_str *);
extern int fscrypt_fname_usr_to_disk(struct inode *, const struct qstr *,
			struct fscrypt_str *);
#endif

/* crypto.c */
static inline struct fscrypt_ctx *fscrypt_notsupp_get_ctx(const struct inode *i,
							gfp_t f)
{
	return ERR_PTR(-EOPNOTSUPP);
}

static inline void fscrypt_notsupp_release_ctx(struct fscrypt_ctx *c)
{
	return;
}

static inline struct page *fscrypt_notsupp_encrypt_page(const struct inode *i,
						struct page *p,
						unsigned int len,
						unsigned int offs,
						u64 lblk_num, gfp_t f)
{
	return ERR_PTR(-EOPNOTSUPP);
}

static inline int fscrypt_notsupp_decrypt_page(const struct inode *i, struct page *p,
						unsigned int len, unsigned int offs,
						u64 lblk_num)
{
	return -EOPNOTSUPP;
}

static inline void fscrypt_notsupp_decrypt_bio_pages(struct fscrypt_ctx *c,
						struct bio *b)
{
	return;
}

static inline void fscrypt_notsupp_pullback_bio_page(struct page **p, bool b)
{
	return;
}

static inline void fscrypt_notsupp_restore_control_page(struct page *p)
{
	return;
}

static inline int fscrypt_notsupp_zeroout_range(const struct inode *i, pgoff_t p,
					sector_t s, unsigned int f)
{
	return -EOPNOTSUPP;
}

/* policy.c */
static inline int fscrypt_notsupp_ioctl_set_policy(struct file *f,
				const void __user *arg)
{
	return -EOPNOTSUPP;
}

static inline int fscrypt_notsupp_ioctl_get_policy(struct file *f,
				void __user *arg)
{
	return -EOPNOTSUPP;
}

static inline int fscrypt_notsupp_has_permitted_context(struct inode *p,
				struct inode *i)
{
	return 0;
}

static inline int fscrypt_notsupp_inherit_context(struct inode *p,
				struct inode *i, void *v, bool b)
{
	return -EOPNOTSUPP;
}

/* keyinfo.c */
static inline int fscrypt_notsupp_get_encryption_info(struct inode *i)
{
	return -EOPNOTSUPP;
}

static inline void fscrypt_notsupp_put_encryption_info(struct inode *i,
					struct fscrypt_info *f)
{
	return;
}

 /* fname.c */
static inline int fscrypt_notsupp_setup_filename(struct inode *dir,
			const struct qstr *iname,
			int lookup, struct fscrypt_name *fname)
{
	if (dir->i_sb->s_cop->is_encrypted(dir))
		return -EOPNOTSUPP;

	memset(fname, 0, sizeof(struct fscrypt_name));
	fname->usr_fname = iname;
	fname->disk_name.name = (unsigned char *)iname->name;
	fname->disk_name.len = iname->len;
	return 0;
}

static inline void fscrypt_notsupp_free_filename(struct fscrypt_name *fname)
{
	return;
}

static inline u32 fscrypt_notsupp_fname_encrypted_size(struct inode *i, u32 s)
{
	/* never happens */
	WARN_ON(1);
	return 0;
}

static inline int fscrypt_notsupp_fname_alloc_buffer(struct inode *inode,
				u32 ilen, struct fscrypt_str *crypto_str)
{
	return -EOPNOTSUPP;
}

static inline void fscrypt_notsupp_fname_free_buffer(struct fscrypt_str *c)
{
	return;
}

static inline int fscrypt_notsupp_fname_disk_to_usr(struct inode *inode,
			u32 hash, u32 minor_hash,
			const struct fscrypt_str *iname,
			struct fscrypt_str *oname)
{
	return -EOPNOTSUPP;
}

static inline int fscrypt_notsupp_fname_usr_to_disk(struct inode *inode,
			const struct qstr *iname,
			struct fscrypt_str *oname)
{
	return -EOPNOTSUPP;
}
#endif	/* _LINUX_FSCRYPTO_H */<|MERGE_RESOLUTION|>--- conflicted
+++ resolved
@@ -38,22 +38,6 @@
 	u8 mode;				/* Encryption mode for tfm */
 };
 
-<<<<<<< HEAD
-struct fscrypt_completion_result {
-	struct completion completion;
-	int res;
-};
-
-#define DECLARE_FS_COMPLETION_RESULT(ecr) \
-	struct fscrypt_completion_result ecr = { \
-		COMPLETION_INITIALIZER((ecr).completion), 0 }
-
-#define FS_FNAME_NUM_SCATTER_ENTRIES	4
-#define FS_CRYPTO_BLOCK_SIZE		16
-#define FS_FNAME_CRYPTO_DIGEST_SIZE	32
-
-=======
->>>>>>> 405182c2
 /**
  * For encrypted symlinks, the ciphertext length is stored at the beginning
  * of the string in little-endian format.
