--- conflicted
+++ resolved
@@ -7841,14 +7841,9 @@
 };
 
 struct mlx5_ifc_mcam_enhanced_features_bits {
-<<<<<<< HEAD
 	u8         reserved_at_0[0x7b];
 	u8         pcie_outbound_stalled[0x1];
 	u8         tx_overflow_buffer_pkt[0x1];
-=======
-	u8         reserved_at_0[0x7d];
-
->>>>>>> ea61e5a1
 	u8         mtpps_enh_out_per_adj[0x1];
 	u8         mtpps_fs[0x1];
 	u8         pcie_performance_group[0x1];
