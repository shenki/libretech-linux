--- conflicted
+++ resolved
@@ -522,11 +522,7 @@
 	int dev_priv_size;
 };
 
-<<<<<<< HEAD
-__printf(6, 7)
-=======
-extern __printf(6, 7) __nocapture(4)
->>>>>>> 9b5e50a1
+__printf(6, 7) __nocapture(4)
 void drm_dev_printk(const struct device *dev, const char *level,
 		    unsigned int category, const char *function_name,
 		    const char *prefix, const char *format, ...);
