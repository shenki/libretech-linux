--- conflicted
+++ resolved
@@ -447,12 +447,8 @@
 	struct list_head slabs_partial;	/* partial list first, better asm code */
 	struct list_head slabs_full;
 	struct list_head slabs_free;
-<<<<<<< HEAD
-	unsigned long num_slabs;
-=======
 	unsigned long total_slabs;	/* length of all slab lists */
 	unsigned long free_slabs;	/* length of free slab list only */
->>>>>>> 405182c2
 	unsigned long free_objects;
 	unsigned int free_limit;
 	unsigned int colour_next;	/* Per-node cache coloring */
