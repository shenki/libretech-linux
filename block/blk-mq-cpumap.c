--- conflicted
+++ resolved
@@ -87,10 +87,7 @@
 	free_cpumask_var(cpus);
 	return 0;
 }
-<<<<<<< HEAD
-=======
 EXPORT_SYMBOL_GPL(blk_mq_map_queues);
->>>>>>> 405182c2
 
 /*
  * We have no quick way of doing reverse lookups. This is only used at
